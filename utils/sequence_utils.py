<<<<<<< HEAD

# Copyright (C) 2022 yui-mhcp project's author. All rights reserved.
# Licenced under the Affero GPL v3 Licence (the "Licence").
# you may not use this file except in compliance with the License.
# See the "LICENCE" file at the root of the directory for the licence information.
#
# Unless required by applicable law or agreed to in writing, software
# distributed under the License is distributed on an "AS IS" BASIS,
# WITHOUT WARRANTIES OR CONDITIONS OF ANY KIND, either express or implied.
# See the License for the specific language governing permissions and
# limitations under the License.

import numpy as np
import tensorflow as tf

def truncate(tokens, max_length, keep_mode = 'start'):
    """ Truncate a sequence of shape `(length, )` to `max_length` """
    assert mode in ('random', 'start', 'end')
    
    start = 0
    if tf.shape(tokens)[0] > max_length:
        if keep_mode == 'random':
            start = tf.random.uniform(
                (), minval = 0, 
                maxval = tf.shape(tokens)[0] - max_length,
                dtype = tf.int32
            )
        elif keep_mode == 'end':
            start = tf.shape(tokens)[0] - max_length
        else:
            start = 0
                
    return tokens[start : start + max_length]

def pad_batch(batch, pad_value = 0, max_length = None, dtype = None):
    """
        Create a padded version of batch in a single np.ndarray
        Note that this function allows to have different shapes on different dimensions and will pad all of them. 
        However, all data must have the same rank (number of dimensions)
        
        Arguments : 
            - batch         : list of np.ndarray / tf.Tensor
            - pad_value     : the value to add as padding
            - max_length    : maximum length for each dimension. If not given, take the max length of datas 
            - dtype : dtype of the final output
        Return : 
            - padded_batch : np.ndarray of same rank as data
    """
    if not hasattr(batch[0], 'shape'): return np.array(batch)
    
    if dtype is None:
        b0 = batch[0] if not hasattr(batch[0], 'numpy') else batch[0].numpy()
        dtype = b0.dtype
    
    max_shape = batch[0].shape
    for b in batch:
        max_shape = [max(max_s, s) for max_s, s in zip(max_shape, b.shape)]
    if max_length is not None: max_shape[0] = min(max_shape[0], max_length)
    length = max_shape[0]
    max_shape = [len(batch)] + max_shape
    
    padded_batch = np.zeros(max_shape, dtype = dtype) + pad_value
    
    for i, b in enumerate(batch):
        if b.ndim == 1:
            padded_batch[i, :min(length, len(b))] = b[:length]
        elif b.ndim == 2:
            padded_batch[i, :min(length, len(b)), : b.shape[1]] = b[:length]
        elif b.ndim == 3:
            padded_batch[i, :min(length, len(b)), : b.shape[1], : b.shape[2]] = b[:length]
        elif b.ndim == 4:
            padded_batch[i, :min(length, len(b)), : b.shape[1], : b.shape[2], : b.shape[3]] = b[:length]
        
    return padded_batch

def concat_sequences(seq1, seq2, pad_value):
    """
        Concat 2 sequences on the 0-axis
        Arguments :
            - seq1  : sequence with shape `(n1, len_1)`
            - seq2  : sequence with shape `(n2, len_2)`
            - pad_value : the padding value for the shortest sequence
        Returns :
            - concatenation with shape `(n1 + n2, max(len_1, len_2))`
    """
    len_1, len_2 = tf.shape(seq1)[1], tf.shape(seq2)[1]

    if len_1 != len_2:
        padding = [(0,0), (0, tf.abs(len_1 - len_2))]
        if len_1 > len_2:
            seq2 = tf.pad(seq2, padding, constant_values = pad_value)
        else:
            seq1 = tf.pad(seq1, padding, constant_values = pad_value)
    
    return tf.concat([seq1, seq2], axis = 0)

def pad_to_multiple(seq, multiple, axis = 1, pad_after = True, ** kwargs):
    """ Pad `seq[axis]` to the next multiple of `multiple` (if not a multiple of it) """
    if axis < 0: axis = len(tf.shape(seq)) + axis
    rest = tf.shape(seq)[axis] % multiple
    if rest != 0:
        pad = (0, multiple - rest) if pad_after else (multiple - rest, 0)
        padding = [
            (0, 0) for _ in range(axis)] + [pad] + [
            (0, 0) for _ in range(axis + 1, len(tf.shape(seq)))
        ]
        
        seq = tf.pad(seq, padding, ** kwargs)
        
    return seq

=======

# Copyright (C) 2022 yui-mhcp project's author. All rights reserved.
# Licenced under the Affero GPL v3 Licence (the "Licence").
# you may not use this file except in compliance with the License.
# See the "LICENCE" file at the root of the directory for the licence information.
#
# Unless required by applicable law or agreed to in writing, software
# distributed under the License is distributed on an "AS IS" BASIS,
# WITHOUT WARRANTIES OR CONDITIONS OF ANY KIND, either express or implied.
# See the License for the specific language governing permissions and
# limitations under the License.

import numpy as np
import tensorflow as tf

def truncate(tokens, max_length, keep_mode = 'start'):
    """ Truncate a sequence of shape `(length, )` to `max_length` """
    assert mode in ('random', 'start', 'end')
    
    start = 0
    if tf.shape(tokens)[0] > max_length:
        if keep_mode == 'random':
            start = tf.random.uniform(
                (), minval = 0, 
                maxval = tf.shape(tokens)[0] - max_length,
                dtype = tf.int32
            )
        elif keep_mode == 'end':
            start = tf.shape(tokens)[0] - max_length
        else:
            start = 0
                
    return tokens[start : start + max_length]

def pad_batch(batch, pad_value = 0, max_length = None, dtype = None):
    """
        Create a padded version of batch in a single np.ndarray
        Note that this function allows to have different shapes on different dimensions and will pad all of them. 
        However, all data must have the same rank (number of dimensions)
        
        Arguments : 
            - batch         : list of np.ndarray / tf.Tensor
            - pad_value     : the value to add as padding
            - max_length    : maximum length for each dimension. If not given, take the max length of datas 
            - dtype : dtype of the final output
        Return : 
            - padded_batch : np.ndarray of same rank as data
    """
    if not hasattr(batch[0], 'shape'): return np.array(batch)
    
    if dtype is None:
        b0 = batch[0] if not hasattr(batch[0], 'numpy') else batch[0].numpy()
        dtype = b0.dtype
    
    max_shape = batch[0].shape
    for b in batch:
        max_shape = [max(max_s, s) for max_s, s in zip(max_shape, b.shape)]
    if max_length is not None: max_shape[0] = min(max_shape[0], max_length)
    length = max_shape[0]
    max_shape = [len(batch)] + max_shape
    
    padded_batch = np.zeros(max_shape, dtype = dtype) + pad_value
    
    for i, b in enumerate(batch):
        if b.ndim == 1:
            padded_batch[i, :min(length, len(b))] = b[:length]
        elif b.ndim == 2:
            padded_batch[i, :min(length, len(b)), : b.shape[1]] = b[:length]
        elif b.ndim == 3:
            padded_batch[i, :min(length, len(b)), : b.shape[1], : b.shape[2]] = b[:length]
        elif b.ndim == 4:
            padded_batch[i, :min(length, len(b)), : b.shape[1], : b.shape[2], : b.shape[3]] = b[:length]
        
    return padded_batch

def concat_sequences(seq1, seq2, pad_value):
    """
        Concat 2 sequences on the 0-axis
        Arguments :
            - seq1  : sequence with shape `(n1, len_1)`
            - seq2  : sequence with shape `(n2, len_2)`
            - pad_value : the padding value for the shortest sequence
        Returns :
            - concatenation with shape `(n1 + n2, max(len_1, len_2))`
    """
    len_1, len_2 = tf.shape(seq1)[1], tf.shape(seq2)[1]

    if len_1 != len_2:
        padding = [(0,0), (0, tf.abs(len_1 - len_2))]
        if len_1 > len_2:
            seq2 = tf.pad(seq2, padding, constant_values = pad_value)
        else:
            seq1 = tf.pad(seq1, padding, constant_values = pad_value)
    
    return tf.concat([seq1, seq2], axis = 0)

def pad_to_multiple(data, multiple, axis = -1, pad_mode = 'after', ** kwargs):
    """ Pad `seq[axis]` to the next multiple of `multiple` (if not a multiple of it) """
    if not isinstance(axis, (list, tuple, np.ndarray)):     axis = [axis]
    if not isinstance(multiple, (list, tuple, np.ndarray)): multiple = [multiple]
    axis = [ax if ax >= 0 else len(data.shape) - ax for ax in axis]
    
    should_pad = False
    paddings = []
    for i in range(len(data.shape)):
        pad = 0
        if i in axis:
            mul  = multiple[axis.index(i)] if len(multiple) > 1 else multiple[0]
            rest = data.shape[i] % mul
            if rest != 0:
                should_pad  = True
                pad     = mul - rest
        
        if pad_mode == 'before':
            padding = (pad, 0)
        elif pad_mode == 'after':
            padding = (0, pad)
        elif pad_mode == 'even':
            pad_half = pad // 2
            padding = (pad_half, pad - pad_half)
        
        paddings.append(padding)
    
    if should_pad:
        data = tf.pad(data, paddings, ** kwargs)

    return data
>>>>>>> 4ac7e7a0
<|MERGE_RESOLUTION|>--- conflicted
+++ resolved
@@ -1,241 +1,128 @@
-<<<<<<< HEAD
-
-# Copyright (C) 2022 yui-mhcp project's author. All rights reserved.
-# Licenced under the Affero GPL v3 Licence (the "Licence").
-# you may not use this file except in compliance with the License.
-# See the "LICENCE" file at the root of the directory for the licence information.
-#
-# Unless required by applicable law or agreed to in writing, software
-# distributed under the License is distributed on an "AS IS" BASIS,
-# WITHOUT WARRANTIES OR CONDITIONS OF ANY KIND, either express or implied.
-# See the License for the specific language governing permissions and
-# limitations under the License.
-
-import numpy as np
-import tensorflow as tf
-
-def truncate(tokens, max_length, keep_mode = 'start'):
-    """ Truncate a sequence of shape `(length, )` to `max_length` """
-    assert mode in ('random', 'start', 'end')
-    
-    start = 0
-    if tf.shape(tokens)[0] > max_length:
-        if keep_mode == 'random':
-            start = tf.random.uniform(
-                (), minval = 0, 
-                maxval = tf.shape(tokens)[0] - max_length,
-                dtype = tf.int32
-            )
-        elif keep_mode == 'end':
-            start = tf.shape(tokens)[0] - max_length
-        else:
-            start = 0
-                
-    return tokens[start : start + max_length]
-
-def pad_batch(batch, pad_value = 0, max_length = None, dtype = None):
-    """
-        Create a padded version of batch in a single np.ndarray
-        Note that this function allows to have different shapes on different dimensions and will pad all of them. 
-        However, all data must have the same rank (number of dimensions)
-        
-        Arguments : 
-            - batch         : list of np.ndarray / tf.Tensor
-            - pad_value     : the value to add as padding
-            - max_length    : maximum length for each dimension. If not given, take the max length of datas 
-            - dtype : dtype of the final output
-        Return : 
-            - padded_batch : np.ndarray of same rank as data
-    """
-    if not hasattr(batch[0], 'shape'): return np.array(batch)
-    
-    if dtype is None:
-        b0 = batch[0] if not hasattr(batch[0], 'numpy') else batch[0].numpy()
-        dtype = b0.dtype
-    
-    max_shape = batch[0].shape
-    for b in batch:
-        max_shape = [max(max_s, s) for max_s, s in zip(max_shape, b.shape)]
-    if max_length is not None: max_shape[0] = min(max_shape[0], max_length)
-    length = max_shape[0]
-    max_shape = [len(batch)] + max_shape
-    
-    padded_batch = np.zeros(max_shape, dtype = dtype) + pad_value
-    
-    for i, b in enumerate(batch):
-        if b.ndim == 1:
-            padded_batch[i, :min(length, len(b))] = b[:length]
-        elif b.ndim == 2:
-            padded_batch[i, :min(length, len(b)), : b.shape[1]] = b[:length]
-        elif b.ndim == 3:
-            padded_batch[i, :min(length, len(b)), : b.shape[1], : b.shape[2]] = b[:length]
-        elif b.ndim == 4:
-            padded_batch[i, :min(length, len(b)), : b.shape[1], : b.shape[2], : b.shape[3]] = b[:length]
-        
-    return padded_batch
-
-def concat_sequences(seq1, seq2, pad_value):
-    """
-        Concat 2 sequences on the 0-axis
-        Arguments :
-            - seq1  : sequence with shape `(n1, len_1)`
-            - seq2  : sequence with shape `(n2, len_2)`
-            - pad_value : the padding value for the shortest sequence
-        Returns :
-            - concatenation with shape `(n1 + n2, max(len_1, len_2))`
-    """
-    len_1, len_2 = tf.shape(seq1)[1], tf.shape(seq2)[1]
-
-    if len_1 != len_2:
-        padding = [(0,0), (0, tf.abs(len_1 - len_2))]
-        if len_1 > len_2:
-            seq2 = tf.pad(seq2, padding, constant_values = pad_value)
-        else:
-            seq1 = tf.pad(seq1, padding, constant_values = pad_value)
-    
-    return tf.concat([seq1, seq2], axis = 0)
-
-def pad_to_multiple(seq, multiple, axis = 1, pad_after = True, ** kwargs):
-    """ Pad `seq[axis]` to the next multiple of `multiple` (if not a multiple of it) """
-    if axis < 0: axis = len(tf.shape(seq)) + axis
-    rest = tf.shape(seq)[axis] % multiple
-    if rest != 0:
-        pad = (0, multiple - rest) if pad_after else (multiple - rest, 0)
-        padding = [
-            (0, 0) for _ in range(axis)] + [pad] + [
-            (0, 0) for _ in range(axis + 1, len(tf.shape(seq)))
-        ]
-        
-        seq = tf.pad(seq, padding, ** kwargs)
-        
-    return seq
-
-=======
-
-# Copyright (C) 2022 yui-mhcp project's author. All rights reserved.
-# Licenced under the Affero GPL v3 Licence (the "Licence").
-# you may not use this file except in compliance with the License.
-# See the "LICENCE" file at the root of the directory for the licence information.
-#
-# Unless required by applicable law or agreed to in writing, software
-# distributed under the License is distributed on an "AS IS" BASIS,
-# WITHOUT WARRANTIES OR CONDITIONS OF ANY KIND, either express or implied.
-# See the License for the specific language governing permissions and
-# limitations under the License.
-
-import numpy as np
-import tensorflow as tf
-
-def truncate(tokens, max_length, keep_mode = 'start'):
-    """ Truncate a sequence of shape `(length, )` to `max_length` """
-    assert mode in ('random', 'start', 'end')
-    
-    start = 0
-    if tf.shape(tokens)[0] > max_length:
-        if keep_mode == 'random':
-            start = tf.random.uniform(
-                (), minval = 0, 
-                maxval = tf.shape(tokens)[0] - max_length,
-                dtype = tf.int32
-            )
-        elif keep_mode == 'end':
-            start = tf.shape(tokens)[0] - max_length
-        else:
-            start = 0
-                
-    return tokens[start : start + max_length]
-
-def pad_batch(batch, pad_value = 0, max_length = None, dtype = None):
-    """
-        Create a padded version of batch in a single np.ndarray
-        Note that this function allows to have different shapes on different dimensions and will pad all of them. 
-        However, all data must have the same rank (number of dimensions)
-        
-        Arguments : 
-            - batch         : list of np.ndarray / tf.Tensor
-            - pad_value     : the value to add as padding
-            - max_length    : maximum length for each dimension. If not given, take the max length of datas 
-            - dtype : dtype of the final output
-        Return : 
-            - padded_batch : np.ndarray of same rank as data
-    """
-    if not hasattr(batch[0], 'shape'): return np.array(batch)
-    
-    if dtype is None:
-        b0 = batch[0] if not hasattr(batch[0], 'numpy') else batch[0].numpy()
-        dtype = b0.dtype
-    
-    max_shape = batch[0].shape
-    for b in batch:
-        max_shape = [max(max_s, s) for max_s, s in zip(max_shape, b.shape)]
-    if max_length is not None: max_shape[0] = min(max_shape[0], max_length)
-    length = max_shape[0]
-    max_shape = [len(batch)] + max_shape
-    
-    padded_batch = np.zeros(max_shape, dtype = dtype) + pad_value
-    
-    for i, b in enumerate(batch):
-        if b.ndim == 1:
-            padded_batch[i, :min(length, len(b))] = b[:length]
-        elif b.ndim == 2:
-            padded_batch[i, :min(length, len(b)), : b.shape[1]] = b[:length]
-        elif b.ndim == 3:
-            padded_batch[i, :min(length, len(b)), : b.shape[1], : b.shape[2]] = b[:length]
-        elif b.ndim == 4:
-            padded_batch[i, :min(length, len(b)), : b.shape[1], : b.shape[2], : b.shape[3]] = b[:length]
-        
-    return padded_batch
-
-def concat_sequences(seq1, seq2, pad_value):
-    """
-        Concat 2 sequences on the 0-axis
-        Arguments :
-            - seq1  : sequence with shape `(n1, len_1)`
-            - seq2  : sequence with shape `(n2, len_2)`
-            - pad_value : the padding value for the shortest sequence
-        Returns :
-            - concatenation with shape `(n1 + n2, max(len_1, len_2))`
-    """
-    len_1, len_2 = tf.shape(seq1)[1], tf.shape(seq2)[1]
-
-    if len_1 != len_2:
-        padding = [(0,0), (0, tf.abs(len_1 - len_2))]
-        if len_1 > len_2:
-            seq2 = tf.pad(seq2, padding, constant_values = pad_value)
-        else:
-            seq1 = tf.pad(seq1, padding, constant_values = pad_value)
-    
-    return tf.concat([seq1, seq2], axis = 0)
-
-def pad_to_multiple(data, multiple, axis = -1, pad_mode = 'after', ** kwargs):
-    """ Pad `seq[axis]` to the next multiple of `multiple` (if not a multiple of it) """
-    if not isinstance(axis, (list, tuple, np.ndarray)):     axis = [axis]
-    if not isinstance(multiple, (list, tuple, np.ndarray)): multiple = [multiple]
-    axis = [ax if ax >= 0 else len(data.shape) - ax for ax in axis]
-    
-    should_pad = False
-    paddings = []
-    for i in range(len(data.shape)):
-        pad = 0
-        if i in axis:
-            mul  = multiple[axis.index(i)] if len(multiple) > 1 else multiple[0]
-            rest = data.shape[i] % mul
-            if rest != 0:
-                should_pad  = True
-                pad     = mul - rest
-        
-        if pad_mode == 'before':
-            padding = (pad, 0)
-        elif pad_mode == 'after':
-            padding = (0, pad)
-        elif pad_mode == 'even':
-            pad_half = pad // 2
-            padding = (pad_half, pad - pad_half)
-        
-        paddings.append(padding)
-    
-    if should_pad:
-        data = tf.pad(data, paddings, ** kwargs)
-
-    return data
->>>>>>> 4ac7e7a0
+
+# Copyright (C) 2022 yui-mhcp project's author. All rights reserved.
+# Licenced under the Affero GPL v3 Licence (the "Licence").
+# you may not use this file except in compliance with the License.
+# See the "LICENCE" file at the root of the directory for the licence information.
+#
+# Unless required by applicable law or agreed to in writing, software
+# distributed under the License is distributed on an "AS IS" BASIS,
+# WITHOUT WARRANTIES OR CONDITIONS OF ANY KIND, either express or implied.
+# See the License for the specific language governing permissions and
+# limitations under the License.
+
+import numpy as np
+import tensorflow as tf
+
+def truncate(tokens, max_length, keep_mode = 'start'):
+    """ Truncate a sequence of shape `(length, )` to `max_length` """
+    assert mode in ('random', 'start', 'end')
+    
+    start = 0
+    if tf.shape(tokens)[0] > max_length:
+        if keep_mode == 'random':
+            start = tf.random.uniform(
+                (), minval = 0, 
+                maxval = tf.shape(tokens)[0] - max_length,
+                dtype = tf.int32
+            )
+        elif keep_mode == 'end':
+            start = tf.shape(tokens)[0] - max_length
+        else:
+            start = 0
+                
+    return tokens[start : start + max_length]
+
+def pad_batch(batch, pad_value = 0, max_length = None, dtype = None):
+    """
+        Create a padded version of batch in a single np.ndarray
+        Note that this function allows to have different shapes on different dimensions and will pad all of them. 
+        However, all data must have the same rank (number of dimensions)
+        
+        Arguments : 
+            - batch         : list of np.ndarray / tf.Tensor
+            - pad_value     : the value to add as padding
+            - max_length    : maximum length for each dimension. If not given, take the max length of datas 
+            - dtype : dtype of the final output
+        Return : 
+            - padded_batch : np.ndarray of same rank as data
+    """
+    if not hasattr(batch[0], 'shape'): return np.array(batch)
+    
+    if dtype is None:
+        b0 = batch[0] if not hasattr(batch[0], 'numpy') else batch[0].numpy()
+        dtype = b0.dtype
+    
+    max_shape = batch[0].shape
+    for b in batch:
+        max_shape = [max(max_s, s) for max_s, s in zip(max_shape, b.shape)]
+    if max_length is not None: max_shape[0] = min(max_shape[0], max_length)
+    length = max_shape[0]
+    max_shape = [len(batch)] + max_shape
+    
+    padded_batch = np.zeros(max_shape, dtype = dtype) + pad_value
+    
+    for i, b in enumerate(batch):
+        if b.ndim == 1:
+            padded_batch[i, :min(length, len(b))] = b[:length]
+        elif b.ndim == 2:
+            padded_batch[i, :min(length, len(b)), : b.shape[1]] = b[:length]
+        elif b.ndim == 3:
+            padded_batch[i, :min(length, len(b)), : b.shape[1], : b.shape[2]] = b[:length]
+        elif b.ndim == 4:
+            padded_batch[i, :min(length, len(b)), : b.shape[1], : b.shape[2], : b.shape[3]] = b[:length]
+        
+    return padded_batch
+
+def concat_sequences(seq1, seq2, pad_value):
+    """
+        Concat 2 sequences on the 0-axis
+        Arguments :
+            - seq1  : sequence with shape `(n1, len_1)`
+            - seq2  : sequence with shape `(n2, len_2)`
+            - pad_value : the padding value for the shortest sequence
+        Returns :
+            - concatenation with shape `(n1 + n2, max(len_1, len_2))`
+    """
+    len_1, len_2 = tf.shape(seq1)[1], tf.shape(seq2)[1]
+
+    if len_1 != len_2:
+        padding = [(0,0), (0, tf.abs(len_1 - len_2))]
+        if len_1 > len_2:
+            seq2 = tf.pad(seq2, padding, constant_values = pad_value)
+        else:
+            seq1 = tf.pad(seq1, padding, constant_values = pad_value)
+    
+    return tf.concat([seq1, seq2], axis = 0)
+
+def pad_to_multiple(data, multiple, axis = -1, pad_mode = 'after', ** kwargs):
+    """ Pad `seq[axis]` to the next multiple of `multiple` (if not a multiple of it) """
+    if not isinstance(axis, (list, tuple, np.ndarray)):     axis = [axis]
+    if not isinstance(multiple, (list, tuple, np.ndarray)): multiple = [multiple]
+    axis = [ax if ax >= 0 else len(data.shape) - ax for ax in axis]
+    
+    should_pad = False
+    paddings = []
+    for i in range(len(data.shape)):
+        pad = 0
+        if i in axis:
+            mul  = multiple[axis.index(i)] if len(multiple) > 1 else multiple[0]
+            rest = data.shape[i] % mul
+            if rest != 0:
+                should_pad  = True
+                pad     = mul - rest
+        
+        if pad_mode == 'before':
+            padding = (pad, 0)
+        elif pad_mode == 'after':
+            padding = (0, pad)
+        elif pad_mode == 'even':
+            pad_half = pad // 2
+            padding = (pad_half, pad - pad_half)
+        
+        paddings.append(padding)
+    
+    if should_pad:
+        data = tf.pad(data, paddings, ** kwargs)
+
+    return data
+