<<<<<<< HEAD

# Copyright (C) 2022 yui-mhcp project's author. All rights reserved.
# Licenced under the Affero GPL v3 Licence (the "Licence").
# you may not use this file except in compliance with the License.
# See the "LICENCE" file at the root of the directory for the licence information.
#
# Unless required by applicable law or agreed to in writing, software
# distributed under the License is distributed on an "AS IS" BASIS,
# WITHOUT WARRANTIES OR CONDITIONS OF ANY KIND, either express or implied.
# See the License for the specific language governing permissions and
# limitations under the License.

import os
import numpy as np
import pandas as pd

def is_in(target, value, nested_test = False, ** kwargs):
    if nested_test:
        cmp         = [is_in(target, v, ** kwargs) for v in value]
        invalids    = [(i, msg) for i, (eq, msg) in enumerate(cmp) if not eq]
        if len(invalids) == 0: return True, ''
        
        return False, "Invalid items ({}) :\n{}".format(
            len(invalids), '\n'.join(['Item #{} : {}'.format(i, msg) for i, msg in invalids])
        )
    try:
        if not isinstance(target, (list, tuple)): target = [target]
        missing = [k for k in target if k not in value]
        return len(missing) == 0, '{} are missing ({})'.format(missing, value)
    except TypeError as e:
        return False, str(e)

def is_smaller(target, value):
    try:
        return value < target, 'value is{} smaller than target'.format('' if value < target else ' not')
    except TypeError as e:
        return False, str(e)

def is_greater(target, value):
    try:
        return value > target, 'value is{} greater than target'.format('' if value < target else ' not')
    except TypeError as e:
        return False, str(e)

def is_equal(target, value, ** kwargs):
    try:
        compare(target, value, ** kwargs)
        return True, 'Value are equals !'
    except AssertionError as e:
        return False, str(e)

def is_diff(target, value, ** kwargs):
    eq, msg = is_equal(target, value, ** kwargs)
    if eq: msg = 'Value are equals but should not be'
    return not eq, msg
    
def compare(target, value, ** kwargs):
    """ Compare 2 items and raises an AssertionError if their value differ """
    if hasattr(target, 'numpy'): target = target.numpy()
    if hasattr(value, 'numpy'): value = value.numpy()
    
    for t, compare_fn in _comparisons.items():
        if isinstance(target, t):
            compare_fn(target, value, ** kwargs)
            return

    if hasattr(target, 'get_config'):
        compare(target.get_config(), value.get_config(), ** kwargs)
    else:
        compare_primitive(target, value, ** kwargs)

def compare_types(value, allowed_types, ** kwargs):
    """ Check if the `value`'s type is an instance of `allowed_types` """
    assert isinstance(value, allowed_types), "Value of type {} is not in valid types {}\n  Value : {}".format(
        type(value), allowed_types, value
    )
    
def compare_primitive(target, value, max_err = 0., ** kwargs):
    if isinstance(value, float):
        assert abs(target - value) <= max_err, 'Values differ of {}'.format(abs(value - target))
    else:
        assert target == value, "Target ({}) != value ({})".format(target, value)

def compare_str(target, value, raw_compare_if_filename = False, ** kwargs):
    """
        Compare 2 str :
            If `target` is a filename and `not raw_compare_if_filename` : load the data then compare
            If `target` is a model's name : compare the models
            Otherwise : raw string equality
    """
    try:
        from models.model_utils import is_model_name
    except ImportError:
        is_model_name = lambda n: False

    if raw_compare_if_filename or len(target) >= 512:
        compare_primitive(target, value, ** kwargs)
    elif os.path.isfile(target):
        if not isinstance(value, str):
            compare(_load_file(target), value, ** kwargs)
        else:
            compare_file(target, value, ** kwargs)
    elif is_model_name(target):
        compare_base_model(target, value, ** kwargs)
    else:
        compare_primitive(target, value, ** kwargs)

def compare_list(target, value, nested_test = False, ** kwargs):
    """
        Compare each item of both iterables (target / value)
        If `nested_test` : it will execute the test on each `value`'s item individually, meaning that each item in `value` must match `target`
    """
    if nested_test: target = [target] * len(value)
    assert len(target) == len(value), "Target length {} != value length {}".format(
        len(target), len(value)
    )
    
    try:
        if target == value: return
    except ValueError as e:
        pass
    
    cmp         = [is_equal(it1, it2, ** kwargs) for it1, it2 in zip(target, value)]
    invalids    = [(i, msg) for i, (eq, msg) in enumerate(cmp) if not eq]

    assert len(invalids) == 0, "Invalid items ({}) :{}{}".format(
        len(invalids), '\n' if len(invalids) > 1 else ' ',
        '\n'.join(['Item #{} : {}'.format(i, msg) for i, msg in invalids])
    )
    
def compare_dict(target, value, keys = None, skip_keys = None, skip_missing_keys = False,
                 ** kwargs):
    """
        Compare 2 dict-like
        Arguments :
            - target / value    : the values to compare
            - keys      : the keys to compare
            - skip_keys : the keys to skip
            - skip_missing_keys : only compares common keys
    """
    if skip_missing_keys: keys = [k for k in target if k in value]
    
    if keys is not None:
        if not isinstance(keys, (list, tuple)): keys = [keys]
        target  = {k : target[k] for k in target if k in keys}
        value   = {k : value[k] for k in value if k in keys}
    
    if skip_keys is not None:
        if not isinstance(skip_keys, (list, tuple)): skip_keys = [skip_keys]
        target  = {k : target[k] for k in target if k not in skip_keys}
        value   = {k : value[k] for k in value if k not in skip_keys}
    
    missing_v_keys  = [k for k in target if k not in value]
    missing_t_keys  = [k for k in value if k not in target]
        
    assert len(missing_v_keys) + len(missing_t_keys) == 0, "Missing keys in value : {}\nAdditionnal keys in value : {}".format(missing_v_keys, missing_t_keys)
    
    cmp         = {k : is_equal(target[k], value[k], ** kwargs) for k in target}
    invalids    = {k : msg for k, (eq, msg) in cmp.items() if not eq}
    
    assert len(invalids) == 0, "Invalid items ({}) :{}{}".format(
        len(invalids), '\n' if len(invalids) > 1 else ' ',
        '\n'.join(['Key {} : {}'.format(k, msg) for k, msg in invalids.items()])
    )

def compare_array(target, value, max_err = 1e-6, err_mode = 'abs', squeeze = False,
                  normalize = False, ** kwargs):
    """
        Compare 2 arrays with some tolerance (`max_err`) on the error's sum / mean / max / min depending `err_mode`
        `squeeze` allows to skip `1`-dimensions
    """
    if not isinstance(value, np.ndarray): value = np.array(value)
    if squeeze: target, value = np.squeeze(target), np.squeeze(value)
    
    assert target.shape == value.shape, "Target shape {} != value shape {}".format(
        target.shape, value.shape
    )
    
    assert target.dtype == value.dtype, "Target dtype {} != value dtype {}".format(
        target.dtype, value.dtype
    )
    
    if target.dtype in (np.bool, np.object):
        assert np.all(target == value), "Vallue differ for target with dtype {} ({} / {} diff, {:.23f} %)".format(
            target.dtype, np.sum(target != value), np.prod(target.shape), np.mean(target != value)
        )
    else:
        err = np.abs(target - value)
        
        if err_mode == 'norm': err_mode, normalize = 'abs', True
        
        if normalize:
            abs_target = np.abs(target)
            err = (err / abs_target) * (abs_target > 1e-3).astype(np.float32)
        
        if err_mode in ('sum', 'total'):
            valid = np.max(err) <= max_err
        elif err_mode in ('abs', 'all'):
            valid = np.all(err <= max_err)
        elif err_mode in ('min', 'max', 'mean'):
            valid = getattr(err, err_mode) <= max_err
        else:
            raise ValueError('Unknown error mode : {}'.format(err_mode))
        
        assert valid, "Values differ ({} / {} diff, {:.3f}%) : max {} - mean {} - min {}".format(
            np.sum(err > max_err), np.prod(err.shape), np.mean(err > max_err), np.max(err), np.mean(err), np.min(err)
        )

def compare_dataframe(target, value, ignore_index = True, ** kwargs):
    """ Compare 2 DataFrames """
    missing_v_cols  = [k for k in target.columns if k not in value.columns]
    missing_t_cols  = [k for k in value.columns if k not in target.columns]
    
    assert len(missing_v_cols) + len(missing_t_cols) == 0, "Missing keys in value : {}\nAdditionnal keys in value : {}".format(missing_v_cols, missing_t_cols)
    
    assert len(target) == len(value), "Target length {} != value length {}".format(
        len(target), len(value)
    )
    
    if not ignore_index:
        diff = np.where(~np.all((target == value).values, axis = -1))[0]
        assert len(diff) == 0, "DataFrames differs ({})\n  Target : \n{}\n  Value : \n{}".format(
            len(diff), target.iloc[diff], value.iloc[diff]
        )
        return
    
    invalids = []
    for idx, row in value.iterrows():
        if not np.any(np.all((row == target).values, axis = -1)):
            invalids.append(idx)
    
    assert len(invalids) == 0, "Some rows are not in target ({}) :\n{}".format(
        len(invalids), value.iloc[invalids]
    )

def compare_file(target, value, ** kwargs):
    """ Compare the content (data) of the files """
    assert os.path.isfile(target), "Target file {} does not exist !".format(target)
    assert os.path.isfile(value), "Value file {} does not exist !".format(value)
    
    t_ext = os.path.splitext(target)[1][1:]
    v_ext = os.path.splitext(value)[1][1:]
    
    assert t_ext == v_ext, "Extensions differ {} vs {}".format(target, value)
    
    t_data = _load_file(target)
    v_data = _load_file(value)
    
    eq, msg = is_equal(t_data, v_data, raw_compare_if_filename = True, ** kwargs)
    
    assert eq, 'Data of files {} and {} differ : {}'.format(target, value, msg)

def compare_base_model(target, value, ** kwargs):
    """ Compare the result of `get_model_infos` of the 2 models """
    from models.model_utils import is_model_name, get_model_infos
    
    assert is_model_name(target), "Target {} is not a valid model !".format(target)
    assert is_model_name(value), "Value {} is not a valid model name !".format(value)
    
    t_infos = get_model_infos(target)
    v_infos = get_model_infos(value)
    
    eq, msg = is_equal(t_infos, v_infos, ** kwargs)
    
    assert eq, 'Models {} and {} differ : {}'.format(target, value, msg)

def _load_file(filename):
    from utils.file_utils import load_data, _load_file_fn
    
    assert os.path.exists(filename), "Filename {} does not exist !".format(filename)

    ext = os.path.splitext(filename)[1][1:]

    assert ext in _load_file_fn, "Extension {} unhandled, cannot load data from file {}".format(
        ext, filename
    )
    
    return load_data(filename)

_comparisons    = {
    str     : compare_str,
    (list, tuple)   : compare_list,
    (dict, pd.Series)   : compare_dict,
    np.ndarray : compare_array,
    pd.DataFrame    : compare_dataframe
=======

# Copyright (C) 2022 yui-mhcp project's author. All rights reserved.
# Licenced under the Affero GPL v3 Licence (the "Licence").
# you may not use this file except in compliance with the License.
# See the "LICENCE" file at the root of the directory for the licence information.
#
# Unless required by applicable law or agreed to in writing, software
# distributed under the License is distributed on an "AS IS" BASIS,
# WITHOUT WARRANTIES OR CONDITIONS OF ANY KIND, either express or implied.
# See the License for the specific language governing permissions and
# limitations under the License.

import os
import numpy as np
import pandas as pd

def is_in(target, value, nested_test = False, ** kwargs):
    if nested_test:
        cmp         = [is_in(target, v, ** kwargs) for v in value]
        invalids    = [(i, msg) for i, (eq, msg) in enumerate(cmp) if not eq]
        if len(invalids) == 0: return True, ''
        
        return False, "Invalid items ({}) :\n{}".format(
            len(invalids), '\n'.join(['Item #{} : {}'.format(i, msg) for i, msg in invalids])
        )
    try:
        if not isinstance(target, (list, tuple)): target = [target]
        missing = [k for k in target if k not in value]
        return len(missing) == 0, '{} are missing ({})'.format(missing, value)
    except TypeError as e:
        return False, str(e)

def is_smaller(target, value):
    try:
        return value < target, 'value is{} smaller than target'.format('' if value < target else ' not')
    except TypeError as e:
        return False, str(e)

def is_greater(target, value):
    try:
        return value > target, 'value is{} greater than target'.format('' if value < target else ' not')
    except TypeError as e:
        return False, str(e)

def is_equal(target, value, ** kwargs):
    try:
        compare(target, value, ** kwargs)
        return True, 'Value are equals !'
    except AssertionError as e:
        return False, str(e)

def is_diff(target, value, ** kwargs):
    eq, msg = is_equal(target, value, ** kwargs)
    if eq: msg = 'Value are equals but should not be'
    return not eq, msg
    
def compare(target, value, ** kwargs):
    """ Compare 2 items and raises an AssertionError if their value differ """
    if hasattr(target, 'numpy'): target = target.numpy()
    if hasattr(value, 'numpy'): value = value.numpy()
    
    for t, compare_fn in _comparisons.items():
        if isinstance(target, t):
            compare_fn(target, value, ** kwargs)
            return

    if hasattr(target, 'get_config'):
        compare(target.get_config(), value.get_config(), ** kwargs)
    else:
        compare_primitive(target, value, ** kwargs)

def compare_types(value, allowed_types, ** kwargs):
    """ Check if the `value`'s type is an instance of `allowed_types` """
    assert isinstance(value, allowed_types), "Value of type {} is not in valid types {}\n  Value : {}".format(
        type(value), allowed_types, value
    )
    
def compare_primitive(target, value, max_err = 0., ** kwargs):
    if isinstance(value, (float, np.floating)):
        assert abs(target - value) <= max_err, 'Values differ of {}'.format(abs(value - target))
    else:
        assert target == value, "Target ({}) != value ({})".format(target, value)

def compare_str(target, value, raw_compare_if_filename = False, ** kwargs):
    """
        Compare 2 str :
            If `target` is a filename and `not raw_compare_if_filename` : load the data then compare
            If `target` is a model's name : compare the models
            Otherwise : raw string equality
    """
    try:
        from models.model_utils import is_model_name
    except ImportError:
        is_model_name = lambda n: False

    if raw_compare_if_filename or len(target) >= 512:
        compare_primitive(target, value, ** kwargs)
    elif os.path.isfile(target):
        if not isinstance(value, str):
            compare(_load_file(target), value, ** kwargs)
        else:
            compare_file(target, value, ** kwargs)
    elif is_model_name(target):
        compare_base_model(target, value, ** kwargs)
    else:
        compare_primitive(target, value, ** kwargs)

def compare_list(target, value, nested_test = False, ** kwargs):
    """
        Compare each item of both iterables (target / value)
        If `nested_test` : it will execute the test on each `value`'s item individually, meaning that each item in `value` must match `target`
    """
    if nested_test: target = [target] * len(value)
    assert len(target) == len(value), "Target length {} != value length {}".format(
        len(target), len(value)
    )
    
    try:
        if target == value: return
    except ValueError as e:
        pass
    
    cmp         = [is_equal(it1, it2, ** kwargs) for it1, it2 in zip(target, value)]
    invalids    = [(i, msg) for i, (eq, msg) in enumerate(cmp) if not eq]

    assert len(invalids) == 0, "Invalid items ({}) :{}{}".format(
        len(invalids), '\n' if len(invalids) > 1 else ' ',
        '\n'.join(['Item #{} : {}'.format(i, msg) for i, msg in invalids])
    )
    
def compare_dict(target, value, keys = None, skip_keys = None, skip_missing_keys = False,
                 ** kwargs):
    """
        Compare 2 dict-like
        Arguments :
            - target / value    : the values to compare
            - keys      : the keys to compare
            - skip_keys : the keys to skip
            - skip_missing_keys : only compares common keys
    """
    if skip_missing_keys: keys = [k for k in target if k in value]
    
    if keys is not None:
        if not isinstance(keys, (list, tuple)): keys = [keys]
        target  = {k : target[k] for k in target if k in keys}
        value   = {k : value[k] for k in value if k in keys}
    
    if skip_keys is not None:
        if not isinstance(skip_keys, (list, tuple)): skip_keys = [skip_keys]
        target  = {k : target[k] for k in target if k not in skip_keys}
        value   = {k : value[k] for k in value if k not in skip_keys}
    
    missing_v_keys  = [k for k in target if k not in value]
    missing_t_keys  = [k for k in value if k not in target]
        
    assert len(missing_v_keys) + len(missing_t_keys) == 0, "Missing keys in value : {}\nAdditionnal keys in value : {}".format(missing_v_keys, missing_t_keys)
    
    cmp         = {k : is_equal(target[k], value[k], ** kwargs) for k in target}
    invalids    = {k : msg for k, (eq, msg) in cmp.items() if not eq}
    
    assert len(invalids) == 0, "Invalid items ({}) :{}{}".format(
        len(invalids), '\n' if len(invalids) > 1 else ' ',
        '\n'.join(['Key {} : {}'.format(k, msg) for k, msg in invalids.items()])
    )

def compare_array(target, value, max_err = 1e-6, err_mode = 'abs', squeeze = False,
                  normalize = False, ** kwargs):
    """
        Compare 2 arrays with some tolerance (`max_err`) on the error's sum / mean / max / min depending `err_mode`
        `squeeze` allows to skip `1`-dimensions
    """
    if not isinstance(value, np.ndarray): value = np.array(value)
    if squeeze: target, value = np.squeeze(target), np.squeeze(value)
    
    assert target.shape == value.shape, "Target shape {} != value shape {}".format(
        target.shape, value.shape
    )
    
    assert target.dtype == value.dtype, "Target dtype {} != value dtype {}".format(
        target.dtype, value.dtype
    )
    
    if target.dtype in (np.bool, np.object):
        assert np.all(target == value), "Vallue differ for target with dtype {} ({} / {} diff, {:.23f} %)".format(
            target.dtype, np.sum(target != value), np.prod(target.shape), np.mean(target != value)
        )
    else:
        err = np.abs(target - value)
        
        if err_mode == 'norm': err_mode, normalize = 'abs', True
        
        if normalize:
            abs_target = np.abs(target)
            err = (err / abs_target) * (abs_target > 1e-3).astype(np.float32)
        
        if err_mode in ('sum', 'total'):
            valid = np.max(err) <= max_err
        elif err_mode in ('abs', 'all'):
            valid = np.all(err <= max_err)
        elif err_mode in ('min', 'max', 'mean'):
            valid = getattr(err, err_mode) <= max_err
        else:
            raise ValueError('Unknown error mode : {}'.format(err_mode))
        
        assert valid, "Values differ ({} / {} diff, {:.3f}%) : max {} - mean {} - min {}".format(
            np.sum(err > max_err), np.prod(err.shape), np.mean(err > max_err), np.max(err), np.mean(err), np.min(err)
        )

def compare_dataframe(target, value, ignore_index = True, ** kwargs):
    """ Compare 2 DataFrames """
    missing_v_cols  = [k for k in target.columns if k not in value.columns]
    missing_t_cols  = [k for k in value.columns if k not in target.columns]
    
    assert len(missing_v_cols) + len(missing_t_cols) == 0, "Missing keys in value : {}\nAdditionnal keys in value : {}".format(missing_v_cols, missing_t_cols)
    
    assert len(target) == len(value), "Target length {} != value length {}".format(
        len(target), len(value)
    )
    
    if not ignore_index:
        diff = np.where(~np.all((target == value).values, axis = -1))[0]
        assert len(diff) == 0, "DataFrames differs ({})\n  Target : \n{}\n  Value : \n{}".format(
            len(diff), target.iloc[diff], value.iloc[diff]
        )
        return
    
    invalids = []
    for idx, row in value.iterrows():
        if not np.any(np.all((row == target).values, axis = -1)):
            invalids.append(idx)
    
    assert len(invalids) == 0, "Some rows are not in target ({}) :\n{}".format(
        len(invalids), value.iloc[invalids]
    )

def compare_file(target, value, ** kwargs):
    """ Compare the content (data) of the files """
    assert os.path.isfile(target), "Target file {} does not exist !".format(target)
    assert os.path.isfile(value), "Value file {} does not exist !".format(value)
    
    t_ext = os.path.splitext(target)[1][1:]
    v_ext = os.path.splitext(value)[1][1:]
    
    assert t_ext == v_ext, "Extensions differ {} vs {}".format(target, value)
    
    t_data = _load_file(target)
    v_data = _load_file(value)
    
    eq, msg = is_equal(t_data, v_data, raw_compare_if_filename = True, ** kwargs)
    
    assert eq, 'Data of files {} and {} differ : {}'.format(target, value, msg)

def compare_base_model(target, value, ** kwargs):
    """ Compare the result of `get_model_infos` of the 2 models """
    from models.model_utils import is_model_name, get_model_infos
    
    assert is_model_name(target), "Target {} is not a valid model !".format(target)
    assert is_model_name(value), "Value {} is not a valid model name !".format(value)
    
    t_infos = get_model_infos(target)
    v_infos = get_model_infos(value)
    
    eq, msg = is_equal(t_infos, v_infos, ** kwargs)
    
    assert eq, 'Models {} and {} differ : {}'.format(target, value, msg)

def _load_file(filename):
    from utils.file_utils import load_data, _load_file_fn
    
    assert os.path.exists(filename), "Filename {} does not exist !".format(filename)

    ext = os.path.splitext(filename)[1][1:]

    assert ext in _load_file_fn, "Extension {} unhandled, cannot load data from file {}".format(
        ext, filename
    )
    
    return load_data(filename)

_comparisons    = {
    str     : compare_str,
    (list, tuple)   : compare_list,
    (dict, pd.Series)   : compare_dict,
    np.ndarray : compare_array,
    pd.DataFrame    : compare_dataframe
>>>>>>> 80749ba6
}<|MERGE_RESOLUTION|>--- conflicted
+++ resolved
@@ -1,574 +1,286 @@
-<<<<<<< HEAD
-
-# Copyright (C) 2022 yui-mhcp project's author. All rights reserved.
-# Licenced under the Affero GPL v3 Licence (the "Licence").
-# you may not use this file except in compliance with the License.
-# See the "LICENCE" file at the root of the directory for the licence information.
-#
-# Unless required by applicable law or agreed to in writing, software
-# distributed under the License is distributed on an "AS IS" BASIS,
-# WITHOUT WARRANTIES OR CONDITIONS OF ANY KIND, either express or implied.
-# See the License for the specific language governing permissions and
-# limitations under the License.
-
-import os
-import numpy as np
-import pandas as pd
-
-def is_in(target, value, nested_test = False, ** kwargs):
-    if nested_test:
-        cmp         = [is_in(target, v, ** kwargs) for v in value]
-        invalids    = [(i, msg) for i, (eq, msg) in enumerate(cmp) if not eq]
-        if len(invalids) == 0: return True, ''
-        
-        return False, "Invalid items ({}) :\n{}".format(
-            len(invalids), '\n'.join(['Item #{} : {}'.format(i, msg) for i, msg in invalids])
-        )
-    try:
-        if not isinstance(target, (list, tuple)): target = [target]
-        missing = [k for k in target if k not in value]
-        return len(missing) == 0, '{} are missing ({})'.format(missing, value)
-    except TypeError as e:
-        return False, str(e)
-
-def is_smaller(target, value):
-    try:
-        return value < target, 'value is{} smaller than target'.format('' if value < target else ' not')
-    except TypeError as e:
-        return False, str(e)
-
-def is_greater(target, value):
-    try:
-        return value > target, 'value is{} greater than target'.format('' if value < target else ' not')
-    except TypeError as e:
-        return False, str(e)
-
-def is_equal(target, value, ** kwargs):
-    try:
-        compare(target, value, ** kwargs)
-        return True, 'Value are equals !'
-    except AssertionError as e:
-        return False, str(e)
-
-def is_diff(target, value, ** kwargs):
-    eq, msg = is_equal(target, value, ** kwargs)
-    if eq: msg = 'Value are equals but should not be'
-    return not eq, msg
-    
-def compare(target, value, ** kwargs):
-    """ Compare 2 items and raises an AssertionError if their value differ """
-    if hasattr(target, 'numpy'): target = target.numpy()
-    if hasattr(value, 'numpy'): value = value.numpy()
-    
-    for t, compare_fn in _comparisons.items():
-        if isinstance(target, t):
-            compare_fn(target, value, ** kwargs)
-            return
-
-    if hasattr(target, 'get_config'):
-        compare(target.get_config(), value.get_config(), ** kwargs)
-    else:
-        compare_primitive(target, value, ** kwargs)
-
-def compare_types(value, allowed_types, ** kwargs):
-    """ Check if the `value`'s type is an instance of `allowed_types` """
-    assert isinstance(value, allowed_types), "Value of type {} is not in valid types {}\n  Value : {}".format(
-        type(value), allowed_types, value
-    )
-    
-def compare_primitive(target, value, max_err = 0., ** kwargs):
-    if isinstance(value, float):
-        assert abs(target - value) <= max_err, 'Values differ of {}'.format(abs(value - target))
-    else:
-        assert target == value, "Target ({}) != value ({})".format(target, value)
-
-def compare_str(target, value, raw_compare_if_filename = False, ** kwargs):
-    """
-        Compare 2 str :
-            If `target` is a filename and `not raw_compare_if_filename` : load the data then compare
-            If `target` is a model's name : compare the models
-            Otherwise : raw string equality
-    """
-    try:
-        from models.model_utils import is_model_name
-    except ImportError:
-        is_model_name = lambda n: False
-
-    if raw_compare_if_filename or len(target) >= 512:
-        compare_primitive(target, value, ** kwargs)
-    elif os.path.isfile(target):
-        if not isinstance(value, str):
-            compare(_load_file(target), value, ** kwargs)
-        else:
-            compare_file(target, value, ** kwargs)
-    elif is_model_name(target):
-        compare_base_model(target, value, ** kwargs)
-    else:
-        compare_primitive(target, value, ** kwargs)
-
-def compare_list(target, value, nested_test = False, ** kwargs):
-    """
-        Compare each item of both iterables (target / value)
-        If `nested_test` : it will execute the test on each `value`'s item individually, meaning that each item in `value` must match `target`
-    """
-    if nested_test: target = [target] * len(value)
-    assert len(target) == len(value), "Target length {} != value length {}".format(
-        len(target), len(value)
-    )
-    
-    try:
-        if target == value: return
-    except ValueError as e:
-        pass
-    
-    cmp         = [is_equal(it1, it2, ** kwargs) for it1, it2 in zip(target, value)]
-    invalids    = [(i, msg) for i, (eq, msg) in enumerate(cmp) if not eq]
-
-    assert len(invalids) == 0, "Invalid items ({}) :{}{}".format(
-        len(invalids), '\n' if len(invalids) > 1 else ' ',
-        '\n'.join(['Item #{} : {}'.format(i, msg) for i, msg in invalids])
-    )
-    
-def compare_dict(target, value, keys = None, skip_keys = None, skip_missing_keys = False,
-                 ** kwargs):
-    """
-        Compare 2 dict-like
-        Arguments :
-            - target / value    : the values to compare
-            - keys      : the keys to compare
-            - skip_keys : the keys to skip
-            - skip_missing_keys : only compares common keys
-    """
-    if skip_missing_keys: keys = [k for k in target if k in value]
-    
-    if keys is not None:
-        if not isinstance(keys, (list, tuple)): keys = [keys]
-        target  = {k : target[k] for k in target if k in keys}
-        value   = {k : value[k] for k in value if k in keys}
-    
-    if skip_keys is not None:
-        if not isinstance(skip_keys, (list, tuple)): skip_keys = [skip_keys]
-        target  = {k : target[k] for k in target if k not in skip_keys}
-        value   = {k : value[k] for k in value if k not in skip_keys}
-    
-    missing_v_keys  = [k for k in target if k not in value]
-    missing_t_keys  = [k for k in value if k not in target]
-        
-    assert len(missing_v_keys) + len(missing_t_keys) == 0, "Missing keys in value : {}\nAdditionnal keys in value : {}".format(missing_v_keys, missing_t_keys)
-    
-    cmp         = {k : is_equal(target[k], value[k], ** kwargs) for k in target}
-    invalids    = {k : msg for k, (eq, msg) in cmp.items() if not eq}
-    
-    assert len(invalids) == 0, "Invalid items ({}) :{}{}".format(
-        len(invalids), '\n' if len(invalids) > 1 else ' ',
-        '\n'.join(['Key {} : {}'.format(k, msg) for k, msg in invalids.items()])
-    )
-
-def compare_array(target, value, max_err = 1e-6, err_mode = 'abs', squeeze = False,
-                  normalize = False, ** kwargs):
-    """
-        Compare 2 arrays with some tolerance (`max_err`) on the error's sum / mean / max / min depending `err_mode`
-        `squeeze` allows to skip `1`-dimensions
-    """
-    if not isinstance(value, np.ndarray): value = np.array(value)
-    if squeeze: target, value = np.squeeze(target), np.squeeze(value)
-    
-    assert target.shape == value.shape, "Target shape {} != value shape {}".format(
-        target.shape, value.shape
-    )
-    
-    assert target.dtype == value.dtype, "Target dtype {} != value dtype {}".format(
-        target.dtype, value.dtype
-    )
-    
-    if target.dtype in (np.bool, np.object):
-        assert np.all(target == value), "Vallue differ for target with dtype {} ({} / {} diff, {:.23f} %)".format(
-            target.dtype, np.sum(target != value), np.prod(target.shape), np.mean(target != value)
-        )
-    else:
-        err = np.abs(target - value)
-        
-        if err_mode == 'norm': err_mode, normalize = 'abs', True
-        
-        if normalize:
-            abs_target = np.abs(target)
-            err = (err / abs_target) * (abs_target > 1e-3).astype(np.float32)
-        
-        if err_mode in ('sum', 'total'):
-            valid = np.max(err) <= max_err
-        elif err_mode in ('abs', 'all'):
-            valid = np.all(err <= max_err)
-        elif err_mode in ('min', 'max', 'mean'):
-            valid = getattr(err, err_mode) <= max_err
-        else:
-            raise ValueError('Unknown error mode : {}'.format(err_mode))
-        
-        assert valid, "Values differ ({} / {} diff, {:.3f}%) : max {} - mean {} - min {}".format(
-            np.sum(err > max_err), np.prod(err.shape), np.mean(err > max_err), np.max(err), np.mean(err), np.min(err)
-        )
-
-def compare_dataframe(target, value, ignore_index = True, ** kwargs):
-    """ Compare 2 DataFrames """
-    missing_v_cols  = [k for k in target.columns if k not in value.columns]
-    missing_t_cols  = [k for k in value.columns if k not in target.columns]
-    
-    assert len(missing_v_cols) + len(missing_t_cols) == 0, "Missing keys in value : {}\nAdditionnal keys in value : {}".format(missing_v_cols, missing_t_cols)
-    
-    assert len(target) == len(value), "Target length {} != value length {}".format(
-        len(target), len(value)
-    )
-    
-    if not ignore_index:
-        diff = np.where(~np.all((target == value).values, axis = -1))[0]
-        assert len(diff) == 0, "DataFrames differs ({})\n  Target : \n{}\n  Value : \n{}".format(
-            len(diff), target.iloc[diff], value.iloc[diff]
-        )
-        return
-    
-    invalids = []
-    for idx, row in value.iterrows():
-        if not np.any(np.all((row == target).values, axis = -1)):
-            invalids.append(idx)
-    
-    assert len(invalids) == 0, "Some rows are not in target ({}) :\n{}".format(
-        len(invalids), value.iloc[invalids]
-    )
-
-def compare_file(target, value, ** kwargs):
-    """ Compare the content (data) of the files """
-    assert os.path.isfile(target), "Target file {} does not exist !".format(target)
-    assert os.path.isfile(value), "Value file {} does not exist !".format(value)
-    
-    t_ext = os.path.splitext(target)[1][1:]
-    v_ext = os.path.splitext(value)[1][1:]
-    
-    assert t_ext == v_ext, "Extensions differ {} vs {}".format(target, value)
-    
-    t_data = _load_file(target)
-    v_data = _load_file(value)
-    
-    eq, msg = is_equal(t_data, v_data, raw_compare_if_filename = True, ** kwargs)
-    
-    assert eq, 'Data of files {} and {} differ : {}'.format(target, value, msg)
-
-def compare_base_model(target, value, ** kwargs):
-    """ Compare the result of `get_model_infos` of the 2 models """
-    from models.model_utils import is_model_name, get_model_infos
-    
-    assert is_model_name(target), "Target {} is not a valid model !".format(target)
-    assert is_model_name(value), "Value {} is not a valid model name !".format(value)
-    
-    t_infos = get_model_infos(target)
-    v_infos = get_model_infos(value)
-    
-    eq, msg = is_equal(t_infos, v_infos, ** kwargs)
-    
-    assert eq, 'Models {} and {} differ : {}'.format(target, value, msg)
-
-def _load_file(filename):
-    from utils.file_utils import load_data, _load_file_fn
-    
-    assert os.path.exists(filename), "Filename {} does not exist !".format(filename)
-
-    ext = os.path.splitext(filename)[1][1:]
-
-    assert ext in _load_file_fn, "Extension {} unhandled, cannot load data from file {}".format(
-        ext, filename
-    )
-    
-    return load_data(filename)
-
-_comparisons    = {
-    str     : compare_str,
-    (list, tuple)   : compare_list,
-    (dict, pd.Series)   : compare_dict,
-    np.ndarray : compare_array,
-    pd.DataFrame    : compare_dataframe
-=======
-
-# Copyright (C) 2022 yui-mhcp project's author. All rights reserved.
-# Licenced under the Affero GPL v3 Licence (the "Licence").
-# you may not use this file except in compliance with the License.
-# See the "LICENCE" file at the root of the directory for the licence information.
-#
-# Unless required by applicable law or agreed to in writing, software
-# distributed under the License is distributed on an "AS IS" BASIS,
-# WITHOUT WARRANTIES OR CONDITIONS OF ANY KIND, either express or implied.
-# See the License for the specific language governing permissions and
-# limitations under the License.
-
-import os
-import numpy as np
-import pandas as pd
-
-def is_in(target, value, nested_test = False, ** kwargs):
-    if nested_test:
-        cmp         = [is_in(target, v, ** kwargs) for v in value]
-        invalids    = [(i, msg) for i, (eq, msg) in enumerate(cmp) if not eq]
-        if len(invalids) == 0: return True, ''
-        
-        return False, "Invalid items ({}) :\n{}".format(
-            len(invalids), '\n'.join(['Item #{} : {}'.format(i, msg) for i, msg in invalids])
-        )
-    try:
-        if not isinstance(target, (list, tuple)): target = [target]
-        missing = [k for k in target if k not in value]
-        return len(missing) == 0, '{} are missing ({})'.format(missing, value)
-    except TypeError as e:
-        return False, str(e)
-
-def is_smaller(target, value):
-    try:
-        return value < target, 'value is{} smaller than target'.format('' if value < target else ' not')
-    except TypeError as e:
-        return False, str(e)
-
-def is_greater(target, value):
-    try:
-        return value > target, 'value is{} greater than target'.format('' if value < target else ' not')
-    except TypeError as e:
-        return False, str(e)
-
-def is_equal(target, value, ** kwargs):
-    try:
-        compare(target, value, ** kwargs)
-        return True, 'Value are equals !'
-    except AssertionError as e:
-        return False, str(e)
-
-def is_diff(target, value, ** kwargs):
-    eq, msg = is_equal(target, value, ** kwargs)
-    if eq: msg = 'Value are equals but should not be'
-    return not eq, msg
-    
-def compare(target, value, ** kwargs):
-    """ Compare 2 items and raises an AssertionError if their value differ """
-    if hasattr(target, 'numpy'): target = target.numpy()
-    if hasattr(value, 'numpy'): value = value.numpy()
-    
-    for t, compare_fn in _comparisons.items():
-        if isinstance(target, t):
-            compare_fn(target, value, ** kwargs)
-            return
-
-    if hasattr(target, 'get_config'):
-        compare(target.get_config(), value.get_config(), ** kwargs)
-    else:
-        compare_primitive(target, value, ** kwargs)
-
-def compare_types(value, allowed_types, ** kwargs):
-    """ Check if the `value`'s type is an instance of `allowed_types` """
-    assert isinstance(value, allowed_types), "Value of type {} is not in valid types {}\n  Value : {}".format(
-        type(value), allowed_types, value
-    )
-    
-def compare_primitive(target, value, max_err = 0., ** kwargs):
-    if isinstance(value, (float, np.floating)):
-        assert abs(target - value) <= max_err, 'Values differ of {}'.format(abs(value - target))
-    else:
-        assert target == value, "Target ({}) != value ({})".format(target, value)
-
-def compare_str(target, value, raw_compare_if_filename = False, ** kwargs):
-    """
-        Compare 2 str :
-            If `target` is a filename and `not raw_compare_if_filename` : load the data then compare
-            If `target` is a model's name : compare the models
-            Otherwise : raw string equality
-    """
-    try:
-        from models.model_utils import is_model_name
-    except ImportError:
-        is_model_name = lambda n: False
-
-    if raw_compare_if_filename or len(target) >= 512:
-        compare_primitive(target, value, ** kwargs)
-    elif os.path.isfile(target):
-        if not isinstance(value, str):
-            compare(_load_file(target), value, ** kwargs)
-        else:
-            compare_file(target, value, ** kwargs)
-    elif is_model_name(target):
-        compare_base_model(target, value, ** kwargs)
-    else:
-        compare_primitive(target, value, ** kwargs)
-
-def compare_list(target, value, nested_test = False, ** kwargs):
-    """
-        Compare each item of both iterables (target / value)
-        If `nested_test` : it will execute the test on each `value`'s item individually, meaning that each item in `value` must match `target`
-    """
-    if nested_test: target = [target] * len(value)
-    assert len(target) == len(value), "Target length {} != value length {}".format(
-        len(target), len(value)
-    )
-    
-    try:
-        if target == value: return
-    except ValueError as e:
-        pass
-    
-    cmp         = [is_equal(it1, it2, ** kwargs) for it1, it2 in zip(target, value)]
-    invalids    = [(i, msg) for i, (eq, msg) in enumerate(cmp) if not eq]
-
-    assert len(invalids) == 0, "Invalid items ({}) :{}{}".format(
-        len(invalids), '\n' if len(invalids) > 1 else ' ',
-        '\n'.join(['Item #{} : {}'.format(i, msg) for i, msg in invalids])
-    )
-    
-def compare_dict(target, value, keys = None, skip_keys = None, skip_missing_keys = False,
-                 ** kwargs):
-    """
-        Compare 2 dict-like
-        Arguments :
-            - target / value    : the values to compare
-            - keys      : the keys to compare
-            - skip_keys : the keys to skip
-            - skip_missing_keys : only compares common keys
-    """
-    if skip_missing_keys: keys = [k for k in target if k in value]
-    
-    if keys is not None:
-        if not isinstance(keys, (list, tuple)): keys = [keys]
-        target  = {k : target[k] for k in target if k in keys}
-        value   = {k : value[k] for k in value if k in keys}
-    
-    if skip_keys is not None:
-        if not isinstance(skip_keys, (list, tuple)): skip_keys = [skip_keys]
-        target  = {k : target[k] for k in target if k not in skip_keys}
-        value   = {k : value[k] for k in value if k not in skip_keys}
-    
-    missing_v_keys  = [k for k in target if k not in value]
-    missing_t_keys  = [k for k in value if k not in target]
-        
-    assert len(missing_v_keys) + len(missing_t_keys) == 0, "Missing keys in value : {}\nAdditionnal keys in value : {}".format(missing_v_keys, missing_t_keys)
-    
-    cmp         = {k : is_equal(target[k], value[k], ** kwargs) for k in target}
-    invalids    = {k : msg for k, (eq, msg) in cmp.items() if not eq}
-    
-    assert len(invalids) == 0, "Invalid items ({}) :{}{}".format(
-        len(invalids), '\n' if len(invalids) > 1 else ' ',
-        '\n'.join(['Key {} : {}'.format(k, msg) for k, msg in invalids.items()])
-    )
-
-def compare_array(target, value, max_err = 1e-6, err_mode = 'abs', squeeze = False,
-                  normalize = False, ** kwargs):
-    """
-        Compare 2 arrays with some tolerance (`max_err`) on the error's sum / mean / max / min depending `err_mode`
-        `squeeze` allows to skip `1`-dimensions
-    """
-    if not isinstance(value, np.ndarray): value = np.array(value)
-    if squeeze: target, value = np.squeeze(target), np.squeeze(value)
-    
-    assert target.shape == value.shape, "Target shape {} != value shape {}".format(
-        target.shape, value.shape
-    )
-    
-    assert target.dtype == value.dtype, "Target dtype {} != value dtype {}".format(
-        target.dtype, value.dtype
-    )
-    
-    if target.dtype in (np.bool, np.object):
-        assert np.all(target == value), "Vallue differ for target with dtype {} ({} / {} diff, {:.23f} %)".format(
-            target.dtype, np.sum(target != value), np.prod(target.shape), np.mean(target != value)
-        )
-    else:
-        err = np.abs(target - value)
-        
-        if err_mode == 'norm': err_mode, normalize = 'abs', True
-        
-        if normalize:
-            abs_target = np.abs(target)
-            err = (err / abs_target) * (abs_target > 1e-3).astype(np.float32)
-        
-        if err_mode in ('sum', 'total'):
-            valid = np.max(err) <= max_err
-        elif err_mode in ('abs', 'all'):
-            valid = np.all(err <= max_err)
-        elif err_mode in ('min', 'max', 'mean'):
-            valid = getattr(err, err_mode) <= max_err
-        else:
-            raise ValueError('Unknown error mode : {}'.format(err_mode))
-        
-        assert valid, "Values differ ({} / {} diff, {:.3f}%) : max {} - mean {} - min {}".format(
-            np.sum(err > max_err), np.prod(err.shape), np.mean(err > max_err), np.max(err), np.mean(err), np.min(err)
-        )
-
-def compare_dataframe(target, value, ignore_index = True, ** kwargs):
-    """ Compare 2 DataFrames """
-    missing_v_cols  = [k for k in target.columns if k not in value.columns]
-    missing_t_cols  = [k for k in value.columns if k not in target.columns]
-    
-    assert len(missing_v_cols) + len(missing_t_cols) == 0, "Missing keys in value : {}\nAdditionnal keys in value : {}".format(missing_v_cols, missing_t_cols)
-    
-    assert len(target) == len(value), "Target length {} != value length {}".format(
-        len(target), len(value)
-    )
-    
-    if not ignore_index:
-        diff = np.where(~np.all((target == value).values, axis = -1))[0]
-        assert len(diff) == 0, "DataFrames differs ({})\n  Target : \n{}\n  Value : \n{}".format(
-            len(diff), target.iloc[diff], value.iloc[diff]
-        )
-        return
-    
-    invalids = []
-    for idx, row in value.iterrows():
-        if not np.any(np.all((row == target).values, axis = -1)):
-            invalids.append(idx)
-    
-    assert len(invalids) == 0, "Some rows are not in target ({}) :\n{}".format(
-        len(invalids), value.iloc[invalids]
-    )
-
-def compare_file(target, value, ** kwargs):
-    """ Compare the content (data) of the files """
-    assert os.path.isfile(target), "Target file {} does not exist !".format(target)
-    assert os.path.isfile(value), "Value file {} does not exist !".format(value)
-    
-    t_ext = os.path.splitext(target)[1][1:]
-    v_ext = os.path.splitext(value)[1][1:]
-    
-    assert t_ext == v_ext, "Extensions differ {} vs {}".format(target, value)
-    
-    t_data = _load_file(target)
-    v_data = _load_file(value)
-    
-    eq, msg = is_equal(t_data, v_data, raw_compare_if_filename = True, ** kwargs)
-    
-    assert eq, 'Data of files {} and {} differ : {}'.format(target, value, msg)
-
-def compare_base_model(target, value, ** kwargs):
-    """ Compare the result of `get_model_infos` of the 2 models """
-    from models.model_utils import is_model_name, get_model_infos
-    
-    assert is_model_name(target), "Target {} is not a valid model !".format(target)
-    assert is_model_name(value), "Value {} is not a valid model name !".format(value)
-    
-    t_infos = get_model_infos(target)
-    v_infos = get_model_infos(value)
-    
-    eq, msg = is_equal(t_infos, v_infos, ** kwargs)
-    
-    assert eq, 'Models {} and {} differ : {}'.format(target, value, msg)
-
-def _load_file(filename):
-    from utils.file_utils import load_data, _load_file_fn
-    
-    assert os.path.exists(filename), "Filename {} does not exist !".format(filename)
-
-    ext = os.path.splitext(filename)[1][1:]
-
-    assert ext in _load_file_fn, "Extension {} unhandled, cannot load data from file {}".format(
-        ext, filename
-    )
-    
-    return load_data(filename)
-
-_comparisons    = {
-    str     : compare_str,
-    (list, tuple)   : compare_list,
-    (dict, pd.Series)   : compare_dict,
-    np.ndarray : compare_array,
-    pd.DataFrame    : compare_dataframe
->>>>>>> 80749ba6
+
+# Copyright (C) 2022 yui-mhcp project's author. All rights reserved.
+# Licenced under the Affero GPL v3 Licence (the "Licence").
+# you may not use this file except in compliance with the License.
+# See the "LICENCE" file at the root of the directory for the licence information.
+#
+# Unless required by applicable law or agreed to in writing, software
+# distributed under the License is distributed on an "AS IS" BASIS,
+# WITHOUT WARRANTIES OR CONDITIONS OF ANY KIND, either express or implied.
+# See the License for the specific language governing permissions and
+# limitations under the License.
+
+import os
+import numpy as np
+import pandas as pd
+
+def is_in(target, value, nested_test = False, ** kwargs):
+    if nested_test:
+        cmp         = [is_in(target, v, ** kwargs) for v in value]
+        invalids    = [(i, msg) for i, (eq, msg) in enumerate(cmp) if not eq]
+        if len(invalids) == 0: return True, ''
+        
+        return False, "Invalid items ({}) :\n{}".format(
+            len(invalids), '\n'.join(['Item #{} : {}'.format(i, msg) for i, msg in invalids])
+        )
+    try:
+        if not isinstance(target, (list, tuple)): target = [target]
+        missing = [k for k in target if k not in value]
+        return len(missing) == 0, '{} are missing ({})'.format(missing, value)
+    except TypeError as e:
+        return False, str(e)
+
+def is_smaller(target, value):
+    try:
+        return value < target, 'value is{} smaller than target'.format('' if value < target else ' not')
+    except TypeError as e:
+        return False, str(e)
+
+def is_greater(target, value):
+    try:
+        return value > target, 'value is{} greater than target'.format('' if value < target else ' not')
+    except TypeError as e:
+        return False, str(e)
+
+def is_equal(target, value, ** kwargs):
+    try:
+        compare(target, value, ** kwargs)
+        return True, 'Value are equals !'
+    except AssertionError as e:
+        return False, str(e)
+
+def is_diff(target, value, ** kwargs):
+    eq, msg = is_equal(target, value, ** kwargs)
+    if eq: msg = 'Value are equals but should not be'
+    return not eq, msg
+    
+def compare(target, value, ** kwargs):
+    """ Compare 2 items and raises an AssertionError if their value differ """
+    if hasattr(target, 'numpy'): target = target.numpy()
+    if hasattr(value, 'numpy'): value = value.numpy()
+    
+    for t, compare_fn in _comparisons.items():
+        if isinstance(target, t):
+            compare_fn(target, value, ** kwargs)
+            return
+
+    if hasattr(target, 'get_config'):
+        compare(target.get_config(), value.get_config(), ** kwargs)
+    else:
+        compare_primitive(target, value, ** kwargs)
+
+def compare_types(value, allowed_types, ** kwargs):
+    """ Check if the `value`'s type is an instance of `allowed_types` """
+    assert isinstance(value, allowed_types), "Value of type {} is not in valid types {}\n  Value : {}".format(
+        type(value), allowed_types, value
+    )
+    
+def compare_primitive(target, value, max_err = 0., ** kwargs):
+    if isinstance(value, (float, np.floating)):
+        assert abs(target - value) <= max_err, 'Values differ of {}'.format(abs(value - target))
+    else:
+        assert target == value, "Target ({}) != value ({})".format(target, value)
+
+def compare_str(target, value, raw_compare_if_filename = False, ** kwargs):
+    """
+        Compare 2 str :
+            If `target` is a filename and `not raw_compare_if_filename` : load the data then compare
+            If `target` is a model's name : compare the models
+            Otherwise : raw string equality
+    """
+    try:
+        from models.model_utils import is_model_name
+    except ImportError:
+        is_model_name = lambda n: False
+
+    if raw_compare_if_filename or len(target) >= 512:
+        compare_primitive(target, value, ** kwargs)
+    elif os.path.isfile(target):
+        if not isinstance(value, str):
+            compare(_load_file(target), value, ** kwargs)
+        else:
+            compare_file(target, value, ** kwargs)
+    elif is_model_name(target):
+        compare_base_model(target, value, ** kwargs)
+    else:
+        compare_primitive(target, value, ** kwargs)
+
+def compare_list(target, value, nested_test = False, ** kwargs):
+    """
+        Compare each item of both iterables (target / value)
+        If `nested_test` : it will execute the test on each `value`'s item individually, meaning that each item in `value` must match `target`
+    """
+    if nested_test: target = [target] * len(value)
+    assert len(target) == len(value), "Target length {} != value length {}".format(
+        len(target), len(value)
+    )
+    
+    try:
+        if target == value: return
+    except ValueError as e:
+        pass
+    
+    cmp         = [is_equal(it1, it2, ** kwargs) for it1, it2 in zip(target, value)]
+    invalids    = [(i, msg) for i, (eq, msg) in enumerate(cmp) if not eq]
+
+    assert len(invalids) == 0, "Invalid items ({}) :{}{}".format(
+        len(invalids), '\n' if len(invalids) > 1 else ' ',
+        '\n'.join(['Item #{} : {}'.format(i, msg) for i, msg in invalids])
+    )
+    
+def compare_dict(target, value, keys = None, skip_keys = None, skip_missing_keys = False,
+                 ** kwargs):
+    """
+        Compare 2 dict-like
+        Arguments :
+            - target / value    : the values to compare
+            - keys      : the keys to compare
+            - skip_keys : the keys to skip
+            - skip_missing_keys : only compares common keys
+    """
+    if skip_missing_keys: keys = [k for k in target if k in value]
+    
+    if keys is not None:
+        if not isinstance(keys, (list, tuple)): keys = [keys]
+        target  = {k : target[k] for k in target if k in keys}
+        value   = {k : value[k] for k in value if k in keys}
+    
+    if skip_keys is not None:
+        if not isinstance(skip_keys, (list, tuple)): skip_keys = [skip_keys]
+        target  = {k : target[k] for k in target if k not in skip_keys}
+        value   = {k : value[k] for k in value if k not in skip_keys}
+    
+    missing_v_keys  = [k for k in target if k not in value]
+    missing_t_keys  = [k for k in value if k not in target]
+        
+    assert len(missing_v_keys) + len(missing_t_keys) == 0, "Missing keys in value : {}\nAdditionnal keys in value : {}".format(missing_v_keys, missing_t_keys)
+    
+    cmp         = {k : is_equal(target[k], value[k], ** kwargs) for k in target}
+    invalids    = {k : msg for k, (eq, msg) in cmp.items() if not eq}
+    
+    assert len(invalids) == 0, "Invalid items ({}) :{}{}".format(
+        len(invalids), '\n' if len(invalids) > 1 else ' ',
+        '\n'.join(['Key {} : {}'.format(k, msg) for k, msg in invalids.items()])
+    )
+
+def compare_array(target, value, max_err = 1e-6, err_mode = 'abs', squeeze = False,
+                  normalize = False, ** kwargs):
+    """
+        Compare 2 arrays with some tolerance (`max_err`) on the error's sum / mean / max / min depending `err_mode`
+        `squeeze` allows to skip `1`-dimensions
+    """
+    if not isinstance(value, np.ndarray): value = np.array(value)
+    if squeeze: target, value = np.squeeze(target), np.squeeze(value)
+    
+    assert target.shape == value.shape, "Target shape {} != value shape {}".format(
+        target.shape, value.shape
+    )
+    
+    assert target.dtype == value.dtype, "Target dtype {} != value dtype {}".format(
+        target.dtype, value.dtype
+    )
+    
+    if target.dtype in (np.bool, np.object):
+        assert np.all(target == value), "Vallue differ for target with dtype {} ({} / {} diff, {:.23f} %)".format(
+            target.dtype, np.sum(target != value), np.prod(target.shape), np.mean(target != value)
+        )
+    else:
+        err = np.abs(target - value)
+        
+        if err_mode == 'norm': err_mode, normalize = 'abs', True
+        
+        if normalize:
+            abs_target = np.abs(target)
+            err = (err / abs_target) * (abs_target > 1e-3).astype(np.float32)
+        
+        if err_mode in ('sum', 'total'):
+            valid = np.max(err) <= max_err
+        elif err_mode in ('abs', 'all'):
+            valid = np.all(err <= max_err)
+        elif err_mode in ('min', 'max', 'mean'):
+            valid = getattr(err, err_mode) <= max_err
+        else:
+            raise ValueError('Unknown error mode : {}'.format(err_mode))
+        
+        assert valid, "Values differ ({} / {} diff, {:.3f}%) : max {} - mean {} - min {}".format(
+            np.sum(err > max_err), np.prod(err.shape), np.mean(err > max_err), np.max(err), np.mean(err), np.min(err)
+        )
+
+def compare_dataframe(target, value, ignore_index = True, ** kwargs):
+    """ Compare 2 DataFrames """
+    missing_v_cols  = [k for k in target.columns if k not in value.columns]
+    missing_t_cols  = [k for k in value.columns if k not in target.columns]
+    
+    assert len(missing_v_cols) + len(missing_t_cols) == 0, "Missing keys in value : {}\nAdditionnal keys in value : {}".format(missing_v_cols, missing_t_cols)
+    
+    assert len(target) == len(value), "Target length {} != value length {}".format(
+        len(target), len(value)
+    )
+    
+    if not ignore_index:
+        diff = np.where(~np.all((target == value).values, axis = -1))[0]
+        assert len(diff) == 0, "DataFrames differs ({})\n  Target : \n{}\n  Value : \n{}".format(
+            len(diff), target.iloc[diff], value.iloc[diff]
+        )
+        return
+    
+    invalids = []
+    for idx, row in value.iterrows():
+        if not np.any(np.all((row == target).values, axis = -1)):
+            invalids.append(idx)
+    
+    assert len(invalids) == 0, "Some rows are not in target ({}) :\n{}".format(
+        len(invalids), value.iloc[invalids]
+    )
+
+def compare_file(target, value, ** kwargs):
+    """ Compare the content (data) of the files """
+    assert os.path.isfile(target), "Target file {} does not exist !".format(target)
+    assert os.path.isfile(value), "Value file {} does not exist !".format(value)
+    
+    t_ext = os.path.splitext(target)[1][1:]
+    v_ext = os.path.splitext(value)[1][1:]
+    
+    assert t_ext == v_ext, "Extensions differ {} vs {}".format(target, value)
+    
+    t_data = _load_file(target)
+    v_data = _load_file(value)
+    
+    eq, msg = is_equal(t_data, v_data, raw_compare_if_filename = True, ** kwargs)
+    
+    assert eq, 'Data of files {} and {} differ : {}'.format(target, value, msg)
+
+def compare_base_model(target, value, ** kwargs):
+    """ Compare the result of `get_model_infos` of the 2 models """
+    from models.model_utils import is_model_name, get_model_infos
+    
+    assert is_model_name(target), "Target {} is not a valid model !".format(target)
+    assert is_model_name(value), "Value {} is not a valid model name !".format(value)
+    
+    t_infos = get_model_infos(target)
+    v_infos = get_model_infos(value)
+    
+    eq, msg = is_equal(t_infos, v_infos, ** kwargs)
+    
+    assert eq, 'Models {} and {} differ : {}'.format(target, value, msg)
+
+def _load_file(filename):
+    from utils.file_utils import load_data, _load_file_fn
+    
+    assert os.path.exists(filename), "Filename {} does not exist !".format(filename)
+
+    ext = os.path.splitext(filename)[1][1:]
+
+    assert ext in _load_file_fn, "Extension {} unhandled, cannot load data from file {}".format(
+        ext, filename
+    )
+    
+    return load_data(filename)
+
+_comparisons    = {
+    str     : compare_str,
+    (list, tuple)   : compare_list,
+    (dict, pd.Series)   : compare_dict,
+    np.ndarray : compare_array,
+    pd.DataFrame    : compare_dataframe
 }