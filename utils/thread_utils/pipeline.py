<<<<<<< HEAD
# Copyright (C) 2022 yui-mhcp project's author. All rights reserved.
# Licenced under the Affero GPL v3 Licence (the "Licence").
# you may not use this file except in compliance with the License.
# See the "LICENCE" file at the root of the directory for the licence information.
#
# Unless required by applicable law or agreed to in writing, software
# distributed under the License is distributed on an "AS IS" BASIS,
# WITHOUT WARRANTIES OR CONDITIONS OF ANY KIND, either express or implied.
# See the License for the specific language governing permissions and
# limitations under the License.

import os
import logging
import pandas as pd

from queue import PriorityQueue
from threading import Thread, RLock

from utils.file_utils import load_data, dump_data
from utils.thread_utils.producer import Producer, Event, Item, Group, update_item
from utils.thread_utils.consumer import Consumer
from utils.thread_utils.splitter import Splitter
from utils.thread_utils.grouper import Grouper

logger = logging.getLogger(__name__)

def get_item_id(item, use_group = False, data_as_default = True, id_key = 'id'):
    if use_group and item.group is not None:
        return item.group
    elif item.id is not None:
        return item.id
    elif data_as_default:
        data_id = None
        if isinstance(item.data, str):
            data_id = item.data
        elif isinstance(item.data, (dict, pd.Series)) and id_key in item.data:
            data_id = item.data[id_key]
        
        if data_id is not None: item = update_item(item, id = data_id, clone = False)
        return data_id
    else:
        return None

class Pipeline(Consumer):
    """
        A `Pipeline` is a regular `Consumer` wrapping multiple consumers inside of it, allowing some useful features such as saving and tracking duplicates
        
        The `filename` argument allows to save a mapping `{item_id : final_result` where
        - item_id is either `item.id` or `item.data` (if it is a string)
        - final_result is the final pipeline's output for the given item_id
        The `expected_keys` tells which keys are required to use a restored version of item_id. It means that if `item_id` is in the database but some keys are missing, it will be re-processed
        The `do_not_save_keys` allows to skip some keys in the output file. Note that those keys are still returned in the pipeline, they are simply not saved in the database.
        **Important** : as a result, if some keys are both in `expected_keys` and `do_not_save_keys`, the database will never be used to not re-process items as some keys will always be missing. 
        
        `track_items` allows to track duplicates and only process each ID only once while returning all requested occurences of it. `keep_order` tells whether to return the duplicates in the append's order or in the production order. See the example below for more information
        
        Example on tracking :
        if keep_order: # Example 1
            Append ID 1 : in_pipeline[i]['indexes'] = [0] -> add to process
            Append ID 2 : in_pipeline[2]['indexes'] = [1] -> add to process
            Append ID 1 : in_pipeline[i]['indexes'] = [0, 2] -> /
            Output ID 1 : _results[0] = output 1, _results[2] = output 1
            Output ID 2 : _results[1] = output 2
            
            self.results = [output 1, output 2, output 1]
        else: # Example 2
            Append ID 1 : in_pipeline[i]['indexes'] = [0] -> add to process
            Append ID 2 : in_pipeline[2]['indexes'] = [1] -> add to process
            Append ID 1 : in_pipeline[i]['indexes'] = [0, 2] -> /
            Output ID 1 : _results[0] = output 1
                          _results[1] = output 1
            Output ID 2 : _results[2] = output 2
            
            self.results = [output 1, output 1, output 2]
        
        In the 1st example, the items in `self.results` corresponds the append's order while in the 2nd example, once an item is produced, it will be added as mny times as it has been requested.
        Note that in both cases, the 2nd request for ID 1 does not add the item in the process pipeline (i.e. it will simply waits that the 1st occurence goes out).
        Note that these examples are simplified : in practice, each replica stores its `Item` instance to also keep tracks of its original fields (such as `priority` and `group`)
        
        **Warning** if `track_items = True`, items with an ID already in the pipeline will not be re-processed, assuming that the `data` field is the same for both as the ID is the same.
        If some items can have the same ID but different data : either set `track_items` to False or modify the identifier to differenciate them.
    """
    def __init__(self,
                 tasks,
                 * args,
                 
                 filename   = None,
                 id_key     = 'id',
                 save_every = -1,
                 save_kwargs    = None,
                 as_list    = False,
                 expected_keys  = None,
                 save_keys      = None,
                 do_not_save_keys   = None,
                 
                 track_items    = None,
                 keep_order     = None,
                 
                 name   = None,
                 
                 ** kwargs
                ):
        def _add_tracker(i, consumer, splitted = False, grouped = False,
                         is_pipe = False, prev = None):
            if isinstance(consumer, Pipeline):
                for j in range(len(consumer.consumers)):
                    splitted, grouped = _add_tracker(
                        i, consumer.consumers[j], splitted, grouped, is_pipe = True, prev = prev
                    )
                    prev = consumer.consumers[j]
                return splitted, grouped
            
            default_kwargs = {
                'cons' : consumer, 'pass_item' : True, 'splitted' : splitted, 'grouped' : grouped
            }
            
            if i > 0 or is_pipe:
                if not isinstance(consumer, Grouper):
                    consumer.add_listener(
                        self._move_in_pipeline, on = 'append', ** default_kwargs
                    )
                elif prev is not None:
                    prev.add_listener(
                        self._move_in_pipeline, on = 'item', ** {** default_kwargs, 'cons' : None}
                    )
            
            if isinstance(consumer, Splitter):
                consumer.add_listener(
                    self._add_splitted, on = 'item', _first = True, ** default_kwargs
                )
            
            if isinstance(consumer, Splitter): return (True, grouped)
            if isinstance(consumer, Grouper): return (splitted, True)
            return (splitted, grouped)
        
        
        self.consumers  = []
        cons = Producer.build_consumer(tasks[0], ** kwargs)
        self.consumers.append(cons)
        for task in tasks[1:]:
            if not isinstance(task, dict) or 'consumer' not in task: task = {'consumer' : task}
            task.update({'link_stop' : True, 'start' : False})
            cons = cons.add_consumer(** {** kwargs, ** task})
            self.consumers.append(cons)
        
        if name is None: name = '-'.join([cons.name for cons in self.consumers])
        kwargs.setdefault('description', 'Pipeline with {} tasks'.format(len(tasks)))
        kwargs.update({'batch_size' : 1, 'allow_multithread' : False})
        super().__init__(consumer = lambda x: x, * args, name = name, ** kwargs)
        if filename is not None: track_items = True
        
        self.last.add_listener(
            self._append_result, on = 'item', pass_item = True, name = 'pipeline output'
        )
        self.last.add_listener(
            lambda: super(Pipeline, self).stop(), on = 'stop', name = 'stop {}'.format(self.name)
        )
        
        self.filename   = filename
        self.id_key     = id_key
        self.save_every = save_every
        self.save_kwargs    = {'indent' : 4} if filename and filename.endswith('json') and save_kwargs is None else (save_kwargs if save_kwargs is not None else {})
        self.as_list    = as_list
        self.expected_keys  = expected_keys if expected_keys is not None else []
        self.save_keys      = save_keys if save_keys is not None else []
        self.do_not_save_keys   = do_not_save_keys if do_not_save_keys is not None else []
        
        if track_items is None: track_items = True if filename is not None else False
        self.track_items    = track_items
        self.keep_order     = keep_order
        
        self.__saved    = False
        self.__database = None
        self.__in_pipeline  = None
        self.mutex_track    = RLock() if self.filename and self.track_items else None
        self.mutex_pipe = None
        self.mutex_db   = None
        
        if filename is not None:
            if not isinstance(self.expected_keys, (list, tuple)):
                self.expected_keys = [self.expected_keys]
            if not isinstance(self.save_keys, (list, tuple)):
                self.save_keys = [self.save_keys]
            if not isinstance(self.do_not_save_keys, (list, tuple)):
                self.do_not_save_keys = [self.do_not_save_keys]

            if not os.path.splitext(filename)[1]:
                self.filename += '.json'
            
            os.makedirs(os.path.dirname(self.filename), exist_ok = True)
            
            self.expected_keys      = set(self.expected_keys)
            self.do_not_save_keys   = set(self.do_not_save_keys)
            
            self.mutex_db   = RLock()
            self.__database = self.load_database()
            
            self.add_listener(self.save_database, on = 'stop')
            
        if track_items:
            if keep_order is None:
                keep_order = False if isinstance(self.buffer, PriorityQueue) else True
                logger.warning('`keep_order` has been set to {} by default as the buffer is{} a PriorityQueue.\nTo avoid this message, set explicitely `keep_order`'.format(
                    keep_order, ' not' if keep_order else ''
                ))
            
            self.mutex_pipe     = RLock()
            self.__in_pipeline  = {}
            
            splitted, grouped = False, False
            for i in range(len(self.consumers)):
                splitted, grouped = _add_tracker(
                    i, self.consumers[i], splitted, grouped, prev = self.consumers[i-1]
                )
            
            if splitted != grouped:
                raise NotImplementedError('Splitting and grouping must have the same value but got {} and {} : it indicates you either have put a `Splitter` without `Grouper` or the opposit case.\n  To solve this, either perform the split *before* the `Pipeline` or group *after* it\n  Pipeline : {}\n'.format(
                    splitted, grouped, '\n'.join(['- {} : {}'.format(c.name, type(c)) for c in self.consumers])
                ))
        
        logger.debug('[PIPELINE CREATED {}] {} consumers successfully initialized !'.format(
            self.name, len(self.consumers)
        ))
    
    def load_database(self):
        db = load_data(self.filename, default = {})
        
        if isinstance(db, pd.DataFrame): db = db.to_dict('record')
        if isinstance(db, list):
            self.as_list = True
            db = {row[self.id_key] : row for row in db}
        
        return db
    
    def save_database(self):
        with self.mutex_db:
            if not self.__saved:
                self.__saved = True
                data = self.__database if not self.as_list else [
                    {** v, self.id_key : k} for k, v in self.__database.items()
                ]
                dump_data(filename = self.filename, data = data, ** self.save_kwargs)
    
    def _get_from_database(self, item, * args):
        if not self.filename:
            if len(args) > 0: return args[0]
            raise RuntimeError('`filename` is None, cannot use the database feature')
        
        if not isinstance(item, Item): item = Item(data = item)
        item_id = get_item_id(item, use_group = False, data_as_default = True, id_key = self.id_key)
        return self.__database.get(item_id, * args)
    
    def _load_from_database(self, item):
        if not self.filename:
            raise RuntimeError('`filename` is None, cannot use the database feature')
        
        item_id = get_item_id(
            item, use_group = False, data_as_default = True, id_key = self.id_key
        )
        if item_id is None:
            logger.warning('[PIPELINE DB ADD {}] Unable to determine the ID for {}'.format(
                self.name, item
            ))
            return True
        
        contains = False
        with self.mutex_db:
            if item_id in self.__database:
                contains, result = True, self.__database[item_id]
        
        if contains:
            if item.kwargs.get('overwrite', False):
                item.kwargs = {** item.kwargs, 'overwritten_data' : result}
                return True
                
            if not self.expected_keys or all(k in result for k in self.expected_keys):
                self._set_result(
                    update_item(item, data = self.__database[item_id], clone = False)
                )
                logger.debug('[PIPELINE DB GET {}] Restored from database ID `{}`'.format(
                    self.name, item_id
                ))
                return False
            
            logger.debug('[PIPELINE DB GET {}] Some keys are missing from the saved data for ID `{}`'.format(self.name, item_id))
        
        return True
    
    def _add_in_database(self, item):
        if not self.filename:
            raise RuntimeError('`filename` is None, cannot use the database feature')
        
        item_id = get_item_id(item, use_group = False, data_as_default = False)
        if item_id is None:
            logger.warning('[PIPELINE DB ADD {}] Unable to determine the ID for {}'.format(
                self.name, item
            ))
            return
        
        data_to_save = item.data
        if self.save_keys:
            data_to_save = {
                k : v for k, v in data_to_save.items() if k in self.save_keys
            }
        elif self.do_not_save_keys:
            data_to_save = {
                k : v for k, v in data_to_save.items() if k not in self.do_not_save_keys
            }
        
        with self.mutex_db:
            self.__saved = False
            self.__database[item_id] = data_to_save
            if (
                (self.save_every > 0 and len(self.__database) % self.save_every == 0)
                or (self.save_every == -1 and all(cons.empty() for cons in self.consumers))):
                self.save_database()
        
        logger.debug('[PIPELINE DB ADD {}] Add ID `{}` in database'.format(self.name, item_id))
    
    def _add_in_pipeline(self, item, cons, use_group = False, ** kwargs):
        if not self.track_items: raise RuntimeError('Items in pipeline are not tracked !')
        
        item_id = get_item_id(
            item, use_group = use_group, data_as_default = True, id_key = self.id_key
        )
        if item_id is None:
            logger.warning('[PIPELINE NOT TRACKING {}] Item does not have a valid identifier, cannot track it : {}'.format(self.name, item))
            return True
        
        with self.mutex_pipe:
            if item_id in self.in_pipeline:
                self._add_duplicate(item, ** kwargs)
                return False

            self.in_pipeline[item_id] = {
                'cons' : cons, 'item' : item, 'original_items' : [item]
            }
        logger.debug('[PIPELINE ADD {}] {}'.format(self.name, item_id))
        return True

    def _add_duplicate(self, item, ** kwargs):
        def _update_priority(cons, item, prio):
            if cons is not None:
                cons.update_priority(item, prio, keep_best = True)
            else:
                item.priority = min(item.priority, prio)
        
        if not self.track_items: raise RuntimeError('Items in pipeline are not tracked !')
        
        item_id = get_item_id(item, use_group = False, data_as_default = False)
        with self.mutex_pipe:
            if item_id not in self.in_pipeline:
                raise RuntimeError('Try to add duplicate for ID {} but it is not in the pipeline !'.format(item_id))
            
            infos = self.in_pipeline[item_id]
            infos['original_items'].append(item)
            
            if infos['item'] is not None:
                _update_priority(infos['cons'], infos['item'], item.priority)
            else:
                assert infos.get('parts', None) is not None
                for part in infos['parts']:
                    part_infos = self.in_pipeline[part]
                    _update_priority(part_infos['cons'], part_infos['item'], item.priority)
        logger.debug('[PIPELINE ADD {}] Add duplicate for ID `{}`'.format(self.name, item_id))

    def _add_splitted(self, item, cons, ** kwargs):
        if not self.track_items: raise RuntimeError('Items in pipeline are not tracked !')
        
        item_id = get_item_id(item, use_group = True)
        logger.debug('[PIPELINE ADD PART {}] {}'.format(self.name, item_id))
        
        with self.mutex_pipe:
            if item_id in self.in_pipeline:
                raise RuntimeError('Item part {} is already in pipeline which should not be possible !')
            
            self._add_in_pipeline(item, cons = cons, use_group = True, ** kwargs)
            
            original_id = item.group.id
            if original_id not in self.in_pipeline:
                raise RuntimeError('Original ID {} for part with ID {} is not in pipeline !'.format(
                    original_id, item_id
                ))
            
            item = self.in_pipeline[original_id]['item']
            if item is not None:
                self.in_pipeline[original_id].update({
                    'item' : None, 'args' : item.args, 'kwargs' : item.kwargs
                })
            self.in_pipeline[original_id].setdefault('parts', []).append(item_id)
    
    def _get_from_pipeline(self, item, use_group = False):
        if not self.track_items: raise RuntimeError('Items in pipeline are not tracked !')
        item_id = get_item_id(
            item, use_group = use_group, data_as_default = True, id_key = self.id_key
        )
        with self.mutex_pipe: return self.in_pipeline.get(item_id, None)
    
    def _move_in_pipeline(self, item, cons, splitted = False, grouped = False, ** kwargs):
        if not self.track_items: raise RuntimeError('Items in pipeline are not tracked !')
        
        item_id = get_item_id(
            item, use_group = True if splitted and not grouped else False, data_as_default = False
        )
        with self.mutex_pipe:
            if item_id not in self.in_pipeline:
                raise RuntimeError('Try to move ID {} but it is not in the pipeline !'.format(item_id))
            if 'kwargs' in self.in_pipeline[item_id]:
                item.args   = self.in_pipeline[item_id].pop('args')
                item.kwargs = self.in_pipeline[item_id].pop('kwargs')
            self.in_pipeline[item_id].update({'item' : item, 'cons' : cons})
        
        logger.debug('[PIPELINE MOVE {}] Move ID {} to {}'.format(
            self.name, item_id, cons.name if cons is not None else 'None (waiting for group)'
        ))
    
    def _remove_from_pipeline(self, item, splitted = False, grouped = False, ** kwargs):
        if not self.track_items: raise RuntimeError('Items in pipeline are not tracked !')

        item_id = get_item_id(item, use_group = False, data_as_default = False)
        with self.mutex_pipe:
            if item_id not in self.in_pipeline:
                raise RuntimeError('Try to remove ID {} but it is not in the pipeline !'.format(item_id))
            
            infos = self.in_pipeline.pop(item_id)
            
            removed = 1 + len(infos.get('parts', []))
            for part_id in infos.get('parts', []):
                self.in_pipeline.pop(part_id)
        
        logger.debug('[PIPELINE REMOVE {}] {} item(s) removed for ID `{}` !'.format(
            self.name, removed, item_id
        ))
        return infos
    
    @property
    def in_pipeline(self):
        return self.__in_pipeline
    
    @property
    def database(self):
        return self.__database
    
    @property
    def first(self):
        return self.consumers[0]
    
    @property
    def last(self):
        return self.consumers[-1]
    
    @property
    def node_text(self):
        des = super().node_text
        if self.track_items:    des += "Tracking items\n"
        if self.filename:       des += "Saving to {}\n".format(self.filename)
        return des

    def __next__(self):
        with self.mutex_infos:
            if self._stop_index != -1 and self._current_index >= self._stop_index:
                raise StopIteration()

            idx = self._current_index
            self._current_index += 1

        logger.debug('[PIPELINE NEXT {}] Waiting for index {}'.format(self.name, idx))
        item = self._results[idx]
        if not self.keep_result: self._results.pop(idx)
        if item.stop: raise StopIteration()
        return item
    
    def get_consumer(self, name):
        for cons in self.consumers:
            if cons.name == name: return cons
        return None

    def _set_result(self, item):
        with self.mutex_infos:
            idx = self._next_index if not self.keep_order else item.index
            self._next_index += 1
        self._results[idx] = update_item(item, index = idx, clone = False)

        logger.debug('[PIPELINE RESULT {}] Set result for index {}'.format(self.name, idx))
        return item
        
    def _append_result(self, item, * args, ** kwargs):
        if not self.track_items:
            if self.filename is not None: self._add_in_database(item)
            return self._set_result(item)
        
        elif self.filename is None: # track_items = True
            infos = self._remove_from_pipeline(item)
        else: # track_items = True and filename is not None
            with self.mutex_track:
                self._add_in_database(item)
                
                infos = self._remove_from_pipeline(item)
        
        return [
            self._set_result(update_item(original, data = item.data, clone = True))
            for original in infos['original_items']
        ]
    
    def add_listener(self, * args, ** kwargs):
        if kwargs.get('on', None) != Event.MOVE_IN_PIPELINE:
            return super().add_listener(* args, ** kwargs)
        
        kwargs.pop('on')
        for i in range(len(self.consumers)):
            self.consumers[i].add_listener(
                * args, on = 'append', cons = self.consumers[i], ** kwargs
            )

    def _append_item(self, item):
        self.on_append(item)

        should_append = True
        if self.filename and self.track_items:
            with self.mutex_track:
                should_append = self._load_from_database(item)
                if should_append:
                    should_append = self._add_in_pipeline(item, cons = self.first)
        elif self.filename:
            should_append = self._load_from_database(item)
        elif self.track_items:
            should_append = self._add_in_pipeline(item, cons = self.first)

        if should_append:
            self.first.append(item)
        else:
            logger.debug('[PIPELINE WAIT {}] Item {} already in pipeline'.format(
                self.name, get_item_id(item)
            ))
        
        if self.run_main_thread:
            self.on_item_produced(self.__next__())
    
    def get(self, * args, ** kwargs):
        raise RuntimeError('This function should never be called')

    def get_batch(self, * args, ** kwargs):
        raise RuntimeError('This function should never be called')

    def consume_next(self, * args, ** kwargs):
        raise RuntimeError('This function should never be called')

    def consume(self, * args, ** kwargs):
        raise RuntimeError('This function should never be called')
    
    def start(self):
        for cons in self.consumers:
            if not cons.is_alive(): cons.start()
        super().start()
    
    def stop(self, * args, ** kwargs):
        self.first.stop(* args, ** kwargs)
    
    def stop_when_empty(self, * args, ** kwargs):
        for cons in self.consumers: cons.stop_when_empty(* args, ** kwargs)
        super().stop_when_empty(* args, ** kwargs)
    
    def join(self, * args, ** kwargs):
        for cons in self.consumers: cons.join(* args, ** kwargs)
        super().join(* args, ** kwargs)
    
    def wait(self, * args, ** kwargs):
        for cons in self.consumers: cons.wait(* args, ** kwargs)
        super().wait(* args, ** kwargs)

    def plot(self, graph = None, node_graph = None, node_id = 0,
             name = None, filename = None, view = False, ** kwargs):
        import graphviz as gv
        if graph is None:
            if name is None: name = filename if filename else self.name
            graph = gv.Digraph(name = name, filename = filename)
            graph.attr(compound = 'true')

        if node_graph is None: node_graph = graph
        
        pipe_graph_name = 'cluster_pipeline{}'.format(self.name)
        with graph.subgraph(name = pipe_graph_name) as sub_graph:
            sub_graph.attr(label = 'Pipeline {}'.format(self.name))
            
            graph, child_id, next_id = self.first.plot(
                graph = graph, node_graph = sub_graph, node_id = node_id,
                ** {** kwargs, 'view' : False}
            )
        
        res = super().plot(graph = graph, node_graph = node_graph, node_id = next_id, ** kwargs)
        
        if node_id == 0 and (view or filename is not None):
            basename, format = (os.path.splitext(filename)[0], filename.split('.')[-1]) if filename is not None else (None, 'pdf')
            graph.render(
                filename = basename, view = view, cleanup = True, format = format
            )
        return res
=======
# Copyright (C) 2022 yui-mhcp project's author. All rights reserved.
# Licenced under the Affero GPL v3 Licence (the "Licence").
# you may not use this file except in compliance with the License.
# See the "LICENCE" file at the root of the directory for the licence information.
#
# Unless required by applicable law or agreed to in writing, software
# distributed under the License is distributed on an "AS IS" BASIS,
# WITHOUT WARRANTIES OR CONDITIONS OF ANY KIND, either express or implied.
# See the License for the specific language governing permissions and
# limitations under the License.

import os
import logging
import pandas as pd

from queue import PriorityQueue
from threading import Thread, RLock

from utils.file_utils import load_data, dump_data
from utils.thread_utils.producer import Producer, Event, Item, Group, update_item
from utils.thread_utils.consumer import Consumer
from utils.thread_utils.splitter import Splitter
from utils.thread_utils.grouper import Grouper

logger = logging.getLogger(__name__)

def get_item_id(item, use_group = False, data_as_default = True, id_key = 'id'):
    if use_group and item.group is not None:
        return item.group
    elif item.id is not None:
        return item.id
    elif data_as_default:
        data_id = None
        if isinstance(item.data, str):
            data_id = item.data
        elif isinstance(item.data, (dict, pd.Series)) and id_key in item.data:
            data_id = item.data[id_key]
        
        if data_id is not None: item = update_item(item, id = data_id, clone = False)
        return data_id
    else:
        return None

class Pipeline(Consumer):
    """
        A `Pipeline` is a regular `Consumer` wrapping multiple consumers inside of it, allowing some useful features such as saving and tracking duplicates
        
        The `filename` argument allows to save a mapping `{item_id : final_result` where
        - item_id is either `item.id` or `item.data` (if it is a string)
        - final_result is the final pipeline's output for the given item_id
        The `expected_keys` tells which keys are required to use a restored version of item_id. It means that if `item_id` is in the database but some keys are missing, it will be re-processed
        The `do_not_save_keys` allows to skip some keys in the output file. Note that those keys are still returned in the pipeline, they are simply not saved in the database.
        **Important** : as a result, if some keys are both in `expected_keys` and `do_not_save_keys`, the database will never be used to not re-process items as some keys will always be missing. 
        
        `track_items` allows to track duplicates and only process each ID only once while returning all requested occurences of it. `keep_order` tells whether to return the duplicates in the append's order or in the production order. See the example below for more information
        
        Example on tracking :
        if keep_order: # Example 1
            Append ID 1 : in_pipeline[i]['indexes'] = [0] -> add to process
            Append ID 2 : in_pipeline[2]['indexes'] = [1] -> add to process
            Append ID 1 : in_pipeline[i]['indexes'] = [0, 2] -> /
            Output ID 1 : _results[0] = output 1, _results[2] = output 1
            Output ID 2 : _results[1] = output 2
            
            self.results = [output 1, output 2, output 1]
        else: # Example 2
            Append ID 1 : in_pipeline[i]['indexes'] = [0] -> add to process
            Append ID 2 : in_pipeline[2]['indexes'] = [1] -> add to process
            Append ID 1 : in_pipeline[i]['indexes'] = [0, 2] -> /
            Output ID 1 : _results[0] = output 1
                          _results[1] = output 1
            Output ID 2 : _results[2] = output 2
            
            self.results = [output 1, output 1, output 2]
        
        In the 1st example, the items in `self.results` corresponds the append's order while in the 2nd example, once an item is produced, it will be added as mny times as it has been requested.
        Note that in both cases, the 2nd request for ID 1 does not add the item in the process pipeline (i.e. it will simply waits that the 1st occurence goes out).
        Note that these examples are simplified : in practice, each replica stores its `Item` instance to also keep tracks of its original fields (such as `priority` and `group`)
        
        **Warning** if `track_items = True`, items with an ID already in the pipeline will not be re-processed, assuming that the `data` field is the same for both as the ID is the same.
        If some items can have the same ID but different data : either set `track_items` to False or modify the identifier to differenciate them.
    """
    def __init__(self,
                 tasks,
                 * args,
                 
                 filename   = None,
                 id_key     = 'id',
                 save_every = -1,
                 save_kwargs    = None,
                 as_list    = False,
                 expected_keys  = None,
                 save_keys      = None,
                 do_not_save_keys   = None,
                 
                 track_items    = None,
                 keep_order     = None,
                 
                 name   = None,
                 
                 ** kwargs
                ):
        def _add_tracker(i, consumer, splitted = False, grouped = False,
                         is_pipe = False, prev = None):
            if isinstance(consumer, Pipeline):
                for j in range(len(consumer.consumers)):
                    splitted, grouped = _add_tracker(
                        i, consumer.consumers[j], splitted, grouped, is_pipe = True, prev = prev
                    )
                    prev = consumer.consumers[j]
                return splitted, grouped
            
            default_kwargs = {
                'cons' : consumer, 'pass_item' : True, 'splitted' : splitted, 'grouped' : grouped
            }
            
            if i > 0 or is_pipe:
                if not isinstance(consumer, Grouper):
                    consumer.add_listener(
                        self._move_in_pipeline, on = 'append', ** default_kwargs
                    )
                elif prev is not None:
                    prev.add_listener(
                        self._move_in_pipeline, on = 'item', ** {** default_kwargs, 'cons' : None}
                    )
            
            if isinstance(consumer, Splitter):
                consumer.add_listener(
                    self._add_splitted, on = 'item', _first = True, ** default_kwargs
                )
            
            if isinstance(consumer, Splitter): return (True, grouped)
            if isinstance(consumer, Grouper): return (splitted, True)
            return (splitted, grouped)
        
        
        self.consumers  = []
        cons = Producer.build_consumer(tasks[0], ** kwargs)
        self.consumers.append(cons)
        for task in tasks[1:]:
            if not isinstance(task, dict) or 'consumer' not in task: task = {'consumer' : task}
            task.update({'link_stop' : True, 'start' : False})
            cons = cons.add_consumer(** {** kwargs, ** task})
            self.consumers.append(cons)
        
        if name is None: name = '-'.join([cons.name for cons in self.consumers])
        kwargs.setdefault('description', 'Pipeline with {} tasks'.format(len(tasks)))
        kwargs.update({'batch_size' : 1, 'allow_multithread' : False})
        super().__init__(consumer = lambda x: x, * args, name = name, ** kwargs)
        if filename is not None: track_items = True
        
        self.last.add_listener(
            self._append_result, on = 'item', pass_item = True, name = 'pipeline output'
        )
        self.last.add_listener(
            lambda: super(Pipeline, self).stop(), on = 'stop', name = 'stop {}'.format(self.name)
        )
        
        self.filename   = filename
        self.id_key     = id_key
        self.save_every = save_every
        self.save_kwargs    = {'indent' : 4} if filename and filename.endswith('json') and save_kwargs is None else (save_kwargs if save_kwargs is not None else {})
        self.as_list    = as_list
        self.expected_keys  = expected_keys if expected_keys is not None else []
        self.save_keys      = save_keys if save_keys is not None else []
        self.do_not_save_keys   = do_not_save_keys if do_not_save_keys is not None else []
        
        if track_items is None: track_items = True if filename is not None else False
        self.track_items    = track_items
        self.keep_order     = keep_order
        
        self.__saved    = False
        self.__database = None
        self.__in_pipeline  = None
        self.mutex_track    = RLock() if self.filename and self.track_items else None
        self.mutex_pipe = None
        self.mutex_db   = None
        
        if filename is not None:
            if not isinstance(self.expected_keys, (list, tuple)):
                self.expected_keys = [self.expected_keys]
            if not isinstance(self.save_keys, (list, tuple)):
                self.save_keys = [self.save_keys]
            if not isinstance(self.do_not_save_keys, (list, tuple)):
                self.do_not_save_keys = [self.do_not_save_keys]

            if not os.path.splitext(filename)[1]:
                self.filename += '.json'
            
            os.makedirs(os.path.dirname(self.filename), exist_ok = True)
            
            self.expected_keys      = set(self.expected_keys)
            self.do_not_save_keys   = set(self.do_not_save_keys)
            
            self.mutex_db   = RLock()
            self.__database = self.load_database()
            
            self.add_listener(self.save_database, on = 'stop')
            
        if track_items:
            if keep_order is None:
                keep_order = False if isinstance(self.buffer, PriorityQueue) else True
                logger.warning('`keep_order` has been set to {} by default as the buffer is{} a PriorityQueue.\nTo avoid this message, set explicitely `keep_order`'.format(
                    keep_order, ' not' if keep_order else ''
                ))
            
            self.mutex_pipe     = RLock()
            self.__in_pipeline  = {}
            
            splitted, grouped = False, False
            for i in range(len(self.consumers)):
                splitted, grouped = _add_tracker(
                    i, self.consumers[i], splitted, grouped, prev = self.consumers[i-1]
                )
            
            if splitted != grouped:
                raise NotImplementedError('Splitting and grouping must have the same value but got {} and {} : it indicates you either have put a `Splitter` without `Grouper` or the opposit case.\n  To solve this, either perform the split *before* the `Pipeline` or group *after* it\n  Pipeline : {}\n'.format(
                    splitted, grouped, '\n'.join(['- {} : {}'.format(c.name, type(c)) for c in self.consumers])
                ))
        
        logger.debug('[PIPELINE CREATED {}] {} consumers successfully initialized !'.format(
            self.name, len(self.consumers)
        ))
    
    def load_database(self):
        db = load_data(self.filename, default = {})
        
        if isinstance(db, pd.DataFrame): db = db.to_dict('records')
        if isinstance(db, list):
            self.as_list = True
            db = {row[self.id_key] : row for row in db}
        
        return db
    
    def save_database(self):
        with self.mutex_db:
            if not self.__saved:
                self.__saved = True
                data = self.__database if not self.as_list else [
                    {** v, self.id_key : k} for k, v in self.__database.items()
                ]
                dump_data(filename = self.filename, data = data, ** self.save_kwargs)
    
    def _get_from_database(self, item, * args):
        if not self.filename:
            if len(args) > 0: return args[0]
            raise RuntimeError('`filename` is None, cannot use the database feature')
        
        if not isinstance(item, Item): item = Item(data = item)
        item_id = get_item_id(item, use_group = False, data_as_default = True, id_key = self.id_key)
        return self.__database.get(item_id, * args)
    
    def _load_from_database(self, item):
        if not self.filename:
            raise RuntimeError('`filename` is None, cannot use the database feature')
        
        item_id = get_item_id(
            item, use_group = False, data_as_default = True, id_key = self.id_key
        )
        if item_id is None:
            logger.warning('[PIPELINE DB ADD {}] Unable to determine the ID for {}'.format(
                self.name, item
            ))
            return True
        
        contains = False
        with self.mutex_db:
            if item_id in self.__database:
                contains, result = True, self.__database[item_id]
        
        if contains:
            if item.kwargs.get('overwrite', False):
                item.kwargs = {** item.kwargs, 'overwritten_data' : result}
                return True
                
            if not self.expected_keys or all(k in result for k in self.expected_keys):
                self._set_result(
                    update_item(item, data = self.__database[item_id], clone = False)
                )
                logger.debug('[PIPELINE DB GET {}] Restored from database ID `{}`'.format(
                    self.name, item_id
                ))
                return False
            
            logger.debug('[PIPELINE DB GET {}] Some keys are missing from the saved data for ID `{}`'.format(self.name, item_id))
        
        return True
    
    def _add_in_database(self, item):
        if not self.filename:
            raise RuntimeError('`filename` is None, cannot use the database feature')
        
        item_id = get_item_id(item, use_group = False, data_as_default = False)
        if item_id is None:
            logger.warning('[PIPELINE DB ADD {}] Unable to determine the ID for {}'.format(
                self.name, item
            ))
            return
        
        data_to_save = item.data
        if self.save_keys:
            data_to_save = {
                k : v for k, v in data_to_save.items() if k in self.save_keys
            }
        elif self.do_not_save_keys:
            data_to_save = {
                k : v for k, v in data_to_save.items() if k not in self.do_not_save_keys
            }
        
        with self.mutex_db:
            self.__saved = False
            self.__database[item_id] = data_to_save
            if (
                (self.save_every > 0 and len(self.__database) % self.save_every == 0)
                or (self.save_every == -1 and all(cons.empty() for cons in self.consumers))):
                self.save_database()
        
        logger.debug('[PIPELINE DB ADD {}] Add ID `{}` in database'.format(self.name, item_id))
    
    def _add_in_pipeline(self, item, cons, use_group = False, ** kwargs):
        if not self.track_items: raise RuntimeError('Items in pipeline are not tracked !')
        
        item_id = get_item_id(
            item, use_group = use_group, data_as_default = True, id_key = self.id_key
        )
        if item_id is None:
            logger.warning('[PIPELINE NOT TRACKING {}] Item does not have a valid identifier, cannot track it : {}'.format(self.name, item))
            return True
        
        with self.mutex_pipe:
            if item_id in self.in_pipeline:
                self._add_duplicate(item, ** kwargs)
                return False

            self.in_pipeline[item_id] = {
                'cons' : cons, 'item' : item, 'original_items' : [item]
            }
        logger.debug('[PIPELINE ADD {}] {}'.format(self.name, item_id))
        return True

    def _add_duplicate(self, item, ** kwargs):
        def _update_priority(cons, item, prio):
            if cons is not None:
                cons.update_priority(item, prio, keep_best = True)
            else:
                item.priority = min(item.priority, prio)
        
        if not self.track_items: raise RuntimeError('Items in pipeline are not tracked !')
        
        item_id = get_item_id(item, use_group = False, data_as_default = False)
        with self.mutex_pipe:
            if item_id not in self.in_pipeline:
                raise RuntimeError('Try to add duplicate for ID {} but it is not in the pipeline !'.format(item_id))
            
            infos = self.in_pipeline[item_id]
            infos['original_items'].append(item)
            
            if infos['item'] is not None:
                _update_priority(infos['cons'], infos['item'], item.priority)
            else:
                assert infos.get('parts', None) is not None
                for part in infos['parts']:
                    part_infos = self.in_pipeline[part]
                    _update_priority(part_infos['cons'], part_infos['item'], item.priority)
        logger.debug('[PIPELINE ADD {}] Add duplicate for ID `{}`'.format(self.name, item_id))

    def _add_splitted(self, item, cons, ** kwargs):
        if not self.track_items: raise RuntimeError('Items in pipeline are not tracked !')
        
        item_id = get_item_id(item, use_group = True)
        logger.debug('[PIPELINE ADD PART {}] {}'.format(self.name, item_id))
        
        with self.mutex_pipe:
            if item_id in self.in_pipeline:
                raise RuntimeError('Item part {} is already in pipeline which should not be possible !')
            
            self._add_in_pipeline(item, cons = cons, use_group = True, ** kwargs)
            
            original_id = item.group.id
            if original_id not in self.in_pipeline:
                raise RuntimeError('Original ID {} for part with ID {} is not in pipeline !'.format(
                    original_id, item_id
                ))
            
            item = self.in_pipeline[original_id]['item']
            if item is not None:
                self.in_pipeline[original_id].update({
                    'item' : None, 'args' : item.args, 'kwargs' : item.kwargs
                })
            self.in_pipeline[original_id].setdefault('parts', []).append(item_id)
    
    def _get_from_pipeline(self, item, use_group = False):
        if not self.track_items: raise RuntimeError('Items in pipeline are not tracked !')
        item_id = get_item_id(
            item, use_group = use_group, data_as_default = True, id_key = self.id_key
        )
        with self.mutex_pipe: return self.in_pipeline.get(item_id, None)
    
    def _move_in_pipeline(self, item, cons, splitted = False, grouped = False, ** kwargs):
        if not self.track_items: raise RuntimeError('Items in pipeline are not tracked !')
        
        item_id = get_item_id(
            item, use_group = True if splitted and not grouped else False, data_as_default = False
        )
        with self.mutex_pipe:
            if item_id not in self.in_pipeline:
                raise RuntimeError('Try to move ID {} but it is not in the pipeline !'.format(item_id))
            if 'kwargs' in self.in_pipeline[item_id]:
                item.args   = self.in_pipeline[item_id].pop('args')
                item.kwargs = self.in_pipeline[item_id].pop('kwargs')
            self.in_pipeline[item_id].update({'item' : item, 'cons' : cons})
        
        logger.debug('[PIPELINE MOVE {}] Move ID {} to {}'.format(
            self.name, item_id, cons.name if cons is not None else 'None (waiting for group)'
        ))
    
    def _remove_from_pipeline(self, item, splitted = False, grouped = False, ** kwargs):
        if not self.track_items: raise RuntimeError('Items in pipeline are not tracked !')

        item_id = get_item_id(item, use_group = False, data_as_default = False)
        with self.mutex_pipe:
            if item_id not in self.in_pipeline:
                raise RuntimeError('Try to remove ID {} but it is not in the pipeline !'.format(item_id))
            
            infos = self.in_pipeline.pop(item_id)
            
            removed = 1 + len(infos.get('parts', []))
            for part_id in infos.get('parts', []):
                self.in_pipeline.pop(part_id)
        
        logger.debug('[PIPELINE REMOVE {}] {} item(s) removed for ID `{}` !'.format(
            self.name, removed, item_id
        ))
        return infos
    
    @property
    def in_pipeline(self):
        return self.__in_pipeline
    
    @property
    def database(self):
        return self.__database
    
    @property
    def first(self):
        return self.consumers[0]
    
    @property
    def last(self):
        return self.consumers[-1]
    
    @property
    def node_text(self):
        des = super().node_text
        if self.track_items:    des += "Tracking items\n"
        if self.filename:       des += "Saving to {}\n".format(self.filename)
        return des

    def __next__(self):
        with self.mutex_infos:
            if self._stop_index != -1 and self._current_index >= self._stop_index:
                raise StopIteration()

            idx = self._current_index
            self._current_index += 1

        logger.debug('[PIPELINE NEXT {}] Waiting for index {}'.format(self.name, idx))
        item = self._results[idx]
        if not self.keep_result: self._results.pop(idx)
        if item.stop: raise StopIteration()
        return item
    
    def get_consumer(self, name):
        for cons in self.consumers:
            if cons.name == name: return cons
        return None

    def _set_result(self, item):
        with self.mutex_infos:
            idx = self._next_index if not self.keep_order else item.index
            self._next_index += 1
        self._results[idx] = update_item(item, index = idx, clone = False)

        logger.debug('[PIPELINE RESULT {}] Set result for index {}'.format(self.name, idx))
        return item
        
    def _append_result(self, item, * args, ** kwargs):
        if not self.track_items:
            if self.filename is not None: self._add_in_database(item)
            return self._set_result(item)
        
        elif self.filename is None: # track_items = True
            infos = self._remove_from_pipeline(item)
        else: # track_items = True and filename is not None
            with self.mutex_track:
                self._add_in_database(item)
                
                infos = self._remove_from_pipeline(item)
        
        return [
            self._set_result(update_item(original, data = item.data, clone = True))
            for original in infos['original_items']
        ]
    
    def add_listener(self, * args, ** kwargs):
        if kwargs.get('on', None) != Event.MOVE_IN_PIPELINE:
            return super().add_listener(* args, ** kwargs)
        
        kwargs.pop('on')
        for i in range(len(self.consumers)):
            self.consumers[i].add_listener(
                * args, on = 'append', cons = self.consumers[i], ** kwargs
            )

    def _append_item(self, item):
        self.on_append(item)

        should_append = True
        if self.filename and self.track_items:
            with self.mutex_track:
                should_append = self._load_from_database(item)
                if should_append:
                    should_append = self._add_in_pipeline(item, cons = self.first)
        elif self.filename:
            should_append = self._load_from_database(item)
        elif self.track_items:
            should_append = self._add_in_pipeline(item, cons = self.first)

        if should_append:
            self.first.append(item)
        else:
            logger.debug('[PIPELINE WAIT {}] Item {} already in pipeline'.format(
                self.name, get_item_id(item)
            ))
        
        if self.run_main_thread:
            self.on_item_produced(self.__next__())
    
    def get(self, * args, ** kwargs):
        raise RuntimeError('This function should never be called')

    def get_batch(self, * args, ** kwargs):
        raise RuntimeError('This function should never be called')

    def consume_next(self, * args, ** kwargs):
        raise RuntimeError('This function should never be called')

    def consume(self, * args, ** kwargs):
        raise RuntimeError('This function should never be called')
    
    def start(self):
        for cons in self.consumers:
            if not cons.is_alive(): cons.start()
        super().start()
    
    def stop(self, * args, ** kwargs):
        self.first.stop(* args, ** kwargs)
    
    def stop_when_empty(self, * args, ** kwargs):
        for cons in self.consumers: cons.stop_when_empty(* args, ** kwargs)
        super().stop_when_empty(* args, ** kwargs)
    
    def join(self, * args, ** kwargs):
        for cons in self.consumers: cons.join(* args, ** kwargs)
        super().join(* args, ** kwargs)
    
    def wait(self, * args, ** kwargs):
        for cons in self.consumers: cons.wait(* args, ** kwargs)
        super().wait(* args, ** kwargs)

    def plot(self, graph = None, node_graph = None, node_id = 0,
             name = None, filename = None, view = False, ** kwargs):
        import graphviz as gv
        if graph is None:
            if name is None: name = filename if filename else self.name
            graph = gv.Digraph(name = name, filename = filename)
            graph.attr(compound = 'true')

        if node_graph is None: node_graph = graph
        
        pipe_graph_name = 'cluster_pipeline{}'.format(self.name)
        with graph.subgraph(name = pipe_graph_name) as sub_graph:
            sub_graph.attr(label = 'Pipeline {}'.format(self.name))
            
            graph, child_id, next_id = self.first.plot(
                graph = graph, node_graph = sub_graph, node_id = node_id,
                ** {** kwargs, 'view' : False}
            )
        
        res = super().plot(graph = graph, node_graph = node_graph, node_id = next_id, ** kwargs)
        
        if node_id == 0 and (view or filename is not None):
            basename, format = (os.path.splitext(filename)[0], filename.split('.')[-1]) if filename is not None else (None, 'pdf')
            graph.render(
                filename = basename, view = view, cleanup = True, format = format
            )
        return res
>>>>>>> 80749ba6
<|MERGE_RESOLUTION|>--- conflicted
+++ resolved
@@ -1,1197 +1,597 @@
-<<<<<<< HEAD
-# Copyright (C) 2022 yui-mhcp project's author. All rights reserved.
-# Licenced under the Affero GPL v3 Licence (the "Licence").
-# you may not use this file except in compliance with the License.
-# See the "LICENCE" file at the root of the directory for the licence information.
-#
-# Unless required by applicable law or agreed to in writing, software
-# distributed under the License is distributed on an "AS IS" BASIS,
-# WITHOUT WARRANTIES OR CONDITIONS OF ANY KIND, either express or implied.
-# See the License for the specific language governing permissions and
-# limitations under the License.
-
-import os
-import logging
-import pandas as pd
-
-from queue import PriorityQueue
-from threading import Thread, RLock
-
-from utils.file_utils import load_data, dump_data
-from utils.thread_utils.producer import Producer, Event, Item, Group, update_item
-from utils.thread_utils.consumer import Consumer
-from utils.thread_utils.splitter import Splitter
-from utils.thread_utils.grouper import Grouper
-
-logger = logging.getLogger(__name__)
-
-def get_item_id(item, use_group = False, data_as_default = True, id_key = 'id'):
-    if use_group and item.group is not None:
-        return item.group
-    elif item.id is not None:
-        return item.id
-    elif data_as_default:
-        data_id = None
-        if isinstance(item.data, str):
-            data_id = item.data
-        elif isinstance(item.data, (dict, pd.Series)) and id_key in item.data:
-            data_id = item.data[id_key]
-        
-        if data_id is not None: item = update_item(item, id = data_id, clone = False)
-        return data_id
-    else:
-        return None
-
-class Pipeline(Consumer):
-    """
-        A `Pipeline` is a regular `Consumer` wrapping multiple consumers inside of it, allowing some useful features such as saving and tracking duplicates
-        
-        The `filename` argument allows to save a mapping `{item_id : final_result` where
-        - item_id is either `item.id` or `item.data` (if it is a string)
-        - final_result is the final pipeline's output for the given item_id
-        The `expected_keys` tells which keys are required to use a restored version of item_id. It means that if `item_id` is in the database but some keys are missing, it will be re-processed
-        The `do_not_save_keys` allows to skip some keys in the output file. Note that those keys are still returned in the pipeline, they are simply not saved in the database.
-        **Important** : as a result, if some keys are both in `expected_keys` and `do_not_save_keys`, the database will never be used to not re-process items as some keys will always be missing. 
-        
-        `track_items` allows to track duplicates and only process each ID only once while returning all requested occurences of it. `keep_order` tells whether to return the duplicates in the append's order or in the production order. See the example below for more information
-        
-        Example on tracking :
-        if keep_order: # Example 1
-            Append ID 1 : in_pipeline[i]['indexes'] = [0] -> add to process
-            Append ID 2 : in_pipeline[2]['indexes'] = [1] -> add to process
-            Append ID 1 : in_pipeline[i]['indexes'] = [0, 2] -> /
-            Output ID 1 : _results[0] = output 1, _results[2] = output 1
-            Output ID 2 : _results[1] = output 2
-            
-            self.results = [output 1, output 2, output 1]
-        else: # Example 2
-            Append ID 1 : in_pipeline[i]['indexes'] = [0] -> add to process
-            Append ID 2 : in_pipeline[2]['indexes'] = [1] -> add to process
-            Append ID 1 : in_pipeline[i]['indexes'] = [0, 2] -> /
-            Output ID 1 : _results[0] = output 1
-                          _results[1] = output 1
-            Output ID 2 : _results[2] = output 2
-            
-            self.results = [output 1, output 1, output 2]
-        
-        In the 1st example, the items in `self.results` corresponds the append's order while in the 2nd example, once an item is produced, it will be added as mny times as it has been requested.
-        Note that in both cases, the 2nd request for ID 1 does not add the item in the process pipeline (i.e. it will simply waits that the 1st occurence goes out).
-        Note that these examples are simplified : in practice, each replica stores its `Item` instance to also keep tracks of its original fields (such as `priority` and `group`)
-        
-        **Warning** if `track_items = True`, items with an ID already in the pipeline will not be re-processed, assuming that the `data` field is the same for both as the ID is the same.
-        If some items can have the same ID but different data : either set `track_items` to False or modify the identifier to differenciate them.
-    """
-    def __init__(self,
-                 tasks,
-                 * args,
-                 
-                 filename   = None,
-                 id_key     = 'id',
-                 save_every = -1,
-                 save_kwargs    = None,
-                 as_list    = False,
-                 expected_keys  = None,
-                 save_keys      = None,
-                 do_not_save_keys   = None,
-                 
-                 track_items    = None,
-                 keep_order     = None,
-                 
-                 name   = None,
-                 
-                 ** kwargs
-                ):
-        def _add_tracker(i, consumer, splitted = False, grouped = False,
-                         is_pipe = False, prev = None):
-            if isinstance(consumer, Pipeline):
-                for j in range(len(consumer.consumers)):
-                    splitted, grouped = _add_tracker(
-                        i, consumer.consumers[j], splitted, grouped, is_pipe = True, prev = prev
-                    )
-                    prev = consumer.consumers[j]
-                return splitted, grouped
-            
-            default_kwargs = {
-                'cons' : consumer, 'pass_item' : True, 'splitted' : splitted, 'grouped' : grouped
-            }
-            
-            if i > 0 or is_pipe:
-                if not isinstance(consumer, Grouper):
-                    consumer.add_listener(
-                        self._move_in_pipeline, on = 'append', ** default_kwargs
-                    )
-                elif prev is not None:
-                    prev.add_listener(
-                        self._move_in_pipeline, on = 'item', ** {** default_kwargs, 'cons' : None}
-                    )
-            
-            if isinstance(consumer, Splitter):
-                consumer.add_listener(
-                    self._add_splitted, on = 'item', _first = True, ** default_kwargs
-                )
-            
-            if isinstance(consumer, Splitter): return (True, grouped)
-            if isinstance(consumer, Grouper): return (splitted, True)
-            return (splitted, grouped)
-        
-        
-        self.consumers  = []
-        cons = Producer.build_consumer(tasks[0], ** kwargs)
-        self.consumers.append(cons)
-        for task in tasks[1:]:
-            if not isinstance(task, dict) or 'consumer' not in task: task = {'consumer' : task}
-            task.update({'link_stop' : True, 'start' : False})
-            cons = cons.add_consumer(** {** kwargs, ** task})
-            self.consumers.append(cons)
-        
-        if name is None: name = '-'.join([cons.name for cons in self.consumers])
-        kwargs.setdefault('description', 'Pipeline with {} tasks'.format(len(tasks)))
-        kwargs.update({'batch_size' : 1, 'allow_multithread' : False})
-        super().__init__(consumer = lambda x: x, * args, name = name, ** kwargs)
-        if filename is not None: track_items = True
-        
-        self.last.add_listener(
-            self._append_result, on = 'item', pass_item = True, name = 'pipeline output'
-        )
-        self.last.add_listener(
-            lambda: super(Pipeline, self).stop(), on = 'stop', name = 'stop {}'.format(self.name)
-        )
-        
-        self.filename   = filename
-        self.id_key     = id_key
-        self.save_every = save_every
-        self.save_kwargs    = {'indent' : 4} if filename and filename.endswith('json') and save_kwargs is None else (save_kwargs if save_kwargs is not None else {})
-        self.as_list    = as_list
-        self.expected_keys  = expected_keys if expected_keys is not None else []
-        self.save_keys      = save_keys if save_keys is not None else []
-        self.do_not_save_keys   = do_not_save_keys if do_not_save_keys is not None else []
-        
-        if track_items is None: track_items = True if filename is not None else False
-        self.track_items    = track_items
-        self.keep_order     = keep_order
-        
-        self.__saved    = False
-        self.__database = None
-        self.__in_pipeline  = None
-        self.mutex_track    = RLock() if self.filename and self.track_items else None
-        self.mutex_pipe = None
-        self.mutex_db   = None
-        
-        if filename is not None:
-            if not isinstance(self.expected_keys, (list, tuple)):
-                self.expected_keys = [self.expected_keys]
-            if not isinstance(self.save_keys, (list, tuple)):
-                self.save_keys = [self.save_keys]
-            if not isinstance(self.do_not_save_keys, (list, tuple)):
-                self.do_not_save_keys = [self.do_not_save_keys]
-
-            if not os.path.splitext(filename)[1]:
-                self.filename += '.json'
-            
-            os.makedirs(os.path.dirname(self.filename), exist_ok = True)
-            
-            self.expected_keys      = set(self.expected_keys)
-            self.do_not_save_keys   = set(self.do_not_save_keys)
-            
-            self.mutex_db   = RLock()
-            self.__database = self.load_database()
-            
-            self.add_listener(self.save_database, on = 'stop')
-            
-        if track_items:
-            if keep_order is None:
-                keep_order = False if isinstance(self.buffer, PriorityQueue) else True
-                logger.warning('`keep_order` has been set to {} by default as the buffer is{} a PriorityQueue.\nTo avoid this message, set explicitely `keep_order`'.format(
-                    keep_order, ' not' if keep_order else ''
-                ))
-            
-            self.mutex_pipe     = RLock()
-            self.__in_pipeline  = {}
-            
-            splitted, grouped = False, False
-            for i in range(len(self.consumers)):
-                splitted, grouped = _add_tracker(
-                    i, self.consumers[i], splitted, grouped, prev = self.consumers[i-1]
-                )
-            
-            if splitted != grouped:
-                raise NotImplementedError('Splitting and grouping must have the same value but got {} and {} : it indicates you either have put a `Splitter` without `Grouper` or the opposit case.\n  To solve this, either perform the split *before* the `Pipeline` or group *after* it\n  Pipeline : {}\n'.format(
-                    splitted, grouped, '\n'.join(['- {} : {}'.format(c.name, type(c)) for c in self.consumers])
-                ))
-        
-        logger.debug('[PIPELINE CREATED {}] {} consumers successfully initialized !'.format(
-            self.name, len(self.consumers)
-        ))
-    
-    def load_database(self):
-        db = load_data(self.filename, default = {})
-        
-        if isinstance(db, pd.DataFrame): db = db.to_dict('record')
-        if isinstance(db, list):
-            self.as_list = True
-            db = {row[self.id_key] : row for row in db}
-        
-        return db
-    
-    def save_database(self):
-        with self.mutex_db:
-            if not self.__saved:
-                self.__saved = True
-                data = self.__database if not self.as_list else [
-                    {** v, self.id_key : k} for k, v in self.__database.items()
-                ]
-                dump_data(filename = self.filename, data = data, ** self.save_kwargs)
-    
-    def _get_from_database(self, item, * args):
-        if not self.filename:
-            if len(args) > 0: return args[0]
-            raise RuntimeError('`filename` is None, cannot use the database feature')
-        
-        if not isinstance(item, Item): item = Item(data = item)
-        item_id = get_item_id(item, use_group = False, data_as_default = True, id_key = self.id_key)
-        return self.__database.get(item_id, * args)
-    
-    def _load_from_database(self, item):
-        if not self.filename:
-            raise RuntimeError('`filename` is None, cannot use the database feature')
-        
-        item_id = get_item_id(
-            item, use_group = False, data_as_default = True, id_key = self.id_key
-        )
-        if item_id is None:
-            logger.warning('[PIPELINE DB ADD {}] Unable to determine the ID for {}'.format(
-                self.name, item
-            ))
-            return True
-        
-        contains = False
-        with self.mutex_db:
-            if item_id in self.__database:
-                contains, result = True, self.__database[item_id]
-        
-        if contains:
-            if item.kwargs.get('overwrite', False):
-                item.kwargs = {** item.kwargs, 'overwritten_data' : result}
-                return True
-                
-            if not self.expected_keys or all(k in result for k in self.expected_keys):
-                self._set_result(
-                    update_item(item, data = self.__database[item_id], clone = False)
-                )
-                logger.debug('[PIPELINE DB GET {}] Restored from database ID `{}`'.format(
-                    self.name, item_id
-                ))
-                return False
-            
-            logger.debug('[PIPELINE DB GET {}] Some keys are missing from the saved data for ID `{}`'.format(self.name, item_id))
-        
-        return True
-    
-    def _add_in_database(self, item):
-        if not self.filename:
-            raise RuntimeError('`filename` is None, cannot use the database feature')
-        
-        item_id = get_item_id(item, use_group = False, data_as_default = False)
-        if item_id is None:
-            logger.warning('[PIPELINE DB ADD {}] Unable to determine the ID for {}'.format(
-                self.name, item
-            ))
-            return
-        
-        data_to_save = item.data
-        if self.save_keys:
-            data_to_save = {
-                k : v for k, v in data_to_save.items() if k in self.save_keys
-            }
-        elif self.do_not_save_keys:
-            data_to_save = {
-                k : v for k, v in data_to_save.items() if k not in self.do_not_save_keys
-            }
-        
-        with self.mutex_db:
-            self.__saved = False
-            self.__database[item_id] = data_to_save
-            if (
-                (self.save_every > 0 and len(self.__database) % self.save_every == 0)
-                or (self.save_every == -1 and all(cons.empty() for cons in self.consumers))):
-                self.save_database()
-        
-        logger.debug('[PIPELINE DB ADD {}] Add ID `{}` in database'.format(self.name, item_id))
-    
-    def _add_in_pipeline(self, item, cons, use_group = False, ** kwargs):
-        if not self.track_items: raise RuntimeError('Items in pipeline are not tracked !')
-        
-        item_id = get_item_id(
-            item, use_group = use_group, data_as_default = True, id_key = self.id_key
-        )
-        if item_id is None:
-            logger.warning('[PIPELINE NOT TRACKING {}] Item does not have a valid identifier, cannot track it : {}'.format(self.name, item))
-            return True
-        
-        with self.mutex_pipe:
-            if item_id in self.in_pipeline:
-                self._add_duplicate(item, ** kwargs)
-                return False
-
-            self.in_pipeline[item_id] = {
-                'cons' : cons, 'item' : item, 'original_items' : [item]
-            }
-        logger.debug('[PIPELINE ADD {}] {}'.format(self.name, item_id))
-        return True
-
-    def _add_duplicate(self, item, ** kwargs):
-        def _update_priority(cons, item, prio):
-            if cons is not None:
-                cons.update_priority(item, prio, keep_best = True)
-            else:
-                item.priority = min(item.priority, prio)
-        
-        if not self.track_items: raise RuntimeError('Items in pipeline are not tracked !')
-        
-        item_id = get_item_id(item, use_group = False, data_as_default = False)
-        with self.mutex_pipe:
-            if item_id not in self.in_pipeline:
-                raise RuntimeError('Try to add duplicate for ID {} but it is not in the pipeline !'.format(item_id))
-            
-            infos = self.in_pipeline[item_id]
-            infos['original_items'].append(item)
-            
-            if infos['item'] is not None:
-                _update_priority(infos['cons'], infos['item'], item.priority)
-            else:
-                assert infos.get('parts', None) is not None
-                for part in infos['parts']:
-                    part_infos = self.in_pipeline[part]
-                    _update_priority(part_infos['cons'], part_infos['item'], item.priority)
-        logger.debug('[PIPELINE ADD {}] Add duplicate for ID `{}`'.format(self.name, item_id))
-
-    def _add_splitted(self, item, cons, ** kwargs):
-        if not self.track_items: raise RuntimeError('Items in pipeline are not tracked !')
-        
-        item_id = get_item_id(item, use_group = True)
-        logger.debug('[PIPELINE ADD PART {}] {}'.format(self.name, item_id))
-        
-        with self.mutex_pipe:
-            if item_id in self.in_pipeline:
-                raise RuntimeError('Item part {} is already in pipeline which should not be possible !')
-            
-            self._add_in_pipeline(item, cons = cons, use_group = True, ** kwargs)
-            
-            original_id = item.group.id
-            if original_id not in self.in_pipeline:
-                raise RuntimeError('Original ID {} for part with ID {} is not in pipeline !'.format(
-                    original_id, item_id
-                ))
-            
-            item = self.in_pipeline[original_id]['item']
-            if item is not None:
-                self.in_pipeline[original_id].update({
-                    'item' : None, 'args' : item.args, 'kwargs' : item.kwargs
-                })
-            self.in_pipeline[original_id].setdefault('parts', []).append(item_id)
-    
-    def _get_from_pipeline(self, item, use_group = False):
-        if not self.track_items: raise RuntimeError('Items in pipeline are not tracked !')
-        item_id = get_item_id(
-            item, use_group = use_group, data_as_default = True, id_key = self.id_key
-        )
-        with self.mutex_pipe: return self.in_pipeline.get(item_id, None)
-    
-    def _move_in_pipeline(self, item, cons, splitted = False, grouped = False, ** kwargs):
-        if not self.track_items: raise RuntimeError('Items in pipeline are not tracked !')
-        
-        item_id = get_item_id(
-            item, use_group = True if splitted and not grouped else False, data_as_default = False
-        )
-        with self.mutex_pipe:
-            if item_id not in self.in_pipeline:
-                raise RuntimeError('Try to move ID {} but it is not in the pipeline !'.format(item_id))
-            if 'kwargs' in self.in_pipeline[item_id]:
-                item.args   = self.in_pipeline[item_id].pop('args')
-                item.kwargs = self.in_pipeline[item_id].pop('kwargs')
-            self.in_pipeline[item_id].update({'item' : item, 'cons' : cons})
-        
-        logger.debug('[PIPELINE MOVE {}] Move ID {} to {}'.format(
-            self.name, item_id, cons.name if cons is not None else 'None (waiting for group)'
-        ))
-    
-    def _remove_from_pipeline(self, item, splitted = False, grouped = False, ** kwargs):
-        if not self.track_items: raise RuntimeError('Items in pipeline are not tracked !')
-
-        item_id = get_item_id(item, use_group = False, data_as_default = False)
-        with self.mutex_pipe:
-            if item_id not in self.in_pipeline:
-                raise RuntimeError('Try to remove ID {} but it is not in the pipeline !'.format(item_id))
-            
-            infos = self.in_pipeline.pop(item_id)
-            
-            removed = 1 + len(infos.get('parts', []))
-            for part_id in infos.get('parts', []):
-                self.in_pipeline.pop(part_id)
-        
-        logger.debug('[PIPELINE REMOVE {}] {} item(s) removed for ID `{}` !'.format(
-            self.name, removed, item_id
-        ))
-        return infos
-    
-    @property
-    def in_pipeline(self):
-        return self.__in_pipeline
-    
-    @property
-    def database(self):
-        return self.__database
-    
-    @property
-    def first(self):
-        return self.consumers[0]
-    
-    @property
-    def last(self):
-        return self.consumers[-1]
-    
-    @property
-    def node_text(self):
-        des = super().node_text
-        if self.track_items:    des += "Tracking items\n"
-        if self.filename:       des += "Saving to {}\n".format(self.filename)
-        return des
-
-    def __next__(self):
-        with self.mutex_infos:
-            if self._stop_index != -1 and self._current_index >= self._stop_index:
-                raise StopIteration()
-
-            idx = self._current_index
-            self._current_index += 1
-
-        logger.debug('[PIPELINE NEXT {}] Waiting for index {}'.format(self.name, idx))
-        item = self._results[idx]
-        if not self.keep_result: self._results.pop(idx)
-        if item.stop: raise StopIteration()
-        return item
-    
-    def get_consumer(self, name):
-        for cons in self.consumers:
-            if cons.name == name: return cons
-        return None
-
-    def _set_result(self, item):
-        with self.mutex_infos:
-            idx = self._next_index if not self.keep_order else item.index
-            self._next_index += 1
-        self._results[idx] = update_item(item, index = idx, clone = False)
-
-        logger.debug('[PIPELINE RESULT {}] Set result for index {}'.format(self.name, idx))
-        return item
-        
-    def _append_result(self, item, * args, ** kwargs):
-        if not self.track_items:
-            if self.filename is not None: self._add_in_database(item)
-            return self._set_result(item)
-        
-        elif self.filename is None: # track_items = True
-            infos = self._remove_from_pipeline(item)
-        else: # track_items = True and filename is not None
-            with self.mutex_track:
-                self._add_in_database(item)
-                
-                infos = self._remove_from_pipeline(item)
-        
-        return [
-            self._set_result(update_item(original, data = item.data, clone = True))
-            for original in infos['original_items']
-        ]
-    
-    def add_listener(self, * args, ** kwargs):
-        if kwargs.get('on', None) != Event.MOVE_IN_PIPELINE:
-            return super().add_listener(* args, ** kwargs)
-        
-        kwargs.pop('on')
-        for i in range(len(self.consumers)):
-            self.consumers[i].add_listener(
-                * args, on = 'append', cons = self.consumers[i], ** kwargs
-            )
-
-    def _append_item(self, item):
-        self.on_append(item)
-
-        should_append = True
-        if self.filename and self.track_items:
-            with self.mutex_track:
-                should_append = self._load_from_database(item)
-                if should_append:
-                    should_append = self._add_in_pipeline(item, cons = self.first)
-        elif self.filename:
-            should_append = self._load_from_database(item)
-        elif self.track_items:
-            should_append = self._add_in_pipeline(item, cons = self.first)
-
-        if should_append:
-            self.first.append(item)
-        else:
-            logger.debug('[PIPELINE WAIT {}] Item {} already in pipeline'.format(
-                self.name, get_item_id(item)
-            ))
-        
-        if self.run_main_thread:
-            self.on_item_produced(self.__next__())
-    
-    def get(self, * args, ** kwargs):
-        raise RuntimeError('This function should never be called')
-
-    def get_batch(self, * args, ** kwargs):
-        raise RuntimeError('This function should never be called')
-
-    def consume_next(self, * args, ** kwargs):
-        raise RuntimeError('This function should never be called')
-
-    def consume(self, * args, ** kwargs):
-        raise RuntimeError('This function should never be called')
-    
-    def start(self):
-        for cons in self.consumers:
-            if not cons.is_alive(): cons.start()
-        super().start()
-    
-    def stop(self, * args, ** kwargs):
-        self.first.stop(* args, ** kwargs)
-    
-    def stop_when_empty(self, * args, ** kwargs):
-        for cons in self.consumers: cons.stop_when_empty(* args, ** kwargs)
-        super().stop_when_empty(* args, ** kwargs)
-    
-    def join(self, * args, ** kwargs):
-        for cons in self.consumers: cons.join(* args, ** kwargs)
-        super().join(* args, ** kwargs)
-    
-    def wait(self, * args, ** kwargs):
-        for cons in self.consumers: cons.wait(* args, ** kwargs)
-        super().wait(* args, ** kwargs)
-
-    def plot(self, graph = None, node_graph = None, node_id = 0,
-             name = None, filename = None, view = False, ** kwargs):
-        import graphviz as gv
-        if graph is None:
-            if name is None: name = filename if filename else self.name
-            graph = gv.Digraph(name = name, filename = filename)
-            graph.attr(compound = 'true')
-
-        if node_graph is None: node_graph = graph
-        
-        pipe_graph_name = 'cluster_pipeline{}'.format(self.name)
-        with graph.subgraph(name = pipe_graph_name) as sub_graph:
-            sub_graph.attr(label = 'Pipeline {}'.format(self.name))
-            
-            graph, child_id, next_id = self.first.plot(
-                graph = graph, node_graph = sub_graph, node_id = node_id,
-                ** {** kwargs, 'view' : False}
-            )
-        
-        res = super().plot(graph = graph, node_graph = node_graph, node_id = next_id, ** kwargs)
-        
-        if node_id == 0 and (view or filename is not None):
-            basename, format = (os.path.splitext(filename)[0], filename.split('.')[-1]) if filename is not None else (None, 'pdf')
-            graph.render(
-                filename = basename, view = view, cleanup = True, format = format
-            )
-        return res
-=======
-# Copyright (C) 2022 yui-mhcp project's author. All rights reserved.
-# Licenced under the Affero GPL v3 Licence (the "Licence").
-# you may not use this file except in compliance with the License.
-# See the "LICENCE" file at the root of the directory for the licence information.
-#
-# Unless required by applicable law or agreed to in writing, software
-# distributed under the License is distributed on an "AS IS" BASIS,
-# WITHOUT WARRANTIES OR CONDITIONS OF ANY KIND, either express or implied.
-# See the License for the specific language governing permissions and
-# limitations under the License.
-
-import os
-import logging
-import pandas as pd
-
-from queue import PriorityQueue
-from threading import Thread, RLock
-
-from utils.file_utils import load_data, dump_data
-from utils.thread_utils.producer import Producer, Event, Item, Group, update_item
-from utils.thread_utils.consumer import Consumer
-from utils.thread_utils.splitter import Splitter
-from utils.thread_utils.grouper import Grouper
-
-logger = logging.getLogger(__name__)
-
-def get_item_id(item, use_group = False, data_as_default = True, id_key = 'id'):
-    if use_group and item.group is not None:
-        return item.group
-    elif item.id is not None:
-        return item.id
-    elif data_as_default:
-        data_id = None
-        if isinstance(item.data, str):
-            data_id = item.data
-        elif isinstance(item.data, (dict, pd.Series)) and id_key in item.data:
-            data_id = item.data[id_key]
-        
-        if data_id is not None: item = update_item(item, id = data_id, clone = False)
-        return data_id
-    else:
-        return None
-
-class Pipeline(Consumer):
-    """
-        A `Pipeline` is a regular `Consumer` wrapping multiple consumers inside of it, allowing some useful features such as saving and tracking duplicates
-        
-        The `filename` argument allows to save a mapping `{item_id : final_result` where
-        - item_id is either `item.id` or `item.data` (if it is a string)
-        - final_result is the final pipeline's output for the given item_id
-        The `expected_keys` tells which keys are required to use a restored version of item_id. It means that if `item_id` is in the database but some keys are missing, it will be re-processed
-        The `do_not_save_keys` allows to skip some keys in the output file. Note that those keys are still returned in the pipeline, they are simply not saved in the database.
-        **Important** : as a result, if some keys are both in `expected_keys` and `do_not_save_keys`, the database will never be used to not re-process items as some keys will always be missing. 
-        
-        `track_items` allows to track duplicates and only process each ID only once while returning all requested occurences of it. `keep_order` tells whether to return the duplicates in the append's order or in the production order. See the example below for more information
-        
-        Example on tracking :
-        if keep_order: # Example 1
-            Append ID 1 : in_pipeline[i]['indexes'] = [0] -> add to process
-            Append ID 2 : in_pipeline[2]['indexes'] = [1] -> add to process
-            Append ID 1 : in_pipeline[i]['indexes'] = [0, 2] -> /
-            Output ID 1 : _results[0] = output 1, _results[2] = output 1
-            Output ID 2 : _results[1] = output 2
-            
-            self.results = [output 1, output 2, output 1]
-        else: # Example 2
-            Append ID 1 : in_pipeline[i]['indexes'] = [0] -> add to process
-            Append ID 2 : in_pipeline[2]['indexes'] = [1] -> add to process
-            Append ID 1 : in_pipeline[i]['indexes'] = [0, 2] -> /
-            Output ID 1 : _results[0] = output 1
-                          _results[1] = output 1
-            Output ID 2 : _results[2] = output 2
-            
-            self.results = [output 1, output 1, output 2]
-        
-        In the 1st example, the items in `self.results` corresponds the append's order while in the 2nd example, once an item is produced, it will be added as mny times as it has been requested.
-        Note that in both cases, the 2nd request for ID 1 does not add the item in the process pipeline (i.e. it will simply waits that the 1st occurence goes out).
-        Note that these examples are simplified : in practice, each replica stores its `Item` instance to also keep tracks of its original fields (such as `priority` and `group`)
-        
-        **Warning** if `track_items = True`, items with an ID already in the pipeline will not be re-processed, assuming that the `data` field is the same for both as the ID is the same.
-        If some items can have the same ID but different data : either set `track_items` to False or modify the identifier to differenciate them.
-    """
-    def __init__(self,
-                 tasks,
-                 * args,
-                 
-                 filename   = None,
-                 id_key     = 'id',
-                 save_every = -1,
-                 save_kwargs    = None,
-                 as_list    = False,
-                 expected_keys  = None,
-                 save_keys      = None,
-                 do_not_save_keys   = None,
-                 
-                 track_items    = None,
-                 keep_order     = None,
-                 
-                 name   = None,
-                 
-                 ** kwargs
-                ):
-        def _add_tracker(i, consumer, splitted = False, grouped = False,
-                         is_pipe = False, prev = None):
-            if isinstance(consumer, Pipeline):
-                for j in range(len(consumer.consumers)):
-                    splitted, grouped = _add_tracker(
-                        i, consumer.consumers[j], splitted, grouped, is_pipe = True, prev = prev
-                    )
-                    prev = consumer.consumers[j]
-                return splitted, grouped
-            
-            default_kwargs = {
-                'cons' : consumer, 'pass_item' : True, 'splitted' : splitted, 'grouped' : grouped
-            }
-            
-            if i > 0 or is_pipe:
-                if not isinstance(consumer, Grouper):
-                    consumer.add_listener(
-                        self._move_in_pipeline, on = 'append', ** default_kwargs
-                    )
-                elif prev is not None:
-                    prev.add_listener(
-                        self._move_in_pipeline, on = 'item', ** {** default_kwargs, 'cons' : None}
-                    )
-            
-            if isinstance(consumer, Splitter):
-                consumer.add_listener(
-                    self._add_splitted, on = 'item', _first = True, ** default_kwargs
-                )
-            
-            if isinstance(consumer, Splitter): return (True, grouped)
-            if isinstance(consumer, Grouper): return (splitted, True)
-            return (splitted, grouped)
-        
-        
-        self.consumers  = []
-        cons = Producer.build_consumer(tasks[0], ** kwargs)
-        self.consumers.append(cons)
-        for task in tasks[1:]:
-            if not isinstance(task, dict) or 'consumer' not in task: task = {'consumer' : task}
-            task.update({'link_stop' : True, 'start' : False})
-            cons = cons.add_consumer(** {** kwargs, ** task})
-            self.consumers.append(cons)
-        
-        if name is None: name = '-'.join([cons.name for cons in self.consumers])
-        kwargs.setdefault('description', 'Pipeline with {} tasks'.format(len(tasks)))
-        kwargs.update({'batch_size' : 1, 'allow_multithread' : False})
-        super().__init__(consumer = lambda x: x, * args, name = name, ** kwargs)
-        if filename is not None: track_items = True
-        
-        self.last.add_listener(
-            self._append_result, on = 'item', pass_item = True, name = 'pipeline output'
-        )
-        self.last.add_listener(
-            lambda: super(Pipeline, self).stop(), on = 'stop', name = 'stop {}'.format(self.name)
-        )
-        
-        self.filename   = filename
-        self.id_key     = id_key
-        self.save_every = save_every
-        self.save_kwargs    = {'indent' : 4} if filename and filename.endswith('json') and save_kwargs is None else (save_kwargs if save_kwargs is not None else {})
-        self.as_list    = as_list
-        self.expected_keys  = expected_keys if expected_keys is not None else []
-        self.save_keys      = save_keys if save_keys is not None else []
-        self.do_not_save_keys   = do_not_save_keys if do_not_save_keys is not None else []
-        
-        if track_items is None: track_items = True if filename is not None else False
-        self.track_items    = track_items
-        self.keep_order     = keep_order
-        
-        self.__saved    = False
-        self.__database = None
-        self.__in_pipeline  = None
-        self.mutex_track    = RLock() if self.filename and self.track_items else None
-        self.mutex_pipe = None
-        self.mutex_db   = None
-        
-        if filename is not None:
-            if not isinstance(self.expected_keys, (list, tuple)):
-                self.expected_keys = [self.expected_keys]
-            if not isinstance(self.save_keys, (list, tuple)):
-                self.save_keys = [self.save_keys]
-            if not isinstance(self.do_not_save_keys, (list, tuple)):
-                self.do_not_save_keys = [self.do_not_save_keys]
-
-            if not os.path.splitext(filename)[1]:
-                self.filename += '.json'
-            
-            os.makedirs(os.path.dirname(self.filename), exist_ok = True)
-            
-            self.expected_keys      = set(self.expected_keys)
-            self.do_not_save_keys   = set(self.do_not_save_keys)
-            
-            self.mutex_db   = RLock()
-            self.__database = self.load_database()
-            
-            self.add_listener(self.save_database, on = 'stop')
-            
-        if track_items:
-            if keep_order is None:
-                keep_order = False if isinstance(self.buffer, PriorityQueue) else True
-                logger.warning('`keep_order` has been set to {} by default as the buffer is{} a PriorityQueue.\nTo avoid this message, set explicitely `keep_order`'.format(
-                    keep_order, ' not' if keep_order else ''
-                ))
-            
-            self.mutex_pipe     = RLock()
-            self.__in_pipeline  = {}
-            
-            splitted, grouped = False, False
-            for i in range(len(self.consumers)):
-                splitted, grouped = _add_tracker(
-                    i, self.consumers[i], splitted, grouped, prev = self.consumers[i-1]
-                )
-            
-            if splitted != grouped:
-                raise NotImplementedError('Splitting and grouping must have the same value but got {} and {} : it indicates you either have put a `Splitter` without `Grouper` or the opposit case.\n  To solve this, either perform the split *before* the `Pipeline` or group *after* it\n  Pipeline : {}\n'.format(
-                    splitted, grouped, '\n'.join(['- {} : {}'.format(c.name, type(c)) for c in self.consumers])
-                ))
-        
-        logger.debug('[PIPELINE CREATED {}] {} consumers successfully initialized !'.format(
-            self.name, len(self.consumers)
-        ))
-    
-    def load_database(self):
-        db = load_data(self.filename, default = {})
-        
-        if isinstance(db, pd.DataFrame): db = db.to_dict('records')
-        if isinstance(db, list):
-            self.as_list = True
-            db = {row[self.id_key] : row for row in db}
-        
-        return db
-    
-    def save_database(self):
-        with self.mutex_db:
-            if not self.__saved:
-                self.__saved = True
-                data = self.__database if not self.as_list else [
-                    {** v, self.id_key : k} for k, v in self.__database.items()
-                ]
-                dump_data(filename = self.filename, data = data, ** self.save_kwargs)
-    
-    def _get_from_database(self, item, * args):
-        if not self.filename:
-            if len(args) > 0: return args[0]
-            raise RuntimeError('`filename` is None, cannot use the database feature')
-        
-        if not isinstance(item, Item): item = Item(data = item)
-        item_id = get_item_id(item, use_group = False, data_as_default = True, id_key = self.id_key)
-        return self.__database.get(item_id, * args)
-    
-    def _load_from_database(self, item):
-        if not self.filename:
-            raise RuntimeError('`filename` is None, cannot use the database feature')
-        
-        item_id = get_item_id(
-            item, use_group = False, data_as_default = True, id_key = self.id_key
-        )
-        if item_id is None:
-            logger.warning('[PIPELINE DB ADD {}] Unable to determine the ID for {}'.format(
-                self.name, item
-            ))
-            return True
-        
-        contains = False
-        with self.mutex_db:
-            if item_id in self.__database:
-                contains, result = True, self.__database[item_id]
-        
-        if contains:
-            if item.kwargs.get('overwrite', False):
-                item.kwargs = {** item.kwargs, 'overwritten_data' : result}
-                return True
-                
-            if not self.expected_keys or all(k in result for k in self.expected_keys):
-                self._set_result(
-                    update_item(item, data = self.__database[item_id], clone = False)
-                )
-                logger.debug('[PIPELINE DB GET {}] Restored from database ID `{}`'.format(
-                    self.name, item_id
-                ))
-                return False
-            
-            logger.debug('[PIPELINE DB GET {}] Some keys are missing from the saved data for ID `{}`'.format(self.name, item_id))
-        
-        return True
-    
-    def _add_in_database(self, item):
-        if not self.filename:
-            raise RuntimeError('`filename` is None, cannot use the database feature')
-        
-        item_id = get_item_id(item, use_group = False, data_as_default = False)
-        if item_id is None:
-            logger.warning('[PIPELINE DB ADD {}] Unable to determine the ID for {}'.format(
-                self.name, item
-            ))
-            return
-        
-        data_to_save = item.data
-        if self.save_keys:
-            data_to_save = {
-                k : v for k, v in data_to_save.items() if k in self.save_keys
-            }
-        elif self.do_not_save_keys:
-            data_to_save = {
-                k : v for k, v in data_to_save.items() if k not in self.do_not_save_keys
-            }
-        
-        with self.mutex_db:
-            self.__saved = False
-            self.__database[item_id] = data_to_save
-            if (
-                (self.save_every > 0 and len(self.__database) % self.save_every == 0)
-                or (self.save_every == -1 and all(cons.empty() for cons in self.consumers))):
-                self.save_database()
-        
-        logger.debug('[PIPELINE DB ADD {}] Add ID `{}` in database'.format(self.name, item_id))
-    
-    def _add_in_pipeline(self, item, cons, use_group = False, ** kwargs):
-        if not self.track_items: raise RuntimeError('Items in pipeline are not tracked !')
-        
-        item_id = get_item_id(
-            item, use_group = use_group, data_as_default = True, id_key = self.id_key
-        )
-        if item_id is None:
-            logger.warning('[PIPELINE NOT TRACKING {}] Item does not have a valid identifier, cannot track it : {}'.format(self.name, item))
-            return True
-        
-        with self.mutex_pipe:
-            if item_id in self.in_pipeline:
-                self._add_duplicate(item, ** kwargs)
-                return False
-
-            self.in_pipeline[item_id] = {
-                'cons' : cons, 'item' : item, 'original_items' : [item]
-            }
-        logger.debug('[PIPELINE ADD {}] {}'.format(self.name, item_id))
-        return True
-
-    def _add_duplicate(self, item, ** kwargs):
-        def _update_priority(cons, item, prio):
-            if cons is not None:
-                cons.update_priority(item, prio, keep_best = True)
-            else:
-                item.priority = min(item.priority, prio)
-        
-        if not self.track_items: raise RuntimeError('Items in pipeline are not tracked !')
-        
-        item_id = get_item_id(item, use_group = False, data_as_default = False)
-        with self.mutex_pipe:
-            if item_id not in self.in_pipeline:
-                raise RuntimeError('Try to add duplicate for ID {} but it is not in the pipeline !'.format(item_id))
-            
-            infos = self.in_pipeline[item_id]
-            infos['original_items'].append(item)
-            
-            if infos['item'] is not None:
-                _update_priority(infos['cons'], infos['item'], item.priority)
-            else:
-                assert infos.get('parts', None) is not None
-                for part in infos['parts']:
-                    part_infos = self.in_pipeline[part]
-                    _update_priority(part_infos['cons'], part_infos['item'], item.priority)
-        logger.debug('[PIPELINE ADD {}] Add duplicate for ID `{}`'.format(self.name, item_id))
-
-    def _add_splitted(self, item, cons, ** kwargs):
-        if not self.track_items: raise RuntimeError('Items in pipeline are not tracked !')
-        
-        item_id = get_item_id(item, use_group = True)
-        logger.debug('[PIPELINE ADD PART {}] {}'.format(self.name, item_id))
-        
-        with self.mutex_pipe:
-            if item_id in self.in_pipeline:
-                raise RuntimeError('Item part {} is already in pipeline which should not be possible !')
-            
-            self._add_in_pipeline(item, cons = cons, use_group = True, ** kwargs)
-            
-            original_id = item.group.id
-            if original_id not in self.in_pipeline:
-                raise RuntimeError('Original ID {} for part with ID {} is not in pipeline !'.format(
-                    original_id, item_id
-                ))
-            
-            item = self.in_pipeline[original_id]['item']
-            if item is not None:
-                self.in_pipeline[original_id].update({
-                    'item' : None, 'args' : item.args, 'kwargs' : item.kwargs
-                })
-            self.in_pipeline[original_id].setdefault('parts', []).append(item_id)
-    
-    def _get_from_pipeline(self, item, use_group = False):
-        if not self.track_items: raise RuntimeError('Items in pipeline are not tracked !')
-        item_id = get_item_id(
-            item, use_group = use_group, data_as_default = True, id_key = self.id_key
-        )
-        with self.mutex_pipe: return self.in_pipeline.get(item_id, None)
-    
-    def _move_in_pipeline(self, item, cons, splitted = False, grouped = False, ** kwargs):
-        if not self.track_items: raise RuntimeError('Items in pipeline are not tracked !')
-        
-        item_id = get_item_id(
-            item, use_group = True if splitted and not grouped else False, data_as_default = False
-        )
-        with self.mutex_pipe:
-            if item_id not in self.in_pipeline:
-                raise RuntimeError('Try to move ID {} but it is not in the pipeline !'.format(item_id))
-            if 'kwargs' in self.in_pipeline[item_id]:
-                item.args   = self.in_pipeline[item_id].pop('args')
-                item.kwargs = self.in_pipeline[item_id].pop('kwargs')
-            self.in_pipeline[item_id].update({'item' : item, 'cons' : cons})
-        
-        logger.debug('[PIPELINE MOVE {}] Move ID {} to {}'.format(
-            self.name, item_id, cons.name if cons is not None else 'None (waiting for group)'
-        ))
-    
-    def _remove_from_pipeline(self, item, splitted = False, grouped = False, ** kwargs):
-        if not self.track_items: raise RuntimeError('Items in pipeline are not tracked !')
-
-        item_id = get_item_id(item, use_group = False, data_as_default = False)
-        with self.mutex_pipe:
-            if item_id not in self.in_pipeline:
-                raise RuntimeError('Try to remove ID {} but it is not in the pipeline !'.format(item_id))
-            
-            infos = self.in_pipeline.pop(item_id)
-            
-            removed = 1 + len(infos.get('parts', []))
-            for part_id in infos.get('parts', []):
-                self.in_pipeline.pop(part_id)
-        
-        logger.debug('[PIPELINE REMOVE {}] {} item(s) removed for ID `{}` !'.format(
-            self.name, removed, item_id
-        ))
-        return infos
-    
-    @property
-    def in_pipeline(self):
-        return self.__in_pipeline
-    
-    @property
-    def database(self):
-        return self.__database
-    
-    @property
-    def first(self):
-        return self.consumers[0]
-    
-    @property
-    def last(self):
-        return self.consumers[-1]
-    
-    @property
-    def node_text(self):
-        des = super().node_text
-        if self.track_items:    des += "Tracking items\n"
-        if self.filename:       des += "Saving to {}\n".format(self.filename)
-        return des
-
-    def __next__(self):
-        with self.mutex_infos:
-            if self._stop_index != -1 and self._current_index >= self._stop_index:
-                raise StopIteration()
-
-            idx = self._current_index
-            self._current_index += 1
-
-        logger.debug('[PIPELINE NEXT {}] Waiting for index {}'.format(self.name, idx))
-        item = self._results[idx]
-        if not self.keep_result: self._results.pop(idx)
-        if item.stop: raise StopIteration()
-        return item
-    
-    def get_consumer(self, name):
-        for cons in self.consumers:
-            if cons.name == name: return cons
-        return None
-
-    def _set_result(self, item):
-        with self.mutex_infos:
-            idx = self._next_index if not self.keep_order else item.index
-            self._next_index += 1
-        self._results[idx] = update_item(item, index = idx, clone = False)
-
-        logger.debug('[PIPELINE RESULT {}] Set result for index {}'.format(self.name, idx))
-        return item
-        
-    def _append_result(self, item, * args, ** kwargs):
-        if not self.track_items:
-            if self.filename is not None: self._add_in_database(item)
-            return self._set_result(item)
-        
-        elif self.filename is None: # track_items = True
-            infos = self._remove_from_pipeline(item)
-        else: # track_items = True and filename is not None
-            with self.mutex_track:
-                self._add_in_database(item)
-                
-                infos = self._remove_from_pipeline(item)
-        
-        return [
-            self._set_result(update_item(original, data = item.data, clone = True))
-            for original in infos['original_items']
-        ]
-    
-    def add_listener(self, * args, ** kwargs):
-        if kwargs.get('on', None) != Event.MOVE_IN_PIPELINE:
-            return super().add_listener(* args, ** kwargs)
-        
-        kwargs.pop('on')
-        for i in range(len(self.consumers)):
-            self.consumers[i].add_listener(
-                * args, on = 'append', cons = self.consumers[i], ** kwargs
-            )
-
-    def _append_item(self, item):
-        self.on_append(item)
-
-        should_append = True
-        if self.filename and self.track_items:
-            with self.mutex_track:
-                should_append = self._load_from_database(item)
-                if should_append:
-                    should_append = self._add_in_pipeline(item, cons = self.first)
-        elif self.filename:
-            should_append = self._load_from_database(item)
-        elif self.track_items:
-            should_append = self._add_in_pipeline(item, cons = self.first)
-
-        if should_append:
-            self.first.append(item)
-        else:
-            logger.debug('[PIPELINE WAIT {}] Item {} already in pipeline'.format(
-                self.name, get_item_id(item)
-            ))
-        
-        if self.run_main_thread:
-            self.on_item_produced(self.__next__())
-    
-    def get(self, * args, ** kwargs):
-        raise RuntimeError('This function should never be called')
-
-    def get_batch(self, * args, ** kwargs):
-        raise RuntimeError('This function should never be called')
-
-    def consume_next(self, * args, ** kwargs):
-        raise RuntimeError('This function should never be called')
-
-    def consume(self, * args, ** kwargs):
-        raise RuntimeError('This function should never be called')
-    
-    def start(self):
-        for cons in self.consumers:
-            if not cons.is_alive(): cons.start()
-        super().start()
-    
-    def stop(self, * args, ** kwargs):
-        self.first.stop(* args, ** kwargs)
-    
-    def stop_when_empty(self, * args, ** kwargs):
-        for cons in self.consumers: cons.stop_when_empty(* args, ** kwargs)
-        super().stop_when_empty(* args, ** kwargs)
-    
-    def join(self, * args, ** kwargs):
-        for cons in self.consumers: cons.join(* args, ** kwargs)
-        super().join(* args, ** kwargs)
-    
-    def wait(self, * args, ** kwargs):
-        for cons in self.consumers: cons.wait(* args, ** kwargs)
-        super().wait(* args, ** kwargs)
-
-    def plot(self, graph = None, node_graph = None, node_id = 0,
-             name = None, filename = None, view = False, ** kwargs):
-        import graphviz as gv
-        if graph is None:
-            if name is None: name = filename if filename else self.name
-            graph = gv.Digraph(name = name, filename = filename)
-            graph.attr(compound = 'true')
-
-        if node_graph is None: node_graph = graph
-        
-        pipe_graph_name = 'cluster_pipeline{}'.format(self.name)
-        with graph.subgraph(name = pipe_graph_name) as sub_graph:
-            sub_graph.attr(label = 'Pipeline {}'.format(self.name))
-            
-            graph, child_id, next_id = self.first.plot(
-                graph = graph, node_graph = sub_graph, node_id = node_id,
-                ** {** kwargs, 'view' : False}
-            )
-        
-        res = super().plot(graph = graph, node_graph = node_graph, node_id = next_id, ** kwargs)
-        
-        if node_id == 0 and (view or filename is not None):
-            basename, format = (os.path.splitext(filename)[0], filename.split('.')[-1]) if filename is not None else (None, 'pdf')
-            graph.render(
-                filename = basename, view = view, cleanup = True, format = format
-            )
-        return res
->>>>>>> 80749ba6
+# Copyright (C) 2022 yui-mhcp project's author. All rights reserved.
+# Licenced under the Affero GPL v3 Licence (the "Licence").
+# you may not use this file except in compliance with the License.
+# See the "LICENCE" file at the root of the directory for the licence information.
+#
+# Unless required by applicable law or agreed to in writing, software
+# distributed under the License is distributed on an "AS IS" BASIS,
+# WITHOUT WARRANTIES OR CONDITIONS OF ANY KIND, either express or implied.
+# See the License for the specific language governing permissions and
+# limitations under the License.
+
+import os
+import logging
+import pandas as pd
+
+from queue import PriorityQueue
+from threading import Thread, RLock
+
+from utils.file_utils import load_data, dump_data
+from utils.thread_utils.producer import Producer, Event, Item, Group, update_item
+from utils.thread_utils.consumer import Consumer
+from utils.thread_utils.splitter import Splitter
+from utils.thread_utils.grouper import Grouper
+
+logger = logging.getLogger(__name__)
+
+def get_item_id(item, use_group = False, data_as_default = True, id_key = 'id'):
+    if use_group and item.group is not None:
+        return item.group
+    elif item.id is not None:
+        return item.id
+    elif data_as_default:
+        data_id = None
+        if isinstance(item.data, str):
+            data_id = item.data
+        elif isinstance(item.data, (dict, pd.Series)) and id_key in item.data:
+            data_id = item.data[id_key]
+        
+        if data_id is not None: item = update_item(item, id = data_id, clone = False)
+        return data_id
+    else:
+        return None
+
+class Pipeline(Consumer):
+    """
+        A `Pipeline` is a regular `Consumer` wrapping multiple consumers inside of it, allowing some useful features such as saving and tracking duplicates
+        
+        The `filename` argument allows to save a mapping `{item_id : final_result` where
+        - item_id is either `item.id` or `item.data` (if it is a string)
+        - final_result is the final pipeline's output for the given item_id
+        The `expected_keys` tells which keys are required to use a restored version of item_id. It means that if `item_id` is in the database but some keys are missing, it will be re-processed
+        The `do_not_save_keys` allows to skip some keys in the output file. Note that those keys are still returned in the pipeline, they are simply not saved in the database.
+        **Important** : as a result, if some keys are both in `expected_keys` and `do_not_save_keys`, the database will never be used to not re-process items as some keys will always be missing. 
+        
+        `track_items` allows to track duplicates and only process each ID only once while returning all requested occurences of it. `keep_order` tells whether to return the duplicates in the append's order or in the production order. See the example below for more information
+        
+        Example on tracking :
+        if keep_order: # Example 1
+            Append ID 1 : in_pipeline[i]['indexes'] = [0] -> add to process
+            Append ID 2 : in_pipeline[2]['indexes'] = [1] -> add to process
+            Append ID 1 : in_pipeline[i]['indexes'] = [0, 2] -> /
+            Output ID 1 : _results[0] = output 1, _results[2] = output 1
+            Output ID 2 : _results[1] = output 2
+            
+            self.results = [output 1, output 2, output 1]
+        else: # Example 2
+            Append ID 1 : in_pipeline[i]['indexes'] = [0] -> add to process
+            Append ID 2 : in_pipeline[2]['indexes'] = [1] -> add to process
+            Append ID 1 : in_pipeline[i]['indexes'] = [0, 2] -> /
+            Output ID 1 : _results[0] = output 1
+                          _results[1] = output 1
+            Output ID 2 : _results[2] = output 2
+            
+            self.results = [output 1, output 1, output 2]
+        
+        In the 1st example, the items in `self.results` corresponds the append's order while in the 2nd example, once an item is produced, it will be added as mny times as it has been requested.
+        Note that in both cases, the 2nd request for ID 1 does not add the item in the process pipeline (i.e. it will simply waits that the 1st occurence goes out).
+        Note that these examples are simplified : in practice, each replica stores its `Item` instance to also keep tracks of its original fields (such as `priority` and `group`)
+        
+        **Warning** if `track_items = True`, items with an ID already in the pipeline will not be re-processed, assuming that the `data` field is the same for both as the ID is the same.
+        If some items can have the same ID but different data : either set `track_items` to False or modify the identifier to differenciate them.
+    """
+    def __init__(self,
+                 tasks,
+                 * args,
+                 
+                 filename   = None,
+                 id_key     = 'id',
+                 save_every = -1,
+                 save_kwargs    = None,
+                 as_list    = False,
+                 expected_keys  = None,
+                 save_keys      = None,
+                 do_not_save_keys   = None,
+                 
+                 track_items    = None,
+                 keep_order     = None,
+                 
+                 name   = None,
+                 
+                 ** kwargs
+                ):
+        def _add_tracker(i, consumer, splitted = False, grouped = False,
+                         is_pipe = False, prev = None):
+            if isinstance(consumer, Pipeline):
+                for j in range(len(consumer.consumers)):
+                    splitted, grouped = _add_tracker(
+                        i, consumer.consumers[j], splitted, grouped, is_pipe = True, prev = prev
+                    )
+                    prev = consumer.consumers[j]
+                return splitted, grouped
+            
+            default_kwargs = {
+                'cons' : consumer, 'pass_item' : True, 'splitted' : splitted, 'grouped' : grouped
+            }
+            
+            if i > 0 or is_pipe:
+                if not isinstance(consumer, Grouper):
+                    consumer.add_listener(
+                        self._move_in_pipeline, on = 'append', ** default_kwargs
+                    )
+                elif prev is not None:
+                    prev.add_listener(
+                        self._move_in_pipeline, on = 'item', ** {** default_kwargs, 'cons' : None}
+                    )
+            
+            if isinstance(consumer, Splitter):
+                consumer.add_listener(
+                    self._add_splitted, on = 'item', _first = True, ** default_kwargs
+                )
+            
+            if isinstance(consumer, Splitter): return (True, grouped)
+            if isinstance(consumer, Grouper): return (splitted, True)
+            return (splitted, grouped)
+        
+        
+        self.consumers  = []
+        cons = Producer.build_consumer(tasks[0], ** kwargs)
+        self.consumers.append(cons)
+        for task in tasks[1:]:
+            if not isinstance(task, dict) or 'consumer' not in task: task = {'consumer' : task}
+            task.update({'link_stop' : True, 'start' : False})
+            cons = cons.add_consumer(** {** kwargs, ** task})
+            self.consumers.append(cons)
+        
+        if name is None: name = '-'.join([cons.name for cons in self.consumers])
+        kwargs.setdefault('description', 'Pipeline with {} tasks'.format(len(tasks)))
+        kwargs.update({'batch_size' : 1, 'allow_multithread' : False})
+        super().__init__(consumer = lambda x: x, * args, name = name, ** kwargs)
+        if filename is not None: track_items = True
+        
+        self.last.add_listener(
+            self._append_result, on = 'item', pass_item = True, name = 'pipeline output'
+        )
+        self.last.add_listener(
+            lambda: super(Pipeline, self).stop(), on = 'stop', name = 'stop {}'.format(self.name)
+        )
+        
+        self.filename   = filename
+        self.id_key     = id_key
+        self.save_every = save_every
+        self.save_kwargs    = {'indent' : 4} if filename and filename.endswith('json') and save_kwargs is None else (save_kwargs if save_kwargs is not None else {})
+        self.as_list    = as_list
+        self.expected_keys  = expected_keys if expected_keys is not None else []
+        self.save_keys      = save_keys if save_keys is not None else []
+        self.do_not_save_keys   = do_not_save_keys if do_not_save_keys is not None else []
+        
+        if track_items is None: track_items = True if filename is not None else False
+        self.track_items    = track_items
+        self.keep_order     = keep_order
+        
+        self.__saved    = False
+        self.__database = None
+        self.__in_pipeline  = None
+        self.mutex_track    = RLock() if self.filename and self.track_items else None
+        self.mutex_pipe = None
+        self.mutex_db   = None
+        
+        if filename is not None:
+            if not isinstance(self.expected_keys, (list, tuple)):
+                self.expected_keys = [self.expected_keys]
+            if not isinstance(self.save_keys, (list, tuple)):
+                self.save_keys = [self.save_keys]
+            if not isinstance(self.do_not_save_keys, (list, tuple)):
+                self.do_not_save_keys = [self.do_not_save_keys]
+
+            if not os.path.splitext(filename)[1]:
+                self.filename += '.json'
+            
+            os.makedirs(os.path.dirname(self.filename), exist_ok = True)
+            
+            self.expected_keys      = set(self.expected_keys)
+            self.do_not_save_keys   = set(self.do_not_save_keys)
+            
+            self.mutex_db   = RLock()
+            self.__database = self.load_database()
+            
+            self.add_listener(self.save_database, on = 'stop')
+            
+        if track_items:
+            if keep_order is None:
+                keep_order = False if isinstance(self.buffer, PriorityQueue) else True
+                logger.warning('`keep_order` has been set to {} by default as the buffer is{} a PriorityQueue.\nTo avoid this message, set explicitely `keep_order`'.format(
+                    keep_order, ' not' if keep_order else ''
+                ))
+            
+            self.mutex_pipe     = RLock()
+            self.__in_pipeline  = {}
+            
+            splitted, grouped = False, False
+            for i in range(len(self.consumers)):
+                splitted, grouped = _add_tracker(
+                    i, self.consumers[i], splitted, grouped, prev = self.consumers[i-1]
+                )
+            
+            if splitted != grouped:
+                raise NotImplementedError('Splitting and grouping must have the same value but got {} and {} : it indicates you either have put a `Splitter` without `Grouper` or the opposit case.\n  To solve this, either perform the split *before* the `Pipeline` or group *after* it\n  Pipeline : {}\n'.format(
+                    splitted, grouped, '\n'.join(['- {} : {}'.format(c.name, type(c)) for c in self.consumers])
+                ))
+        
+        logger.debug('[PIPELINE CREATED {}] {} consumers successfully initialized !'.format(
+            self.name, len(self.consumers)
+        ))
+    
+    def load_database(self):
+        db = load_data(self.filename, default = {})
+        
+        if isinstance(db, pd.DataFrame): db = db.to_dict('records')
+        if isinstance(db, list):
+            self.as_list = True
+            db = {row[self.id_key] : row for row in db}
+        
+        return db
+    
+    def save_database(self):
+        with self.mutex_db:
+            if not self.__saved:
+                self.__saved = True
+                data = self.__database if not self.as_list else [
+                    {** v, self.id_key : k} for k, v in self.__database.items()
+                ]
+                dump_data(filename = self.filename, data = data, ** self.save_kwargs)
+    
+    def _get_from_database(self, item, * args):
+        if not self.filename:
+            if len(args) > 0: return args[0]
+            raise RuntimeError('`filename` is None, cannot use the database feature')
+        
+        if not isinstance(item, Item): item = Item(data = item)
+        item_id = get_item_id(item, use_group = False, data_as_default = True, id_key = self.id_key)
+        return self.__database.get(item_id, * args)
+    
+    def _load_from_database(self, item):
+        if not self.filename:
+            raise RuntimeError('`filename` is None, cannot use the database feature')
+        
+        item_id = get_item_id(
+            item, use_group = False, data_as_default = True, id_key = self.id_key
+        )
+        if item_id is None:
+            logger.warning('[PIPELINE DB ADD {}] Unable to determine the ID for {}'.format(
+                self.name, item
+            ))
+            return True
+        
+        contains = False
+        with self.mutex_db:
+            if item_id in self.__database:
+                contains, result = True, self.__database[item_id]
+        
+        if contains:
+            if item.kwargs.get('overwrite', False):
+                item.kwargs = {** item.kwargs, 'overwritten_data' : result}
+                return True
+                
+            if not self.expected_keys or all(k in result for k in self.expected_keys):
+                self._set_result(
+                    update_item(item, data = self.__database[item_id], clone = False)
+                )
+                logger.debug('[PIPELINE DB GET {}] Restored from database ID `{}`'.format(
+                    self.name, item_id
+                ))
+                return False
+            
+            logger.debug('[PIPELINE DB GET {}] Some keys are missing from the saved data for ID `{}`'.format(self.name, item_id))
+        
+        return True
+    
+    def _add_in_database(self, item):
+        if not self.filename:
+            raise RuntimeError('`filename` is None, cannot use the database feature')
+        
+        item_id = get_item_id(item, use_group = False, data_as_default = False)
+        if item_id is None:
+            logger.warning('[PIPELINE DB ADD {}] Unable to determine the ID for {}'.format(
+                self.name, item
+            ))
+            return
+        
+        data_to_save = item.data
+        if self.save_keys:
+            data_to_save = {
+                k : v for k, v in data_to_save.items() if k in self.save_keys
+            }
+        elif self.do_not_save_keys:
+            data_to_save = {
+                k : v for k, v in data_to_save.items() if k not in self.do_not_save_keys
+            }
+        
+        with self.mutex_db:
+            self.__saved = False
+            self.__database[item_id] = data_to_save
+            if (
+                (self.save_every > 0 and len(self.__database) % self.save_every == 0)
+                or (self.save_every == -1 and all(cons.empty() for cons in self.consumers))):
+                self.save_database()
+        
+        logger.debug('[PIPELINE DB ADD {}] Add ID `{}` in database'.format(self.name, item_id))
+    
+    def _add_in_pipeline(self, item, cons, use_group = False, ** kwargs):
+        if not self.track_items: raise RuntimeError('Items in pipeline are not tracked !')
+        
+        item_id = get_item_id(
+            item, use_group = use_group, data_as_default = True, id_key = self.id_key
+        )
+        if item_id is None:
+            logger.warning('[PIPELINE NOT TRACKING {}] Item does not have a valid identifier, cannot track it : {}'.format(self.name, item))
+            return True
+        
+        with self.mutex_pipe:
+            if item_id in self.in_pipeline:
+                self._add_duplicate(item, ** kwargs)
+                return False
+
+            self.in_pipeline[item_id] = {
+                'cons' : cons, 'item' : item, 'original_items' : [item]
+            }
+        logger.debug('[PIPELINE ADD {}] {}'.format(self.name, item_id))
+        return True
+
+    def _add_duplicate(self, item, ** kwargs):
+        def _update_priority(cons, item, prio):
+            if cons is not None:
+                cons.update_priority(item, prio, keep_best = True)
+            else:
+                item.priority = min(item.priority, prio)
+        
+        if not self.track_items: raise RuntimeError('Items in pipeline are not tracked !')
+        
+        item_id = get_item_id(item, use_group = False, data_as_default = False)
+        with self.mutex_pipe:
+            if item_id not in self.in_pipeline:
+                raise RuntimeError('Try to add duplicate for ID {} but it is not in the pipeline !'.format(item_id))
+            
+            infos = self.in_pipeline[item_id]
+            infos['original_items'].append(item)
+            
+            if infos['item'] is not None:
+                _update_priority(infos['cons'], infos['item'], item.priority)
+            else:
+                assert infos.get('parts', None) is not None
+                for part in infos['parts']:
+                    part_infos = self.in_pipeline[part]
+                    _update_priority(part_infos['cons'], part_infos['item'], item.priority)
+        logger.debug('[PIPELINE ADD {}] Add duplicate for ID `{}`'.format(self.name, item_id))
+
+    def _add_splitted(self, item, cons, ** kwargs):
+        if not self.track_items: raise RuntimeError('Items in pipeline are not tracked !')
+        
+        item_id = get_item_id(item, use_group = True)
+        logger.debug('[PIPELINE ADD PART {}] {}'.format(self.name, item_id))
+        
+        with self.mutex_pipe:
+            if item_id in self.in_pipeline:
+                raise RuntimeError('Item part {} is already in pipeline which should not be possible !')
+            
+            self._add_in_pipeline(item, cons = cons, use_group = True, ** kwargs)
+            
+            original_id = item.group.id
+            if original_id not in self.in_pipeline:
+                raise RuntimeError('Original ID {} for part with ID {} is not in pipeline !'.format(
+                    original_id, item_id
+                ))
+            
+            item = self.in_pipeline[original_id]['item']
+            if item is not None:
+                self.in_pipeline[original_id].update({
+                    'item' : None, 'args' : item.args, 'kwargs' : item.kwargs
+                })
+            self.in_pipeline[original_id].setdefault('parts', []).append(item_id)
+    
+    def _get_from_pipeline(self, item, use_group = False):
+        if not self.track_items: raise RuntimeError('Items in pipeline are not tracked !')
+        item_id = get_item_id(
+            item, use_group = use_group, data_as_default = True, id_key = self.id_key
+        )
+        with self.mutex_pipe: return self.in_pipeline.get(item_id, None)
+    
+    def _move_in_pipeline(self, item, cons, splitted = False, grouped = False, ** kwargs):
+        if not self.track_items: raise RuntimeError('Items in pipeline are not tracked !')
+        
+        item_id = get_item_id(
+            item, use_group = True if splitted and not grouped else False, data_as_default = False
+        )
+        with self.mutex_pipe:
+            if item_id not in self.in_pipeline:
+                raise RuntimeError('Try to move ID {} but it is not in the pipeline !'.format(item_id))
+            if 'kwargs' in self.in_pipeline[item_id]:
+                item.args   = self.in_pipeline[item_id].pop('args')
+                item.kwargs = self.in_pipeline[item_id].pop('kwargs')
+            self.in_pipeline[item_id].update({'item' : item, 'cons' : cons})
+        
+        logger.debug('[PIPELINE MOVE {}] Move ID {} to {}'.format(
+            self.name, item_id, cons.name if cons is not None else 'None (waiting for group)'
+        ))
+    
+    def _remove_from_pipeline(self, item, splitted = False, grouped = False, ** kwargs):
+        if not self.track_items: raise RuntimeError('Items in pipeline are not tracked !')
+
+        item_id = get_item_id(item, use_group = False, data_as_default = False)
+        with self.mutex_pipe:
+            if item_id not in self.in_pipeline:
+                raise RuntimeError('Try to remove ID {} but it is not in the pipeline !'.format(item_id))
+            
+            infos = self.in_pipeline.pop(item_id)
+            
+            removed = 1 + len(infos.get('parts', []))
+            for part_id in infos.get('parts', []):
+                self.in_pipeline.pop(part_id)
+        
+        logger.debug('[PIPELINE REMOVE {}] {} item(s) removed for ID `{}` !'.format(
+            self.name, removed, item_id
+        ))
+        return infos
+    
+    @property
+    def in_pipeline(self):
+        return self.__in_pipeline
+    
+    @property
+    def database(self):
+        return self.__database
+    
+    @property
+    def first(self):
+        return self.consumers[0]
+    
+    @property
+    def last(self):
+        return self.consumers[-1]
+    
+    @property
+    def node_text(self):
+        des = super().node_text
+        if self.track_items:    des += "Tracking items\n"
+        if self.filename:       des += "Saving to {}\n".format(self.filename)
+        return des
+
+    def __next__(self):
+        with self.mutex_infos:
+            if self._stop_index != -1 and self._current_index >= self._stop_index:
+                raise StopIteration()
+
+            idx = self._current_index
+            self._current_index += 1
+
+        logger.debug('[PIPELINE NEXT {}] Waiting for index {}'.format(self.name, idx))
+        item = self._results[idx]
+        if not self.keep_result: self._results.pop(idx)
+        if item.stop: raise StopIteration()
+        return item
+    
+    def get_consumer(self, name):
+        for cons in self.consumers:
+            if cons.name == name: return cons
+        return None
+
+    def _set_result(self, item):
+        with self.mutex_infos:
+            idx = self._next_index if not self.keep_order else item.index
+            self._next_index += 1
+        self._results[idx] = update_item(item, index = idx, clone = False)
+
+        logger.debug('[PIPELINE RESULT {}] Set result for index {}'.format(self.name, idx))
+        return item
+        
+    def _append_result(self, item, * args, ** kwargs):
+        if not self.track_items:
+            if self.filename is not None: self._add_in_database(item)
+            return self._set_result(item)
+        
+        elif self.filename is None: # track_items = True
+            infos = self._remove_from_pipeline(item)
+        else: # track_items = True and filename is not None
+            with self.mutex_track:
+                self._add_in_database(item)
+                
+                infos = self._remove_from_pipeline(item)
+        
+        return [
+            self._set_result(update_item(original, data = item.data, clone = True))
+            for original in infos['original_items']
+        ]
+    
+    def add_listener(self, * args, ** kwargs):
+        if kwargs.get('on', None) != Event.MOVE_IN_PIPELINE:
+            return super().add_listener(* args, ** kwargs)
+        
+        kwargs.pop('on')
+        for i in range(len(self.consumers)):
+            self.consumers[i].add_listener(
+                * args, on = 'append', cons = self.consumers[i], ** kwargs
+            )
+
+    def _append_item(self, item):
+        self.on_append(item)
+
+        should_append = True
+        if self.filename and self.track_items:
+            with self.mutex_track:
+                should_append = self._load_from_database(item)
+                if should_append:
+                    should_append = self._add_in_pipeline(item, cons = self.first)
+        elif self.filename:
+            should_append = self._load_from_database(item)
+        elif self.track_items:
+            should_append = self._add_in_pipeline(item, cons = self.first)
+
+        if should_append:
+            self.first.append(item)
+        else:
+            logger.debug('[PIPELINE WAIT {}] Item {} already in pipeline'.format(
+                self.name, get_item_id(item)
+            ))
+        
+        if self.run_main_thread:
+            self.on_item_produced(self.__next__())
+    
+    def get(self, * args, ** kwargs):
+        raise RuntimeError('This function should never be called')
+
+    def get_batch(self, * args, ** kwargs):
+        raise RuntimeError('This function should never be called')
+
+    def consume_next(self, * args, ** kwargs):
+        raise RuntimeError('This function should never be called')
+
+    def consume(self, * args, ** kwargs):
+        raise RuntimeError('This function should never be called')
+    
+    def start(self):
+        for cons in self.consumers:
+            if not cons.is_alive(): cons.start()
+        super().start()
+    
+    def stop(self, * args, ** kwargs):
+        self.first.stop(* args, ** kwargs)
+    
+    def stop_when_empty(self, * args, ** kwargs):
+        for cons in self.consumers: cons.stop_when_empty(* args, ** kwargs)
+        super().stop_when_empty(* args, ** kwargs)
+    
+    def join(self, * args, ** kwargs):
+        for cons in self.consumers: cons.join(* args, ** kwargs)
+        super().join(* args, ** kwargs)
+    
+    def wait(self, * args, ** kwargs):
+        for cons in self.consumers: cons.wait(* args, ** kwargs)
+        super().wait(* args, ** kwargs)
+
+    def plot(self, graph = None, node_graph = None, node_id = 0,
+             name = None, filename = None, view = False, ** kwargs):
+        import graphviz as gv
+        if graph is None:
+            if name is None: name = filename if filename else self.name
+            graph = gv.Digraph(name = name, filename = filename)
+            graph.attr(compound = 'true')
+
+        if node_graph is None: node_graph = graph
+        
+        pipe_graph_name = 'cluster_pipeline{}'.format(self.name)
+        with graph.subgraph(name = pipe_graph_name) as sub_graph:
+            sub_graph.attr(label = 'Pipeline {}'.format(self.name))
+            
+            graph, child_id, next_id = self.first.plot(
+                graph = graph, node_graph = sub_graph, node_id = node_id,
+                ** {** kwargs, 'view' : False}
+            )
+        
+        res = super().plot(graph = graph, node_graph = node_graph, node_id = next_id, ** kwargs)
+        
+        if node_id == 0 and (view or filename is not None):
+            basename, format = (os.path.splitext(filename)[0], filename.split('.')[-1]) if filename is not None else (None, 'pdf')
+            graph.render(
+                filename = basename, view = view, cleanup = True, format = format
+            )
+        return res