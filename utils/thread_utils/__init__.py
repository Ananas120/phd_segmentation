--- conflicted
+++ resolved
@@ -1,36 +1,17 @@
-<<<<<<< HEAD
-# Copyright (C) 2022 yui-mhcp project's author. All rights reserved.
-# Licenced under the Affero GPL v3 Licence (the "Licence").
-# you may not use this file except in compliance with the License.
-# See the "LICENCE" file at the root of the directory for the licence information.
-#
-# Unless required by applicable law or agreed to in writing, software
-# distributed under the License is distributed on an "AS IS" BASIS,
-# WITHOUT WARRANTIES OR CONDITIONS OF ANY KIND, either express or implied.
-# See the License for the specific language governing permissions and
-# limitations under the License.
-
-from utils.thread_utils.producer import Producer, Event, Item, Group
-from utils.thread_utils.consumer import Consumer
-from utils.thread_utils.pipeline import Pipeline
-from utils.thread_utils.threaded_dict import ThreadedDict
-from utils.thread_utils.threaded_queue import ThreadedQueue
-=======
-# Copyright (C) 2022 yui-mhcp project's author. All rights reserved.
-# Licenced under the Affero GPL v3 Licence (the "Licence").
-# you may not use this file except in compliance with the License.
-# See the "LICENCE" file at the root of the directory for the licence information.
-#
-# Unless required by applicable law or agreed to in writing, software
-# distributed under the License is distributed on an "AS IS" BASIS,
-# WITHOUT WARRANTIES OR CONDITIONS OF ANY KIND, either express or implied.
-# See the License for the specific language governing permissions and
-# limitations under the License.
-
-from utils.thread_utils.producer import Producer, Event, Item, Group
-from utils.thread_utils.consumer import Consumer
-from utils.thread_utils.pipeline import Pipeline
-from utils.thread_utils.threaded_dict import ThreadedDict
-from utils.thread_utils.threaded_queue import ThreadedQueue
-from utils.thread_utils.multiproc_priority_queue import MultiprocessingPriorityQueue, PriorityItem
->>>>>>> 80749ba6
+# Copyright (C) 2022 yui-mhcp project's author. All rights reserved.
+# Licenced under the Affero GPL v3 Licence (the "Licence").
+# you may not use this file except in compliance with the License.
+# See the "LICENCE" file at the root of the directory for the licence information.
+#
+# Unless required by applicable law or agreed to in writing, software
+# distributed under the License is distributed on an "AS IS" BASIS,
+# WITHOUT WARRANTIES OR CONDITIONS OF ANY KIND, either express or implied.
+# See the License for the specific language governing permissions and
+# limitations under the License.
+
+from utils.thread_utils.producer import Producer, Event, Item, Group
+from utils.thread_utils.consumer import Consumer
+from utils.thread_utils.pipeline import Pipeline
+from utils.thread_utils.threaded_dict import ThreadedDict
+from utils.thread_utils.threaded_queue import ThreadedQueue
+from utils.thread_utils.multiproc_priority_queue import MultiprocessingPriorityQueue, PriorityItem