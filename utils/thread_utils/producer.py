<<<<<<< HEAD
# Copyright (C) 2022 yui-mhcp project's author. All rights reserved.
# Licenced under the Affero GPL v3 Licence (the "Licence").
# you may not use this file except in compliance with the License.
# See the "LICENCE" file at the root of the directory for the licence information.
#
# Unless required by applicable law or agreed to in writing, software
# distributed under the License is distributed on an "AS IS" BASIS,
# WITHOUT WARRANTIES OR CONDITIONS OF ANY KIND, either express or implied.
# See the License for the specific language governing permissions and
# limitations under the License.

import copy
import enum
import time
import logging
import numpy as np
import pandas as pd

from typing import Optional, Any
from queue import Queue
from collections import deque
from threading import Thread, Lock, RLock
from dataclasses import dataclass, field

from utils.generic_utils import get_enum_item

logger = logging.getLogger(__name__)
_group_mutex    = Lock()

class StoppedException(Exception):
    def __init__(self, * args, ** kwargs):
        super(StoppedException, self).__init__(* args, ** kwargs)

class Event(enum.IntEnum):
    START   = 0
    APPEND  = 1
    ITEM_APPEND = 1
    ITEM    = 2
    ITEM_PRODUCED   = 2
    STOP    = 3
    MOVE    = 4
    MOVE_IN_PIPELINE    = 4

@dataclass(order = True)
class Group:
    id  : Any
    index   : int
    total   : int

    def __hash__(self):
        return hash(self.id)
    
    def __eq__(self, other):
        if not isinstance(other, Group) or self.id is None or other.id is None: return False
        return self.id == other.id and (self.index == other.index or -1 in (self.index, other.index))

@dataclass(order = True)
class Item:
    data    : Any   = field(compare = False, repr = False)
    priority    : Optional[Any] = -1
    index       : Optional[int] = -1
    
    id      : Optional[Any] = field(compare = False, default = None)
    group   : Optional[Group]   = None
    
    stop    : Optional[bool]    = field(compare = False, default = False)
    items   : Optional[list] = field(compare = False, default = None, repr = False)
    
    args    : Optional[tuple] = field(compare = False, default = (), repr = False)
    kwargs  : Optional[dict]  = field(compare = False, default_factory = dict, repr = False)
    
    callback    : Optional[callable]    = field(compare = False, default = None, repr = False)
    metadata    : Optional[dict]  = field(compare = False, default_factory = dict, repr = False)

ITEM_EVENTS = (Event.ITEM, Event.APPEND)

STOP_ITEM   = Item(data = None, stop = True)
_propagate_item_fields = ('index', 'priority', 'group', 'args', 'kwargs', 'metadata')

def update_item(item, clone = True, ** kwargs):
    if 'data' in kwargs and isinstance(kwargs['data'], Item):
        for field in _propagate_item_fields:
            kwargs.setdefault(field, getattr(item, field))
        item = kwargs.pop('data')
        return update_item(item, ** kwargs)
    
    if clone: item = copy.copy(item)
    for k, v in kwargs.items():
        setattr(item, k, v)
    return item


def _create_generator(generator):
    if isinstance(generator, pd.DataFrame):
        def _df_iterator():
            for idx, row in generator.iterrows():
                yield row
        return _df_iterator
    elif isinstance(generator, Queue):
        def _queue_iterator():
            while True:
                item = queue.get()
                if item is None: raise StopIteration()
                yield item
        return _queue_iterator
    else:
        return lambda: iter(generator)

def _get_thread_name(generator, name):
    if name is not None: return name
    if hasattr(generator, 'name'): return generator.name
    elif hasattr(generator, '__name__'): return generator.__name__
    return None

def _get_listener_name(listener):
    if hasattr(listener, 'name'): return listener.name
    elif hasattr(listener, '__name__'): return listener.__name__
    else: return listener.__class__.__name__

class Producer(Thread):
    """
        Thread that iterates on a `generator` in a Thread
        It does not store any result but has `listeners` that are called after each generation
    """
    def __init__(self,
                 generator,
                 * args,
                 
                 description    = None,
                 
                 consumers      = None,
                 append_listeners   = None,
                 start_listeners    = None,
                 stop_listeners     = None,
                 
                 run_main_thread    = False,
                 stop_no_more_listeners = True,
                 
                 name = None,
                 ** kwargs
                ):
        """
            Constructor for the `Producer`
            
            Arguments :
                - generator : the callable function that returns a `generator` (or `iterator`)
                    It can also be a `queue.Queue`, a `pd.DataFrame` or any type supporting iter(...)
                
                - description   : description for the `print()` and `plot()` methods
                
                - consumers : consumers to add
                - {start / append / stop}_listeners  : listeners to add on the specific event
                
                - run_main_thread   : whether to run in a separate Thread or not
                - stop_no_more_listeners    : whether to call `self.stop` when the producer has lost all its consumers (note that if a producer (or consumer) has never had any consumer, this argument is ignored)
                - name      : the Thread's name
            
            Difference between a `listener` and a `consumer` :
                Listeners are simple callables that are called in the class' thread.
                A`consumer` is a `Producer`-subclass (automatically created if needed) which can therefore run in a separate thread.  
        """
        Thread.__init__(self, name = _get_thread_name(generator, name))
        
        self.generator  = generator if callable(generator) else _create_generator(generator)
        self.description    = self.generator.__doc__ if not description and hasattr(self.generator, '__doc__') else description
        self.run_main_thread    = run_main_thread
        self.stop_no_more_listeners = stop_no_more_listeners

        self._listeners     = {}
        
        self.mutex_infos    = RLock()
        self._stopped   = False
        self._finished  = False
        self.__size    = 0
        
        for (event, listeners) in zip(
            [Event.START, Event.APPEND, Event.STOP],
            [start_listeners, append_listeners, stop_listeners]):
            
            if listeners is None: continue
            if not isinstance(listeners, (list, tuple)): listeners = [listeners]
            for l in listeners: self.add_listener(l, on = event)
        
        if consumers is not None:
            if not isinstance(consumers, (list, tuple)): consumers = [consumers]
            for c in consumers: self.add_consumer(c, start = True, link_stop = True)
    
    @property
    def start_listeners(self):
        return self._listeners.get(Event.START, [])
    
    @property
    def stop_listeners(self):
        return self._listeners.get(Event.STOP, [])
    
    @property
    def item_listeners(self):
        return self._listeners.get(Event.ITEM, [])
    
    @property
    def size(self):
        with self.mutex_infos: return self.__size
    
    @property
    def stopped(self):
        with self.mutex_infos: return self._stopped

    @property
    def finished(self):
        with self.mutex_infos: return self._finished
    
    @property
    def str_status(self):
        if self.run_main_thread:    return '/'
        elif self.is_alive():   return 'alive'
        elif self.finished:     return 'finished'
        else:   return 'not started'
    
    @property
    def node_text(self):
        des = "{} {}\n".format(self.__class__.__name__, self.name)
        if self.description: des += "{}\n".format(self.description)
        des += "Thread status : {}\n".format(self.str_status)
        des += "# items produced : {}\n".format(self.size)
        return des
        
    def __iter__(self):
        return self.generator()
    
    def __len__(self):
        return len(self.generator) if self.generator is not self and hasattr(self.generator, '__len__') else self.size
    
    def __str__(self):
        des = self.node_text
        des += '# Listeners :\n- Start : {}\n- Append : {}\n- Items  : {}\n- Stop  : {}\n'.format(
            len(self.start_listeners),
            len(self.append_listeners),
            len(self.item_listeners),
            len(self.stop_listeners)
        )
        return des
    
    def add_listener(self, listener, * args, on = 'item', pass_item = False, _first = False,
                     name = None, remove_when_stopped = False, ** kwargs):
        """
            Add a `listener` (callable) called at the given (`on`) event
            If the event is `item`, the first argument received is the produced item
            args / kwargs are given when called
            
            /!\ Listeners are executed in the Producer's thread so make sure to use `Consumer`'s running on separated threads to ensure a correct parallelization
        """
        event = get_enum_item(on, Event)
        
        if not callable(listener):
            raise ValueError('`listener` must be a callable ! Got type {}'.format(type(listener)))
        
        if isinstance(listener, Producer) and event == Event.ITEM:
            logger.debug('[LISTENER {}] consumer added !'.format(self.name))
        else:
            logger.debug('[LISTENER {}] listener added on `{}` event !'.format(self.name, on))
        
        infos = {
            'name'      : _get_listener_name(listener) if name is None else name,
            'stopped'   : False,
            'pass_item' : pass_item,
            'remove_when_stopped'   : remove_when_stopped
        }
        
        if event in ITEM_EVENTS:
            if isinstance(listener, Producer): infos['consumer_class'] = listener
            fn = lambda item, ** kw: listener(item, * args, ** {** kwargs, ** kw})
        else:
            fn = lambda: listener(* args, ** kwargs)
        
        if not _first:
            self._listeners.setdefault(event, []).append((fn, infos))
        else:
            self._listeners.setdefault(event, []).insert(0, (fn, infos))
    
    def add_consumer(self, consumer, * args, start = True, link_stop = False, ** kwargs):
        """
            Add a `Consumer` (possibly creates it)
            
            Arguments :
                - consumer  : the `callable` or `Consumer` instance that will consume the produced items
                - stateful  : whether to use a `StatefulConsumer` or a Consumer
                - start     : whether to start the Consumer's thread or not
                - link_stop : if True, it will call the Consumer's `stop` when the producer stops
                - args / kwargs : passed to the Consumer's constructor (if called)
            Return : the `Consumer` instance
        """
        consumer = Producer.build_consumer(consumer, * args, ** kwargs)
        
        self.add_listener(consumer, on = Event.ITEM, pass_item = True)
        if link_stop:
            self.add_listener(consumer.stop, on = Event.STOP, name = 'stop {}'.format(consumer.name))
            consumer.add_listener(self.stop, on = Event.STOP, name = 'stop {}'.format(self.name))
        if start and not consumer.is_alive(): consumer.start()

        return consumer
    
    def run(self):
        """ Start the producer, iterates on the `generator` then stops the thread """
        self.on_start()
        for item in self:
            if self.stopped: break
            self.on_item_produced(item)
        self.on_stop()
    
    def start(self):
        if self.run_main_thread: self.run()
        else: super().start()
    
    def stop(self):
        with self.mutex_infos:
            self._stopped = True
    
    def join(self, * args, recursive = False, ** kwargs):
        logger.debug('[{}JOIN {}]{}'.format(
            'RECURSIVE ' if recursive else '', self.name,
            ' {} consumers'.format(len(self.item_listeners)) if recursive else ''
        ))
        if not self.run_main_thread:
            super().join(* args, ** kwargs)
        
        if recursive:
            for l, infos in self.item_listeners:
                if 'consumer_class' not in infos: continue
                infos['consumer_class'].join(* args, recursive = True, ** kwargs)
        logger.debug('[JOIN {}] Joined !'.format(self.name))
    
    def on_start(self):
        """ Function called when starting the thread """
        logger.debug('[STATUS {}] Start'.format(self.name))
        for l, _ in self.start_listeners: l()

    def on_stop(self):
        """ Function called when stopping the thread """
        logger.debug('[STATUS {}] Stop'.format(self.name))
        self.stop()
        with self.mutex_infos: self._finished = True
        for l, _ in self.stop_listeners: l()

    def on_item_produced(self, item):
        """ Function called when a new item is generated """
        with self.mutex_infos:
            idx = self.__size
            self.__size += 1
        
        if not isinstance(item, Item):
            item = Item(data = item, index = idx)
        
        logger.debug('[ITEM PRODUCED {}] {}'.format(self.name, item))
        if item.stop:
            self.stop()
            return
        
        if item.items is not None:
            logger.debug('[MULTI ITEMS {}] {} items produced'.format(
                self.name, len(item.items) if hasattr(item.items, '__len__') else '?'
            ))
        
        items = [item] if item.items is None else item.items
        for it in items:
            if it.callback is not None and it.callback[0] is self:
                it.callback[1](item.data)
            
            for l, infos in self.item_listeners:
                if infos.get('stopped', False): continue
                try:
                    l(it) if infos.get('pass_item', False) else l(it.data, * it.args, ** it.kwargs)
                except StoppedException:
                    logger.debug('[CONSUMER STOPPED {}] consumer {} stopped'.format(
                        self.name, infos['name']
                    ))
                    infos['stopped'] = True
                except Exception as e:
                    logger.error('[CONSUMER EXCEPTION {}] : consumer {}\n{}'.format(
                        self.name, infos['name'], e
                    ))
                    raise e
        
        n_stopped = 0
        to_remove = []
        for idx, (l, infos) in enumerate(self.item_listeners):
            if not infos.get('stopped', False): continue
            if infos.get('remove_when_stopped', False): to_remove.append(idx)
            n_stopped += 1
        
        if n_stopped > 0 and n_stopped == len(self.item_listeners) and self.stop_no_more_listeners:
            logger.debug('[STATUS {}] no more consumers, stopping the thread'.format(self.name))
            self.stop()
        
        if to_remove:
            for idx in reversed(to_remove):
                self.item_listeners.pop(idx)
    
    def plot(self, filename = None, name = None, view = True, graph = None,
             node_graph = None, node_id = 0, node_name = None, str_id = None):
        """ Builds a `graphviz.Digraph` representing the producer-consumer pipeline """
        def _add_listeners_graph(listeners, label, edge_label):
            if len(listeners) == 0: return False
            g_name = 'cluster_{}{}'.format(str_id, edge_label)
            
            with graph.subgraph(name = g_name) as sub_graph:
                sub_graph.attr(label = label)

                for l, infos in listeners:
                    sub_graph.node(str(l), label = infos['name'], shape = 'circle')
            graph.edge(str_id, str(l), label = edge_label, lhead = g_name)
            return True
        
        import graphviz as gv
        if graph is None:
            if name is None: name = filename if filename else 'Graph'
            graph = gv.Digraph(name = name, filename = filename)
            graph.attr(compound = 'true')
        
        next_id = node_id
        if str_id is None:
            str_id  = str(node_id)
            next_id += 1

            plot_style = {
                'id'    : str_id,
                'shape' : "box" if type(self) == Producer else "ellipse",
                'label' : self.node_text.replace('\n', '\l').replace('\l', '\n', 1)
            }
            if node_graph is None: node_graph = graph

            node_graph.node(str_id, ** plot_style)
        
        _add_listeners_graph(self.start_listeners, 'Start listeners', 'on_start')

        if len(self.item_listeners) > 0:
            cons_graph_name = 'cluster_{}consumers'.format(str_id)
            with graph.subgraph(name = cons_graph_name) as sub_graph:
                sub_graph.attr(label = 'Consumers')

                for l, infos in self.item_listeners:
                    if 'consumer_class' in infos:
                        graph, child_id, next_id = infos['consumer_class'].plot(
                            graph = graph, node_graph = sub_graph, node_id = next_id, filename = None
                        )
                    else:
                        child_id = str(l)
                        sub_graph.node(child_id, label = infos['name'], shape = 'circle')
                graph.edge(str_id, child_id, lhead = cons_graph_name)
        
        _add_listeners_graph(self.stop_listeners, 'Stop listeners', 'on_stop')

        if node_id == 0 and (view or filename is not None):
            basename, format = (os.path.splitext(filename)[0], filename.split('.')[-1]) if filename is not None else (None, 'pdf')
            graph.render(
                filename = basename, view = view, cleanup = True, format = format
            )
        
        return graph, str_id, next_id
    
    @staticmethod
    def build_consumer(consumer, * args, ** kwargs):
        if isinstance(consumer, Producer): return consumer
        if not isinstance(consumer, dict):
            key = 'tasks' if isinstance(consumer, (list, tuple)) else 'consumer'
            consumer = {key : consumer}
        
        if 'tasks' in consumer:
            from utils.thread_utils.pipeline import Pipeline
            consumer    = Pipeline(* args, ** {** kwargs, ** consumer})
        elif consumer['consumer'] == 'grouper':
            from utils.thread_utils.grouper import Grouper
            consumer    = Grouper(* args, ** {** kwargs, ** consumer})
        elif consumer.pop('splitter', False):
            from utils.thread_utils.splitter import Splitter
            consumer    = Splitter(* args, ** {** kwargs, ** consumer})
        else:
            from utils.thread_utils.consumer import Consumer
            consumer    = Consumer(* args, ** {** kwargs, ** consumer})
    
=======
# Copyright (C) 2022 yui-mhcp project's author. All rights reserved.
# Licenced under the Affero GPL v3 Licence (the "Licence").
# you may not use this file except in compliance with the License.
# See the "LICENCE" file at the root of the directory for the licence information.
#
# Unless required by applicable law or agreed to in writing, software
# distributed under the License is distributed on an "AS IS" BASIS,
# WITHOUT WARRANTIES OR CONDITIONS OF ANY KIND, either express or implied.
# See the License for the specific language governing permissions and
# limitations under the License.

import copy
import enum
import time
import logging
import numpy as np
import pandas as pd

from typing import Optional, Any
from queue import Queue
from collections import deque
from threading import Thread, Lock, RLock
from dataclasses import dataclass, field

from utils.generic_utils import get_enum_item

logger = logging.getLogger(__name__)
_group_mutex    = Lock()

class StoppedException(Exception):
    def __init__(self, * args, ** kwargs):
        super(StoppedException, self).__init__(* args, ** kwargs)

class Event(enum.IntEnum):
    START   = 0
    APPEND  = 1
    ITEM_APPEND = 1
    ITEM    = 2
    ITEM_PRODUCED   = 2
    STOP    = 3
    MOVE    = 4
    MOVE_IN_PIPELINE    = 4

@dataclass(order = True)
class Group:
    id  : Any
    index   : int
    total   : int

    def __hash__(self):
        return hash(self.id)
    
    def __eq__(self, other):
        if not isinstance(other, Group) or self.id is None or other.id is None: return False
        return self.id == other.id and (self.index == other.index or -1 in (self.index, other.index))

@dataclass(order = True)
class Item:
    data    : Any   = field(compare = False, repr = False)
    priority    : Optional[Any] = -1
    index       : Optional[int] = -1
    
    id      : Optional[Any] = field(compare = False, default = None)
    group   : Optional[Group]   = None
    
    stop    : Optional[bool]    = field(compare = False, default = False)
    items   : Optional[list] = field(compare = False, default = None, repr = False)
    
    args    : Optional[tuple] = field(compare = False, default = (), repr = False)
    kwargs  : Optional[dict]  = field(compare = False, default_factory = dict, repr = False)
    
    callback    : Optional[callable]    = field(compare = False, default = None, repr = False)
    metadata    : Optional[dict]  = field(compare = False, default_factory = dict, repr = False)

ITEM_EVENTS = (Event.ITEM, Event.APPEND)

STOP_ITEM   = Item(data = None, stop = True)
_propagate_item_fields = ('index', 'priority', 'group', 'args', 'kwargs', 'metadata')

def update_item(item, clone = True, ** kwargs):
    if 'data' in kwargs and isinstance(kwargs['data'], Item):
        for field in _propagate_item_fields:
            kwargs.setdefault(field, getattr(item, field))
        item = kwargs.pop('data')
        return update_item(item, ** kwargs)
    
    if clone: item = copy.copy(item)
    for k, v in kwargs.items():
        setattr(item, k, v)
    return item


def _create_generator(generator):
    if isinstance(generator, pd.DataFrame):
        def _df_iterator():
            for idx, row in generator.iterrows():
                yield row
        return _df_iterator
    elif isinstance(generator, Queue):
        def _queue_iterator():
            while True:
                item = queue.get()
                if item is None: raise StopIteration()
                yield item
        return _queue_iterator
    else:
        return lambda: iter(generator)

def _get_thread_name(generator, name):
    if name is not None: return name
    if hasattr(generator, 'name'): return generator.name
    elif hasattr(generator, '__name__'): return generator.__name__
    return None

def _get_listener_name(listener):
    if hasattr(listener, 'name'): return listener.name
    elif hasattr(listener, '__name__'): return listener.__name__
    else: return listener.__class__.__name__

class Producer(Thread):
    """
        Thread that iterates on a `generator` in a Thread
        It does not store any result but has `listeners` that are called after each generation
    """
    def __init__(self,
                 generator,
                 * args,
                 
                 description    = None,
                 
                 consumers      = None,
                 append_listeners   = None,
                 start_listeners    = None,
                 stop_listeners     = None,
                 
                 run_main_thread    = False,
                 stop_no_more_listeners = True,
                 
                 name = None,
                 ** kwargs
                ):
        """
            Constructor for the `Producer`
            
            Arguments :
                - generator : the callable function that returns a `generator` (or `iterator`)
                    It can also be a `queue.Queue`, a `pd.DataFrame` or any type supporting iter(...)
                
                - description   : description for the `print()` and `plot()` methods
                
                - consumers : consumers to add
                - {start / append / stop}_listeners  : listeners to add on the specific event
                
                - run_main_thread   : whether to run in a separate Thread or not
                - stop_no_more_listeners    : whether to call `self.stop` when the producer has lost all its consumers (note that if a producer (or consumer) has never had any consumer, this argument is ignored)
                - name      : the Thread's name
            
            Difference between a `listener` and a `consumer` :
                Listeners are simple callables that are called in the class' thread.
                A`consumer` is a `Producer`-subclass (automatically created if needed) which can therefore run in a separate thread.  
        """
        Thread.__init__(self, name = _get_thread_name(generator, name))
        
        self.generator  = generator if callable(generator) else _create_generator(generator)
        self.description    = self.generator.__doc__ if not description and hasattr(self.generator, '__doc__') else description
        self.run_main_thread    = run_main_thread
        self.stop_no_more_listeners = stop_no_more_listeners

        self._listeners     = {}
        
        self.mutex_infos    = RLock()
        self._stopped   = False
        self._finished  = False
        self.__size    = 0
        
        for (event, listeners) in zip(
            [Event.START, Event.APPEND, Event.STOP],
            [start_listeners, append_listeners, stop_listeners]):
            
            if listeners is None: continue
            if not isinstance(listeners, (list, tuple)): listeners = [listeners]
            for l in listeners: self.add_listener(l, on = event)
        
        if consumers is not None:
            if not isinstance(consumers, (list, tuple)): consumers = [consumers]
            for c in consumers: self.add_consumer(c, start = True, link_stop = True)
    
    @property
    def start_listeners(self):
        return self._listeners.get(Event.START, [])
    
    @property
    def stop_listeners(self):
        return self._listeners.get(Event.STOP, [])
    
    @property
    def item_listeners(self):
        return self._listeners.get(Event.ITEM, [])
    
    @property
    def size(self):
        with self.mutex_infos: return self.__size
    
    @property
    def stopped(self):
        with self.mutex_infos: return self._stopped

    @property
    def finished(self):
        with self.mutex_infos: return self._finished
    
    @property
    def str_status(self):
        if self.run_main_thread:    return '/'
        elif self.is_alive():   return 'alive'
        elif self.finished:     return 'finished'
        else:   return 'not started'
    
    @property
    def node_text(self):
        des = "{} {}\n".format(self.__class__.__name__, self.name)
        if self.description: des += "{}\n".format(self.description)
        des += "Thread status : {}\n".format(self.str_status)
        des += "# items produced : {}\n".format(self.size)
        return des
        
    def __iter__(self):
        return self.generator()
    
    def __len__(self):
        return len(self.generator) if self.generator is not self and hasattr(self.generator, '__len__') else self.size
    
    def __str__(self):
        des = self.node_text
        des += '# Listeners :\n- Start : {}\n- Append : {}\n- Items  : {}\n- Stop  : {}\n'.format(
            len(self.start_listeners),
            len(self.append_listeners),
            len(self.item_listeners),
            len(self.stop_listeners)
        )
        return des
    
    def add_listener(self, listener, * args, on = 'item', pass_item = False, _first = False,
                     name = None, remove_when_stopped = False, ** kwargs):
        """
            Add a `listener` (callable) called at the given (`on`) event
            If the event is `item`, the first argument received is the produced item
            args / kwargs are given when called
            
            /!\ Listeners are executed in the Producer's thread so make sure to use `Consumer`'s running on separated threads to ensure a correct parallelization
        """
        event = get_enum_item(on, Event)
        
        if not callable(listener):
            raise ValueError('`listener` must be a callable ! Got type {}'.format(type(listener)))
        
        if isinstance(listener, Producer) and event == Event.ITEM:
            logger.debug('[LISTENER {}] consumer added !'.format(self.name))
        else:
            logger.debug('[LISTENER {}] listener added on `{}` event !'.format(self.name, on))
        
        infos = {
            'name'      : _get_listener_name(listener) if name is None else name,
            'stopped'   : False,
            'pass_item' : pass_item,
            'remove_when_stopped'   : remove_when_stopped
        }
        
        if event in ITEM_EVENTS:
            if isinstance(listener, Producer): infos['consumer_class'] = listener
            fn = lambda item, ** kw: listener(item, * args, ** {** kwargs, ** kw})
        else:
            fn = lambda: listener(* args, ** kwargs)
        
        if not _first:
            self._listeners.setdefault(event, []).append((fn, infos))
        else:
            self._listeners.setdefault(event, []).insert(0, (fn, infos))
    
    def add_consumer(self, consumer, * args, start = True, link_stop = False, ** kwargs):
        """
            Add a `Consumer` (possibly creates it)
            
            Arguments :
                - consumer  : the `callable` or `Consumer` instance that will consume the produced items
                - stateful  : whether to use a `StatefulConsumer` or a Consumer
                - start     : whether to start the Consumer's thread or not
                - link_stop : if True, it will call the Consumer's `stop` when the producer stops
                - args / kwargs : passed to the Consumer's constructor (if called)
            Return : the `Consumer` instance
        """
        consumer = Producer.build_consumer(consumer, * args, ** kwargs)
        
        self.add_listener(consumer, on = Event.ITEM, pass_item = True)
        if link_stop:
            self.add_listener(consumer.stop, on = Event.STOP, name = 'stop {}'.format(consumer.name))
            consumer.add_listener(self.stop, on = Event.STOP, name = 'stop {}'.format(self.name))
        if start and not consumer.is_alive(): consumer.start()

        return consumer
    
    def run(self):
        """ Start the producer, iterates on the `generator` then stops the thread """
        self.on_start()
        for item in self:
            if self.stopped: break
            self.on_item_produced(item)
        self.on_stop()
    
    def start(self):
        if self.run_main_thread: self.run()
        else: super().start()
        return self
    
    def stop(self):
        with self.mutex_infos:
            self._stopped = True
    
    def join(self, * args, recursive = False, ** kwargs):
        logger.debug('[{}JOIN {}]{}'.format(
            'RECURSIVE ' if recursive else '', self.name,
            ' {} consumers'.format(len(self.item_listeners)) if recursive else ''
        ))
        if not self.run_main_thread:
            super().join(* args, ** kwargs)
        
        if recursive:
            for l, infos in self.item_listeners:
                if 'consumer_class' not in infos: continue
                infos['consumer_class'].join(* args, recursive = True, ** kwargs)
        logger.debug('[JOIN {}] Joined !'.format(self.name))
    
    def on_start(self):
        """ Function called when starting the thread """
        logger.debug('[STATUS {}] Start'.format(self.name))
        for l, _ in self.start_listeners: l()

    def on_stop(self):
        """ Function called when stopping the thread """
        logger.debug('[STATUS {}] Stop'.format(self.name))
        self.stop()
        with self.mutex_infos: self._finished = True
        for l, _ in self.stop_listeners: l()

    def on_item_produced(self, item):
        """ Function called when a new item is generated """
        with self.mutex_infos:
            idx = self.__size
            self.__size += 1
        
        if not isinstance(item, Item):
            item = Item(data = item, index = idx)
        
        logger.debug('[ITEM PRODUCED {}] {}'.format(self.name, item))
        if item.stop:
            self.stop()
            return
        
        if item.items is not None:
            logger.debug('[MULTI ITEMS {}] {} items produced'.format(
                self.name, len(item.items) if hasattr(item.items, '__len__') else '?'
            ))
        
        items = [item] if item.items is None else item.items
        for it in items:
            if it.callback is not None and it.callback[0] is self:
                it.callback[1](item.data)
            
            for l, infos in self.item_listeners:
                if infos.get('stopped', False): continue
                try:
                    l(it) if infos.get('pass_item', False) else l(it.data, * it.args, ** it.kwargs)
                except StoppedException:
                    logger.debug('[CONSUMER STOPPED {}] consumer {} stopped'.format(
                        self.name, infos['name']
                    ))
                    infos['stopped'] = True
                except Exception as e:
                    logger.error('[CONSUMER EXCEPTION {}] : consumer {}\n{}'.format(
                        self.name, infos['name'], e
                    ))
                    raise e
        
        n_stopped = 0
        to_remove = []
        for idx, (l, infos) in enumerate(self.item_listeners):
            if not infos.get('stopped', False): continue
            if infos.get('remove_when_stopped', False): to_remove.append(idx)
            n_stopped += 1
        
        if n_stopped > 0 and n_stopped == len(self.item_listeners) and self.stop_no_more_listeners:
            logger.debug('[STATUS {}] no more consumers, stopping the thread'.format(self.name))
            self.stop()
        
        if to_remove:
            for idx in reversed(to_remove):
                self.item_listeners.pop(idx)
    
    def plot(self, filename = None, name = None, view = True, graph = None,
             node_graph = None, node_id = 0, node_name = None, str_id = None):
        """ Builds a `graphviz.Digraph` representing the producer-consumer pipeline """
        def _add_listeners_graph(listeners, label, edge_label):
            if len(listeners) == 0: return False
            g_name = 'cluster_{}{}'.format(str_id, edge_label)
            
            with graph.subgraph(name = g_name) as sub_graph:
                sub_graph.attr(label = label)

                for l, infos in listeners:
                    sub_graph.node(str(l), label = infos['name'], shape = 'circle')
            graph.edge(str_id, str(l), label = edge_label, lhead = g_name)
            return True
        
        import graphviz as gv
        if graph is None:
            if name is None: name = filename if filename else 'Graph'
            graph = gv.Digraph(name = name, filename = filename)
            graph.attr(compound = 'true')
        
        next_id = node_id
        if str_id is None:
            str_id  = str(node_id)
            next_id += 1

            plot_style = {
                'id'    : str_id,
                'shape' : "box" if type(self) == Producer else "ellipse",
                'label' : self.node_text.replace('\n', '\l').replace('\l', '\n', 1)
            }
            if node_graph is None: node_graph = graph

            node_graph.node(str_id, ** plot_style)
        
        _add_listeners_graph(self.start_listeners, 'Start listeners', 'on_start')

        if len(self.item_listeners) > 0:
            cons_graph_name = 'cluster_{}consumers'.format(str_id)
            with graph.subgraph(name = cons_graph_name) as sub_graph:
                sub_graph.attr(label = 'Consumers')

                for l, infos in self.item_listeners:
                    if 'consumer_class' in infos:
                        graph, child_id, next_id = infos['consumer_class'].plot(
                            graph = graph, node_graph = sub_graph, node_id = next_id, filename = None
                        )
                    else:
                        child_id = str(l)
                        sub_graph.node(child_id, label = infos['name'], shape = 'circle')
                graph.edge(str_id, child_id, lhead = cons_graph_name)
        
        _add_listeners_graph(self.stop_listeners, 'Stop listeners', 'on_stop')

        if node_id == 0 and (view or filename is not None):
            basename, format = (os.path.splitext(filename)[0], filename.split('.')[-1]) if filename is not None else (None, 'pdf')
            graph.render(
                filename = basename, view = view, cleanup = True, format = format
            )
        
        return graph, str_id, next_id
    
    @staticmethod
    def build_consumer(consumer, * args, ** kwargs):
        if isinstance(consumer, Producer): return consumer
        if not isinstance(consumer, dict):
            key = 'tasks' if isinstance(consumer, (list, tuple)) else 'consumer'
            consumer = {key : consumer}
        
        if 'tasks' in consumer:
            from utils.thread_utils.pipeline import Pipeline
            consumer    = Pipeline(* args, ** {** kwargs, ** consumer})
        elif consumer['consumer'] == 'grouper':
            from utils.thread_utils.grouper import Grouper
            consumer    = Grouper(* args, ** {** kwargs, ** consumer})
        elif consumer.pop('splitter', False):
            from utils.thread_utils.splitter import Splitter
            consumer    = Splitter(* args, ** {** kwargs, ** consumer})
        else:
            from utils.thread_utils.consumer import Consumer
            consumer    = Consumer(* args, ** {** kwargs, ** consumer})
    
>>>>>>> 80749ba6
        return consumer<|MERGE_RESOLUTION|>--- conflicted
+++ resolved
@@ -1,963 +1,481 @@
-<<<<<<< HEAD
-# Copyright (C) 2022 yui-mhcp project's author. All rights reserved.
-# Licenced under the Affero GPL v3 Licence (the "Licence").
-# you may not use this file except in compliance with the License.
-# See the "LICENCE" file at the root of the directory for the licence information.
-#
-# Unless required by applicable law or agreed to in writing, software
-# distributed under the License is distributed on an "AS IS" BASIS,
-# WITHOUT WARRANTIES OR CONDITIONS OF ANY KIND, either express or implied.
-# See the License for the specific language governing permissions and
-# limitations under the License.
-
-import copy
-import enum
-import time
-import logging
-import numpy as np
-import pandas as pd
-
-from typing import Optional, Any
-from queue import Queue
-from collections import deque
-from threading import Thread, Lock, RLock
-from dataclasses import dataclass, field
-
-from utils.generic_utils import get_enum_item
-
-logger = logging.getLogger(__name__)
-_group_mutex    = Lock()
-
-class StoppedException(Exception):
-    def __init__(self, * args, ** kwargs):
-        super(StoppedException, self).__init__(* args, ** kwargs)
-
-class Event(enum.IntEnum):
-    START   = 0
-    APPEND  = 1
-    ITEM_APPEND = 1
-    ITEM    = 2
-    ITEM_PRODUCED   = 2
-    STOP    = 3
-    MOVE    = 4
-    MOVE_IN_PIPELINE    = 4
-
-@dataclass(order = True)
-class Group:
-    id  : Any
-    index   : int
-    total   : int
-
-    def __hash__(self):
-        return hash(self.id)
-    
-    def __eq__(self, other):
-        if not isinstance(other, Group) or self.id is None or other.id is None: return False
-        return self.id == other.id and (self.index == other.index or -1 in (self.index, other.index))
-
-@dataclass(order = True)
-class Item:
-    data    : Any   = field(compare = False, repr = False)
-    priority    : Optional[Any] = -1
-    index       : Optional[int] = -1
-    
-    id      : Optional[Any] = field(compare = False, default = None)
-    group   : Optional[Group]   = None
-    
-    stop    : Optional[bool]    = field(compare = False, default = False)
-    items   : Optional[list] = field(compare = False, default = None, repr = False)
-    
-    args    : Optional[tuple] = field(compare = False, default = (), repr = False)
-    kwargs  : Optional[dict]  = field(compare = False, default_factory = dict, repr = False)
-    
-    callback    : Optional[callable]    = field(compare = False, default = None, repr = False)
-    metadata    : Optional[dict]  = field(compare = False, default_factory = dict, repr = False)
-
-ITEM_EVENTS = (Event.ITEM, Event.APPEND)
-
-STOP_ITEM   = Item(data = None, stop = True)
-_propagate_item_fields = ('index', 'priority', 'group', 'args', 'kwargs', 'metadata')
-
-def update_item(item, clone = True, ** kwargs):
-    if 'data' in kwargs and isinstance(kwargs['data'], Item):
-        for field in _propagate_item_fields:
-            kwargs.setdefault(field, getattr(item, field))
-        item = kwargs.pop('data')
-        return update_item(item, ** kwargs)
-    
-    if clone: item = copy.copy(item)
-    for k, v in kwargs.items():
-        setattr(item, k, v)
-    return item
-
-
-def _create_generator(generator):
-    if isinstance(generator, pd.DataFrame):
-        def _df_iterator():
-            for idx, row in generator.iterrows():
-                yield row
-        return _df_iterator
-    elif isinstance(generator, Queue):
-        def _queue_iterator():
-            while True:
-                item = queue.get()
-                if item is None: raise StopIteration()
-                yield item
-        return _queue_iterator
-    else:
-        return lambda: iter(generator)
-
-def _get_thread_name(generator, name):
-    if name is not None: return name
-    if hasattr(generator, 'name'): return generator.name
-    elif hasattr(generator, '__name__'): return generator.__name__
-    return None
-
-def _get_listener_name(listener):
-    if hasattr(listener, 'name'): return listener.name
-    elif hasattr(listener, '__name__'): return listener.__name__
-    else: return listener.__class__.__name__
-
-class Producer(Thread):
-    """
-        Thread that iterates on a `generator` in a Thread
-        It does not store any result but has `listeners` that are called after each generation
-    """
-    def __init__(self,
-                 generator,
-                 * args,
-                 
-                 description    = None,
-                 
-                 consumers      = None,
-                 append_listeners   = None,
-                 start_listeners    = None,
-                 stop_listeners     = None,
-                 
-                 run_main_thread    = False,
-                 stop_no_more_listeners = True,
-                 
-                 name = None,
-                 ** kwargs
-                ):
-        """
-            Constructor for the `Producer`
-            
-            Arguments :
-                - generator : the callable function that returns a `generator` (or `iterator`)
-                    It can also be a `queue.Queue`, a `pd.DataFrame` or any type supporting iter(...)
-                
-                - description   : description for the `print()` and `plot()` methods
-                
-                - consumers : consumers to add
-                - {start / append / stop}_listeners  : listeners to add on the specific event
-                
-                - run_main_thread   : whether to run in a separate Thread or not
-                - stop_no_more_listeners    : whether to call `self.stop` when the producer has lost all its consumers (note that if a producer (or consumer) has never had any consumer, this argument is ignored)
-                - name      : the Thread's name
-            
-            Difference between a `listener` and a `consumer` :
-                Listeners are simple callables that are called in the class' thread.
-                A`consumer` is a `Producer`-subclass (automatically created if needed) which can therefore run in a separate thread.  
-        """
-        Thread.__init__(self, name = _get_thread_name(generator, name))
-        
-        self.generator  = generator if callable(generator) else _create_generator(generator)
-        self.description    = self.generator.__doc__ if not description and hasattr(self.generator, '__doc__') else description
-        self.run_main_thread    = run_main_thread
-        self.stop_no_more_listeners = stop_no_more_listeners
-
-        self._listeners     = {}
-        
-        self.mutex_infos    = RLock()
-        self._stopped   = False
-        self._finished  = False
-        self.__size    = 0
-        
-        for (event, listeners) in zip(
-            [Event.START, Event.APPEND, Event.STOP],
-            [start_listeners, append_listeners, stop_listeners]):
-            
-            if listeners is None: continue
-            if not isinstance(listeners, (list, tuple)): listeners = [listeners]
-            for l in listeners: self.add_listener(l, on = event)
-        
-        if consumers is not None:
-            if not isinstance(consumers, (list, tuple)): consumers = [consumers]
-            for c in consumers: self.add_consumer(c, start = True, link_stop = True)
-    
-    @property
-    def start_listeners(self):
-        return self._listeners.get(Event.START, [])
-    
-    @property
-    def stop_listeners(self):
-        return self._listeners.get(Event.STOP, [])
-    
-    @property
-    def item_listeners(self):
-        return self._listeners.get(Event.ITEM, [])
-    
-    @property
-    def size(self):
-        with self.mutex_infos: return self.__size
-    
-    @property
-    def stopped(self):
-        with self.mutex_infos: return self._stopped
-
-    @property
-    def finished(self):
-        with self.mutex_infos: return self._finished
-    
-    @property
-    def str_status(self):
-        if self.run_main_thread:    return '/'
-        elif self.is_alive():   return 'alive'
-        elif self.finished:     return 'finished'
-        else:   return 'not started'
-    
-    @property
-    def node_text(self):
-        des = "{} {}\n".format(self.__class__.__name__, self.name)
-        if self.description: des += "{}\n".format(self.description)
-        des += "Thread status : {}\n".format(self.str_status)
-        des += "# items produced : {}\n".format(self.size)
-        return des
-        
-    def __iter__(self):
-        return self.generator()
-    
-    def __len__(self):
-        return len(self.generator) if self.generator is not self and hasattr(self.generator, '__len__') else self.size
-    
-    def __str__(self):
-        des = self.node_text
-        des += '# Listeners :\n- Start : {}\n- Append : {}\n- Items  : {}\n- Stop  : {}\n'.format(
-            len(self.start_listeners),
-            len(self.append_listeners),
-            len(self.item_listeners),
-            len(self.stop_listeners)
-        )
-        return des
-    
-    def add_listener(self, listener, * args, on = 'item', pass_item = False, _first = False,
-                     name = None, remove_when_stopped = False, ** kwargs):
-        """
-            Add a `listener` (callable) called at the given (`on`) event
-            If the event is `item`, the first argument received is the produced item
-            args / kwargs are given when called
-            
-            /!\ Listeners are executed in the Producer's thread so make sure to use `Consumer`'s running on separated threads to ensure a correct parallelization
-        """
-        event = get_enum_item(on, Event)
-        
-        if not callable(listener):
-            raise ValueError('`listener` must be a callable ! Got type {}'.format(type(listener)))
-        
-        if isinstance(listener, Producer) and event == Event.ITEM:
-            logger.debug('[LISTENER {}] consumer added !'.format(self.name))
-        else:
-            logger.debug('[LISTENER {}] listener added on `{}` event !'.format(self.name, on))
-        
-        infos = {
-            'name'      : _get_listener_name(listener) if name is None else name,
-            'stopped'   : False,
-            'pass_item' : pass_item,
-            'remove_when_stopped'   : remove_when_stopped
-        }
-        
-        if event in ITEM_EVENTS:
-            if isinstance(listener, Producer): infos['consumer_class'] = listener
-            fn = lambda item, ** kw: listener(item, * args, ** {** kwargs, ** kw})
-        else:
-            fn = lambda: listener(* args, ** kwargs)
-        
-        if not _first:
-            self._listeners.setdefault(event, []).append((fn, infos))
-        else:
-            self._listeners.setdefault(event, []).insert(0, (fn, infos))
-    
-    def add_consumer(self, consumer, * args, start = True, link_stop = False, ** kwargs):
-        """
-            Add a `Consumer` (possibly creates it)
-            
-            Arguments :
-                - consumer  : the `callable` or `Consumer` instance that will consume the produced items
-                - stateful  : whether to use a `StatefulConsumer` or a Consumer
-                - start     : whether to start the Consumer's thread or not
-                - link_stop : if True, it will call the Consumer's `stop` when the producer stops
-                - args / kwargs : passed to the Consumer's constructor (if called)
-            Return : the `Consumer` instance
-        """
-        consumer = Producer.build_consumer(consumer, * args, ** kwargs)
-        
-        self.add_listener(consumer, on = Event.ITEM, pass_item = True)
-        if link_stop:
-            self.add_listener(consumer.stop, on = Event.STOP, name = 'stop {}'.format(consumer.name))
-            consumer.add_listener(self.stop, on = Event.STOP, name = 'stop {}'.format(self.name))
-        if start and not consumer.is_alive(): consumer.start()
-
-        return consumer
-    
-    def run(self):
-        """ Start the producer, iterates on the `generator` then stops the thread """
-        self.on_start()
-        for item in self:
-            if self.stopped: break
-            self.on_item_produced(item)
-        self.on_stop()
-    
-    def start(self):
-        if self.run_main_thread: self.run()
-        else: super().start()
-    
-    def stop(self):
-        with self.mutex_infos:
-            self._stopped = True
-    
-    def join(self, * args, recursive = False, ** kwargs):
-        logger.debug('[{}JOIN {}]{}'.format(
-            'RECURSIVE ' if recursive else '', self.name,
-            ' {} consumers'.format(len(self.item_listeners)) if recursive else ''
-        ))
-        if not self.run_main_thread:
-            super().join(* args, ** kwargs)
-        
-        if recursive:
-            for l, infos in self.item_listeners:
-                if 'consumer_class' not in infos: continue
-                infos['consumer_class'].join(* args, recursive = True, ** kwargs)
-        logger.debug('[JOIN {}] Joined !'.format(self.name))
-    
-    def on_start(self):
-        """ Function called when starting the thread """
-        logger.debug('[STATUS {}] Start'.format(self.name))
-        for l, _ in self.start_listeners: l()
-
-    def on_stop(self):
-        """ Function called when stopping the thread """
-        logger.debug('[STATUS {}] Stop'.format(self.name))
-        self.stop()
-        with self.mutex_infos: self._finished = True
-        for l, _ in self.stop_listeners: l()
-
-    def on_item_produced(self, item):
-        """ Function called when a new item is generated """
-        with self.mutex_infos:
-            idx = self.__size
-            self.__size += 1
-        
-        if not isinstance(item, Item):
-            item = Item(data = item, index = idx)
-        
-        logger.debug('[ITEM PRODUCED {}] {}'.format(self.name, item))
-        if item.stop:
-            self.stop()
-            return
-        
-        if item.items is not None:
-            logger.debug('[MULTI ITEMS {}] {} items produced'.format(
-                self.name, len(item.items) if hasattr(item.items, '__len__') else '?'
-            ))
-        
-        items = [item] if item.items is None else item.items
-        for it in items:
-            if it.callback is not None and it.callback[0] is self:
-                it.callback[1](item.data)
-            
-            for l, infos in self.item_listeners:
-                if infos.get('stopped', False): continue
-                try:
-                    l(it) if infos.get('pass_item', False) else l(it.data, * it.args, ** it.kwargs)
-                except StoppedException:
-                    logger.debug('[CONSUMER STOPPED {}] consumer {} stopped'.format(
-                        self.name, infos['name']
-                    ))
-                    infos['stopped'] = True
-                except Exception as e:
-                    logger.error('[CONSUMER EXCEPTION {}] : consumer {}\n{}'.format(
-                        self.name, infos['name'], e
-                    ))
-                    raise e
-        
-        n_stopped = 0
-        to_remove = []
-        for idx, (l, infos) in enumerate(self.item_listeners):
-            if not infos.get('stopped', False): continue
-            if infos.get('remove_when_stopped', False): to_remove.append(idx)
-            n_stopped += 1
-        
-        if n_stopped > 0 and n_stopped == len(self.item_listeners) and self.stop_no_more_listeners:
-            logger.debug('[STATUS {}] no more consumers, stopping the thread'.format(self.name))
-            self.stop()
-        
-        if to_remove:
-            for idx in reversed(to_remove):
-                self.item_listeners.pop(idx)
-    
-    def plot(self, filename = None, name = None, view = True, graph = None,
-             node_graph = None, node_id = 0, node_name = None, str_id = None):
-        """ Builds a `graphviz.Digraph` representing the producer-consumer pipeline """
-        def _add_listeners_graph(listeners, label, edge_label):
-            if len(listeners) == 0: return False
-            g_name = 'cluster_{}{}'.format(str_id, edge_label)
-            
-            with graph.subgraph(name = g_name) as sub_graph:
-                sub_graph.attr(label = label)
-
-                for l, infos in listeners:
-                    sub_graph.node(str(l), label = infos['name'], shape = 'circle')
-            graph.edge(str_id, str(l), label = edge_label, lhead = g_name)
-            return True
-        
-        import graphviz as gv
-        if graph is None:
-            if name is None: name = filename if filename else 'Graph'
-            graph = gv.Digraph(name = name, filename = filename)
-            graph.attr(compound = 'true')
-        
-        next_id = node_id
-        if str_id is None:
-            str_id  = str(node_id)
-            next_id += 1
-
-            plot_style = {
-                'id'    : str_id,
-                'shape' : "box" if type(self) == Producer else "ellipse",
-                'label' : self.node_text.replace('\n', '\l').replace('\l', '\n', 1)
-            }
-            if node_graph is None: node_graph = graph
-
-            node_graph.node(str_id, ** plot_style)
-        
-        _add_listeners_graph(self.start_listeners, 'Start listeners', 'on_start')
-
-        if len(self.item_listeners) > 0:
-            cons_graph_name = 'cluster_{}consumers'.format(str_id)
-            with graph.subgraph(name = cons_graph_name) as sub_graph:
-                sub_graph.attr(label = 'Consumers')
-
-                for l, infos in self.item_listeners:
-                    if 'consumer_class' in infos:
-                        graph, child_id, next_id = infos['consumer_class'].plot(
-                            graph = graph, node_graph = sub_graph, node_id = next_id, filename = None
-                        )
-                    else:
-                        child_id = str(l)
-                        sub_graph.node(child_id, label = infos['name'], shape = 'circle')
-                graph.edge(str_id, child_id, lhead = cons_graph_name)
-        
-        _add_listeners_graph(self.stop_listeners, 'Stop listeners', 'on_stop')
-
-        if node_id == 0 and (view or filename is not None):
-            basename, format = (os.path.splitext(filename)[0], filename.split('.')[-1]) if filename is not None else (None, 'pdf')
-            graph.render(
-                filename = basename, view = view, cleanup = True, format = format
-            )
-        
-        return graph, str_id, next_id
-    
-    @staticmethod
-    def build_consumer(consumer, * args, ** kwargs):
-        if isinstance(consumer, Producer): return consumer
-        if not isinstance(consumer, dict):
-            key = 'tasks' if isinstance(consumer, (list, tuple)) else 'consumer'
-            consumer = {key : consumer}
-        
-        if 'tasks' in consumer:
-            from utils.thread_utils.pipeline import Pipeline
-            consumer    = Pipeline(* args, ** {** kwargs, ** consumer})
-        elif consumer['consumer'] == 'grouper':
-            from utils.thread_utils.grouper import Grouper
-            consumer    = Grouper(* args, ** {** kwargs, ** consumer})
-        elif consumer.pop('splitter', False):
-            from utils.thread_utils.splitter import Splitter
-            consumer    = Splitter(* args, ** {** kwargs, ** consumer})
-        else:
-            from utils.thread_utils.consumer import Consumer
-            consumer    = Consumer(* args, ** {** kwargs, ** consumer})
-    
-=======
-# Copyright (C) 2022 yui-mhcp project's author. All rights reserved.
-# Licenced under the Affero GPL v3 Licence (the "Licence").
-# you may not use this file except in compliance with the License.
-# See the "LICENCE" file at the root of the directory for the licence information.
-#
-# Unless required by applicable law or agreed to in writing, software
-# distributed under the License is distributed on an "AS IS" BASIS,
-# WITHOUT WARRANTIES OR CONDITIONS OF ANY KIND, either express or implied.
-# See the License for the specific language governing permissions and
-# limitations under the License.
-
-import copy
-import enum
-import time
-import logging
-import numpy as np
-import pandas as pd
-
-from typing import Optional, Any
-from queue import Queue
-from collections import deque
-from threading import Thread, Lock, RLock
-from dataclasses import dataclass, field
-
-from utils.generic_utils import get_enum_item
-
-logger = logging.getLogger(__name__)
-_group_mutex    = Lock()
-
-class StoppedException(Exception):
-    def __init__(self, * args, ** kwargs):
-        super(StoppedException, self).__init__(* args, ** kwargs)
-
-class Event(enum.IntEnum):
-    START   = 0
-    APPEND  = 1
-    ITEM_APPEND = 1
-    ITEM    = 2
-    ITEM_PRODUCED   = 2
-    STOP    = 3
-    MOVE    = 4
-    MOVE_IN_PIPELINE    = 4
-
-@dataclass(order = True)
-class Group:
-    id  : Any
-    index   : int
-    total   : int
-
-    def __hash__(self):
-        return hash(self.id)
-    
-    def __eq__(self, other):
-        if not isinstance(other, Group) or self.id is None or other.id is None: return False
-        return self.id == other.id and (self.index == other.index or -1 in (self.index, other.index))
-
-@dataclass(order = True)
-class Item:
-    data    : Any   = field(compare = False, repr = False)
-    priority    : Optional[Any] = -1
-    index       : Optional[int] = -1
-    
-    id      : Optional[Any] = field(compare = False, default = None)
-    group   : Optional[Group]   = None
-    
-    stop    : Optional[bool]    = field(compare = False, default = False)
-    items   : Optional[list] = field(compare = False, default = None, repr = False)
-    
-    args    : Optional[tuple] = field(compare = False, default = (), repr = False)
-    kwargs  : Optional[dict]  = field(compare = False, default_factory = dict, repr = False)
-    
-    callback    : Optional[callable]    = field(compare = False, default = None, repr = False)
-    metadata    : Optional[dict]  = field(compare = False, default_factory = dict, repr = False)
-
-ITEM_EVENTS = (Event.ITEM, Event.APPEND)
-
-STOP_ITEM   = Item(data = None, stop = True)
-_propagate_item_fields = ('index', 'priority', 'group', 'args', 'kwargs', 'metadata')
-
-def update_item(item, clone = True, ** kwargs):
-    if 'data' in kwargs and isinstance(kwargs['data'], Item):
-        for field in _propagate_item_fields:
-            kwargs.setdefault(field, getattr(item, field))
-        item = kwargs.pop('data')
-        return update_item(item, ** kwargs)
-    
-    if clone: item = copy.copy(item)
-    for k, v in kwargs.items():
-        setattr(item, k, v)
-    return item
-
-
-def _create_generator(generator):
-    if isinstance(generator, pd.DataFrame):
-        def _df_iterator():
-            for idx, row in generator.iterrows():
-                yield row
-        return _df_iterator
-    elif isinstance(generator, Queue):
-        def _queue_iterator():
-            while True:
-                item = queue.get()
-                if item is None: raise StopIteration()
-                yield item
-        return _queue_iterator
-    else:
-        return lambda: iter(generator)
-
-def _get_thread_name(generator, name):
-    if name is not None: return name
-    if hasattr(generator, 'name'): return generator.name
-    elif hasattr(generator, '__name__'): return generator.__name__
-    return None
-
-def _get_listener_name(listener):
-    if hasattr(listener, 'name'): return listener.name
-    elif hasattr(listener, '__name__'): return listener.__name__
-    else: return listener.__class__.__name__
-
-class Producer(Thread):
-    """
-        Thread that iterates on a `generator` in a Thread
-        It does not store any result but has `listeners` that are called after each generation
-    """
-    def __init__(self,
-                 generator,
-                 * args,
-                 
-                 description    = None,
-                 
-                 consumers      = None,
-                 append_listeners   = None,
-                 start_listeners    = None,
-                 stop_listeners     = None,
-                 
-                 run_main_thread    = False,
-                 stop_no_more_listeners = True,
-                 
-                 name = None,
-                 ** kwargs
-                ):
-        """
-            Constructor for the `Producer`
-            
-            Arguments :
-                - generator : the callable function that returns a `generator` (or `iterator`)
-                    It can also be a `queue.Queue`, a `pd.DataFrame` or any type supporting iter(...)
-                
-                - description   : description for the `print()` and `plot()` methods
-                
-                - consumers : consumers to add
-                - {start / append / stop}_listeners  : listeners to add on the specific event
-                
-                - run_main_thread   : whether to run in a separate Thread or not
-                - stop_no_more_listeners    : whether to call `self.stop` when the producer has lost all its consumers (note that if a producer (or consumer) has never had any consumer, this argument is ignored)
-                - name      : the Thread's name
-            
-            Difference between a `listener` and a `consumer` :
-                Listeners are simple callables that are called in the class' thread.
-                A`consumer` is a `Producer`-subclass (automatically created if needed) which can therefore run in a separate thread.  
-        """
-        Thread.__init__(self, name = _get_thread_name(generator, name))
-        
-        self.generator  = generator if callable(generator) else _create_generator(generator)
-        self.description    = self.generator.__doc__ if not description and hasattr(self.generator, '__doc__') else description
-        self.run_main_thread    = run_main_thread
-        self.stop_no_more_listeners = stop_no_more_listeners
-
-        self._listeners     = {}
-        
-        self.mutex_infos    = RLock()
-        self._stopped   = False
-        self._finished  = False
-        self.__size    = 0
-        
-        for (event, listeners) in zip(
-            [Event.START, Event.APPEND, Event.STOP],
-            [start_listeners, append_listeners, stop_listeners]):
-            
-            if listeners is None: continue
-            if not isinstance(listeners, (list, tuple)): listeners = [listeners]
-            for l in listeners: self.add_listener(l, on = event)
-        
-        if consumers is not None:
-            if not isinstance(consumers, (list, tuple)): consumers = [consumers]
-            for c in consumers: self.add_consumer(c, start = True, link_stop = True)
-    
-    @property
-    def start_listeners(self):
-        return self._listeners.get(Event.START, [])
-    
-    @property
-    def stop_listeners(self):
-        return self._listeners.get(Event.STOP, [])
-    
-    @property
-    def item_listeners(self):
-        return self._listeners.get(Event.ITEM, [])
-    
-    @property
-    def size(self):
-        with self.mutex_infos: return self.__size
-    
-    @property
-    def stopped(self):
-        with self.mutex_infos: return self._stopped
-
-    @property
-    def finished(self):
-        with self.mutex_infos: return self._finished
-    
-    @property
-    def str_status(self):
-        if self.run_main_thread:    return '/'
-        elif self.is_alive():   return 'alive'
-        elif self.finished:     return 'finished'
-        else:   return 'not started'
-    
-    @property
-    def node_text(self):
-        des = "{} {}\n".format(self.__class__.__name__, self.name)
-        if self.description: des += "{}\n".format(self.description)
-        des += "Thread status : {}\n".format(self.str_status)
-        des += "# items produced : {}\n".format(self.size)
-        return des
-        
-    def __iter__(self):
-        return self.generator()
-    
-    def __len__(self):
-        return len(self.generator) if self.generator is not self and hasattr(self.generator, '__len__') else self.size
-    
-    def __str__(self):
-        des = self.node_text
-        des += '# Listeners :\n- Start : {}\n- Append : {}\n- Items  : {}\n- Stop  : {}\n'.format(
-            len(self.start_listeners),
-            len(self.append_listeners),
-            len(self.item_listeners),
-            len(self.stop_listeners)
-        )
-        return des
-    
-    def add_listener(self, listener, * args, on = 'item', pass_item = False, _first = False,
-                     name = None, remove_when_stopped = False, ** kwargs):
-        """
-            Add a `listener` (callable) called at the given (`on`) event
-            If the event is `item`, the first argument received is the produced item
-            args / kwargs are given when called
-            
-            /!\ Listeners are executed in the Producer's thread so make sure to use `Consumer`'s running on separated threads to ensure a correct parallelization
-        """
-        event = get_enum_item(on, Event)
-        
-        if not callable(listener):
-            raise ValueError('`listener` must be a callable ! Got type {}'.format(type(listener)))
-        
-        if isinstance(listener, Producer) and event == Event.ITEM:
-            logger.debug('[LISTENER {}] consumer added !'.format(self.name))
-        else:
-            logger.debug('[LISTENER {}] listener added on `{}` event !'.format(self.name, on))
-        
-        infos = {
-            'name'      : _get_listener_name(listener) if name is None else name,
-            'stopped'   : False,
-            'pass_item' : pass_item,
-            'remove_when_stopped'   : remove_when_stopped
-        }
-        
-        if event in ITEM_EVENTS:
-            if isinstance(listener, Producer): infos['consumer_class'] = listener
-            fn = lambda item, ** kw: listener(item, * args, ** {** kwargs, ** kw})
-        else:
-            fn = lambda: listener(* args, ** kwargs)
-        
-        if not _first:
-            self._listeners.setdefault(event, []).append((fn, infos))
-        else:
-            self._listeners.setdefault(event, []).insert(0, (fn, infos))
-    
-    def add_consumer(self, consumer, * args, start = True, link_stop = False, ** kwargs):
-        """
-            Add a `Consumer` (possibly creates it)
-            
-            Arguments :
-                - consumer  : the `callable` or `Consumer` instance that will consume the produced items
-                - stateful  : whether to use a `StatefulConsumer` or a Consumer
-                - start     : whether to start the Consumer's thread or not
-                - link_stop : if True, it will call the Consumer's `stop` when the producer stops
-                - args / kwargs : passed to the Consumer's constructor (if called)
-            Return : the `Consumer` instance
-        """
-        consumer = Producer.build_consumer(consumer, * args, ** kwargs)
-        
-        self.add_listener(consumer, on = Event.ITEM, pass_item = True)
-        if link_stop:
-            self.add_listener(consumer.stop, on = Event.STOP, name = 'stop {}'.format(consumer.name))
-            consumer.add_listener(self.stop, on = Event.STOP, name = 'stop {}'.format(self.name))
-        if start and not consumer.is_alive(): consumer.start()
-
-        return consumer
-    
-    def run(self):
-        """ Start the producer, iterates on the `generator` then stops the thread """
-        self.on_start()
-        for item in self:
-            if self.stopped: break
-            self.on_item_produced(item)
-        self.on_stop()
-    
-    def start(self):
-        if self.run_main_thread: self.run()
-        else: super().start()
-        return self
-    
-    def stop(self):
-        with self.mutex_infos:
-            self._stopped = True
-    
-    def join(self, * args, recursive = False, ** kwargs):
-        logger.debug('[{}JOIN {}]{}'.format(
-            'RECURSIVE ' if recursive else '', self.name,
-            ' {} consumers'.format(len(self.item_listeners)) if recursive else ''
-        ))
-        if not self.run_main_thread:
-            super().join(* args, ** kwargs)
-        
-        if recursive:
-            for l, infos in self.item_listeners:
-                if 'consumer_class' not in infos: continue
-                infos['consumer_class'].join(* args, recursive = True, ** kwargs)
-        logger.debug('[JOIN {}] Joined !'.format(self.name))
-    
-    def on_start(self):
-        """ Function called when starting the thread """
-        logger.debug('[STATUS {}] Start'.format(self.name))
-        for l, _ in self.start_listeners: l()
-
-    def on_stop(self):
-        """ Function called when stopping the thread """
-        logger.debug('[STATUS {}] Stop'.format(self.name))
-        self.stop()
-        with self.mutex_infos: self._finished = True
-        for l, _ in self.stop_listeners: l()
-
-    def on_item_produced(self, item):
-        """ Function called when a new item is generated """
-        with self.mutex_infos:
-            idx = self.__size
-            self.__size += 1
-        
-        if not isinstance(item, Item):
-            item = Item(data = item, index = idx)
-        
-        logger.debug('[ITEM PRODUCED {}] {}'.format(self.name, item))
-        if item.stop:
-            self.stop()
-            return
-        
-        if item.items is not None:
-            logger.debug('[MULTI ITEMS {}] {} items produced'.format(
-                self.name, len(item.items) if hasattr(item.items, '__len__') else '?'
-            ))
-        
-        items = [item] if item.items is None else item.items
-        for it in items:
-            if it.callback is not None and it.callback[0] is self:
-                it.callback[1](item.data)
-            
-            for l, infos in self.item_listeners:
-                if infos.get('stopped', False): continue
-                try:
-                    l(it) if infos.get('pass_item', False) else l(it.data, * it.args, ** it.kwargs)
-                except StoppedException:
-                    logger.debug('[CONSUMER STOPPED {}] consumer {} stopped'.format(
-                        self.name, infos['name']
-                    ))
-                    infos['stopped'] = True
-                except Exception as e:
-                    logger.error('[CONSUMER EXCEPTION {}] : consumer {}\n{}'.format(
-                        self.name, infos['name'], e
-                    ))
-                    raise e
-        
-        n_stopped = 0
-        to_remove = []
-        for idx, (l, infos) in enumerate(self.item_listeners):
-            if not infos.get('stopped', False): continue
-            if infos.get('remove_when_stopped', False): to_remove.append(idx)
-            n_stopped += 1
-        
-        if n_stopped > 0 and n_stopped == len(self.item_listeners) and self.stop_no_more_listeners:
-            logger.debug('[STATUS {}] no more consumers, stopping the thread'.format(self.name))
-            self.stop()
-        
-        if to_remove:
-            for idx in reversed(to_remove):
-                self.item_listeners.pop(idx)
-    
-    def plot(self, filename = None, name = None, view = True, graph = None,
-             node_graph = None, node_id = 0, node_name = None, str_id = None):
-        """ Builds a `graphviz.Digraph` representing the producer-consumer pipeline """
-        def _add_listeners_graph(listeners, label, edge_label):
-            if len(listeners) == 0: return False
-            g_name = 'cluster_{}{}'.format(str_id, edge_label)
-            
-            with graph.subgraph(name = g_name) as sub_graph:
-                sub_graph.attr(label = label)
-
-                for l, infos in listeners:
-                    sub_graph.node(str(l), label = infos['name'], shape = 'circle')
-            graph.edge(str_id, str(l), label = edge_label, lhead = g_name)
-            return True
-        
-        import graphviz as gv
-        if graph is None:
-            if name is None: name = filename if filename else 'Graph'
-            graph = gv.Digraph(name = name, filename = filename)
-            graph.attr(compound = 'true')
-        
-        next_id = node_id
-        if str_id is None:
-            str_id  = str(node_id)
-            next_id += 1
-
-            plot_style = {
-                'id'    : str_id,
-                'shape' : "box" if type(self) == Producer else "ellipse",
-                'label' : self.node_text.replace('\n', '\l').replace('\l', '\n', 1)
-            }
-            if node_graph is None: node_graph = graph
-
-            node_graph.node(str_id, ** plot_style)
-        
-        _add_listeners_graph(self.start_listeners, 'Start listeners', 'on_start')
-
-        if len(self.item_listeners) > 0:
-            cons_graph_name = 'cluster_{}consumers'.format(str_id)
-            with graph.subgraph(name = cons_graph_name) as sub_graph:
-                sub_graph.attr(label = 'Consumers')
-
-                for l, infos in self.item_listeners:
-                    if 'consumer_class' in infos:
-                        graph, child_id, next_id = infos['consumer_class'].plot(
-                            graph = graph, node_graph = sub_graph, node_id = next_id, filename = None
-                        )
-                    else:
-                        child_id = str(l)
-                        sub_graph.node(child_id, label = infos['name'], shape = 'circle')
-                graph.edge(str_id, child_id, lhead = cons_graph_name)
-        
-        _add_listeners_graph(self.stop_listeners, 'Stop listeners', 'on_stop')
-
-        if node_id == 0 and (view or filename is not None):
-            basename, format = (os.path.splitext(filename)[0], filename.split('.')[-1]) if filename is not None else (None, 'pdf')
-            graph.render(
-                filename = basename, view = view, cleanup = True, format = format
-            )
-        
-        return graph, str_id, next_id
-    
-    @staticmethod
-    def build_consumer(consumer, * args, ** kwargs):
-        if isinstance(consumer, Producer): return consumer
-        if not isinstance(consumer, dict):
-            key = 'tasks' if isinstance(consumer, (list, tuple)) else 'consumer'
-            consumer = {key : consumer}
-        
-        if 'tasks' in consumer:
-            from utils.thread_utils.pipeline import Pipeline
-            consumer    = Pipeline(* args, ** {** kwargs, ** consumer})
-        elif consumer['consumer'] == 'grouper':
-            from utils.thread_utils.grouper import Grouper
-            consumer    = Grouper(* args, ** {** kwargs, ** consumer})
-        elif consumer.pop('splitter', False):
-            from utils.thread_utils.splitter import Splitter
-            consumer    = Splitter(* args, ** {** kwargs, ** consumer})
-        else:
-            from utils.thread_utils.consumer import Consumer
-            consumer    = Consumer(* args, ** {** kwargs, ** consumer})
-    
->>>>>>> 80749ba6
+# Copyright (C) 2022 yui-mhcp project's author. All rights reserved.
+# Licenced under the Affero GPL v3 Licence (the "Licence").
+# you may not use this file except in compliance with the License.
+# See the "LICENCE" file at the root of the directory for the licence information.
+#
+# Unless required by applicable law or agreed to in writing, software
+# distributed under the License is distributed on an "AS IS" BASIS,
+# WITHOUT WARRANTIES OR CONDITIONS OF ANY KIND, either express or implied.
+# See the License for the specific language governing permissions and
+# limitations under the License.
+
+import copy
+import enum
+import time
+import logging
+import numpy as np
+import pandas as pd
+
+from typing import Optional, Any
+from queue import Queue
+from collections import deque
+from threading import Thread, Lock, RLock
+from dataclasses import dataclass, field
+
+from utils.generic_utils import get_enum_item
+
+logger = logging.getLogger(__name__)
+_group_mutex    = Lock()
+
+class StoppedException(Exception):
+    def __init__(self, * args, ** kwargs):
+        super(StoppedException, self).__init__(* args, ** kwargs)
+
+class Event(enum.IntEnum):
+    START   = 0
+    APPEND  = 1
+    ITEM_APPEND = 1
+    ITEM    = 2
+    ITEM_PRODUCED   = 2
+    STOP    = 3
+    MOVE    = 4
+    MOVE_IN_PIPELINE    = 4
+
+@dataclass(order = True)
+class Group:
+    id  : Any
+    index   : int
+    total   : int
+
+    def __hash__(self):
+        return hash(self.id)
+    
+    def __eq__(self, other):
+        if not isinstance(other, Group) or self.id is None or other.id is None: return False
+        return self.id == other.id and (self.index == other.index or -1 in (self.index, other.index))
+
+@dataclass(order = True)
+class Item:
+    data    : Any   = field(compare = False, repr = False)
+    priority    : Optional[Any] = -1
+    index       : Optional[int] = -1
+    
+    id      : Optional[Any] = field(compare = False, default = None)
+    group   : Optional[Group]   = None
+    
+    stop    : Optional[bool]    = field(compare = False, default = False)
+    items   : Optional[list] = field(compare = False, default = None, repr = False)
+    
+    args    : Optional[tuple] = field(compare = False, default = (), repr = False)
+    kwargs  : Optional[dict]  = field(compare = False, default_factory = dict, repr = False)
+    
+    callback    : Optional[callable]    = field(compare = False, default = None, repr = False)
+    metadata    : Optional[dict]  = field(compare = False, default_factory = dict, repr = False)
+
+ITEM_EVENTS = (Event.ITEM, Event.APPEND)
+
+STOP_ITEM   = Item(data = None, stop = True)
+_propagate_item_fields = ('index', 'priority', 'group', 'args', 'kwargs', 'metadata')
+
+def update_item(item, clone = True, ** kwargs):
+    if 'data' in kwargs and isinstance(kwargs['data'], Item):
+        for field in _propagate_item_fields:
+            kwargs.setdefault(field, getattr(item, field))
+        item = kwargs.pop('data')
+        return update_item(item, ** kwargs)
+    
+    if clone: item = copy.copy(item)
+    for k, v in kwargs.items():
+        setattr(item, k, v)
+    return item
+
+
+def _create_generator(generator):
+    if isinstance(generator, pd.DataFrame):
+        def _df_iterator():
+            for idx, row in generator.iterrows():
+                yield row
+        return _df_iterator
+    elif isinstance(generator, Queue):
+        def _queue_iterator():
+            while True:
+                item = queue.get()
+                if item is None: raise StopIteration()
+                yield item
+        return _queue_iterator
+    else:
+        return lambda: iter(generator)
+
+def _get_thread_name(generator, name):
+    if name is not None: return name
+    if hasattr(generator, 'name'): return generator.name
+    elif hasattr(generator, '__name__'): return generator.__name__
+    return None
+
+def _get_listener_name(listener):
+    if hasattr(listener, 'name'): return listener.name
+    elif hasattr(listener, '__name__'): return listener.__name__
+    else: return listener.__class__.__name__
+
+class Producer(Thread):
+    """
+        Thread that iterates on a `generator` in a Thread
+        It does not store any result but has `listeners` that are called after each generation
+    """
+    def __init__(self,
+                 generator,
+                 * args,
+                 
+                 description    = None,
+                 
+                 consumers      = None,
+                 append_listeners   = None,
+                 start_listeners    = None,
+                 stop_listeners     = None,
+                 
+                 run_main_thread    = False,
+                 stop_no_more_listeners = True,
+                 
+                 name = None,
+                 ** kwargs
+                ):
+        """
+            Constructor for the `Producer`
+            
+            Arguments :
+                - generator : the callable function that returns a `generator` (or `iterator`)
+                    It can also be a `queue.Queue`, a `pd.DataFrame` or any type supporting iter(...)
+                
+                - description   : description for the `print()` and `plot()` methods
+                
+                - consumers : consumers to add
+                - {start / append / stop}_listeners  : listeners to add on the specific event
+                
+                - run_main_thread   : whether to run in a separate Thread or not
+                - stop_no_more_listeners    : whether to call `self.stop` when the producer has lost all its consumers (note that if a producer (or consumer) has never had any consumer, this argument is ignored)
+                - name      : the Thread's name
+            
+            Difference between a `listener` and a `consumer` :
+                Listeners are simple callables that are called in the class' thread.
+                A`consumer` is a `Producer`-subclass (automatically created if needed) which can therefore run in a separate thread.  
+        """
+        Thread.__init__(self, name = _get_thread_name(generator, name))
+        
+        self.generator  = generator if callable(generator) else _create_generator(generator)
+        self.description    = self.generator.__doc__ if not description and hasattr(self.generator, '__doc__') else description
+        self.run_main_thread    = run_main_thread
+        self.stop_no_more_listeners = stop_no_more_listeners
+
+        self._listeners     = {}
+        
+        self.mutex_infos    = RLock()
+        self._stopped   = False
+        self._finished  = False
+        self.__size    = 0
+        
+        for (event, listeners) in zip(
+            [Event.START, Event.APPEND, Event.STOP],
+            [start_listeners, append_listeners, stop_listeners]):
+            
+            if listeners is None: continue
+            if not isinstance(listeners, (list, tuple)): listeners = [listeners]
+            for l in listeners: self.add_listener(l, on = event)
+        
+        if consumers is not None:
+            if not isinstance(consumers, (list, tuple)): consumers = [consumers]
+            for c in consumers: self.add_consumer(c, start = True, link_stop = True)
+    
+    @property
+    def start_listeners(self):
+        return self._listeners.get(Event.START, [])
+    
+    @property
+    def stop_listeners(self):
+        return self._listeners.get(Event.STOP, [])
+    
+    @property
+    def item_listeners(self):
+        return self._listeners.get(Event.ITEM, [])
+    
+    @property
+    def size(self):
+        with self.mutex_infos: return self.__size
+    
+    @property
+    def stopped(self):
+        with self.mutex_infos: return self._stopped
+
+    @property
+    def finished(self):
+        with self.mutex_infos: return self._finished
+    
+    @property
+    def str_status(self):
+        if self.run_main_thread:    return '/'
+        elif self.is_alive():   return 'alive'
+        elif self.finished:     return 'finished'
+        else:   return 'not started'
+    
+    @property
+    def node_text(self):
+        des = "{} {}\n".format(self.__class__.__name__, self.name)
+        if self.description: des += "{}\n".format(self.description)
+        des += "Thread status : {}\n".format(self.str_status)
+        des += "# items produced : {}\n".format(self.size)
+        return des
+        
+    def __iter__(self):
+        return self.generator()
+    
+    def __len__(self):
+        return len(self.generator) if self.generator is not self and hasattr(self.generator, '__len__') else self.size
+    
+    def __str__(self):
+        des = self.node_text
+        des += '# Listeners :\n- Start : {}\n- Append : {}\n- Items  : {}\n- Stop  : {}\n'.format(
+            len(self.start_listeners),
+            len(self.append_listeners),
+            len(self.item_listeners),
+            len(self.stop_listeners)
+        )
+        return des
+    
+    def add_listener(self, listener, * args, on = 'item', pass_item = False, _first = False,
+                     name = None, remove_when_stopped = False, ** kwargs):
+        """
+            Add a `listener` (callable) called at the given (`on`) event
+            If the event is `item`, the first argument received is the produced item
+            args / kwargs are given when called
+            
+            /!\ Listeners are executed in the Producer's thread so make sure to use `Consumer`'s running on separated threads to ensure a correct parallelization
+        """
+        event = get_enum_item(on, Event)
+        
+        if not callable(listener):
+            raise ValueError('`listener` must be a callable ! Got type {}'.format(type(listener)))
+        
+        if isinstance(listener, Producer) and event == Event.ITEM:
+            logger.debug('[LISTENER {}] consumer added !'.format(self.name))
+        else:
+            logger.debug('[LISTENER {}] listener added on `{}` event !'.format(self.name, on))
+        
+        infos = {
+            'name'      : _get_listener_name(listener) if name is None else name,
+            'stopped'   : False,
+            'pass_item' : pass_item,
+            'remove_when_stopped'   : remove_when_stopped
+        }
+        
+        if event in ITEM_EVENTS:
+            if isinstance(listener, Producer): infos['consumer_class'] = listener
+            fn = lambda item, ** kw: listener(item, * args, ** {** kwargs, ** kw})
+        else:
+            fn = lambda: listener(* args, ** kwargs)
+        
+        if not _first:
+            self._listeners.setdefault(event, []).append((fn, infos))
+        else:
+            self._listeners.setdefault(event, []).insert(0, (fn, infos))
+    
+    def add_consumer(self, consumer, * args, start = True, link_stop = False, ** kwargs):
+        """
+            Add a `Consumer` (possibly creates it)
+            
+            Arguments :
+                - consumer  : the `callable` or `Consumer` instance that will consume the produced items
+                - stateful  : whether to use a `StatefulConsumer` or a Consumer
+                - start     : whether to start the Consumer's thread or not
+                - link_stop : if True, it will call the Consumer's `stop` when the producer stops
+                - args / kwargs : passed to the Consumer's constructor (if called)
+            Return : the `Consumer` instance
+        """
+        consumer = Producer.build_consumer(consumer, * args, ** kwargs)
+        
+        self.add_listener(consumer, on = Event.ITEM, pass_item = True)
+        if link_stop:
+            self.add_listener(consumer.stop, on = Event.STOP, name = 'stop {}'.format(consumer.name))
+            consumer.add_listener(self.stop, on = Event.STOP, name = 'stop {}'.format(self.name))
+        if start and not consumer.is_alive(): consumer.start()
+
+        return consumer
+    
+    def run(self):
+        """ Start the producer, iterates on the `generator` then stops the thread """
+        self.on_start()
+        for item in self:
+            if self.stopped: break
+            self.on_item_produced(item)
+        self.on_stop()
+    
+    def start(self):
+        if self.run_main_thread: self.run()
+        else: super().start()
+        return self
+    
+    def stop(self):
+        with self.mutex_infos:
+            self._stopped = True
+    
+    def join(self, * args, recursive = False, ** kwargs):
+        logger.debug('[{}JOIN {}]{}'.format(
+            'RECURSIVE ' if recursive else '', self.name,
+            ' {} consumers'.format(len(self.item_listeners)) if recursive else ''
+        ))
+        if not self.run_main_thread:
+            super().join(* args, ** kwargs)
+        
+        if recursive:
+            for l, infos in self.item_listeners:
+                if 'consumer_class' not in infos: continue
+                infos['consumer_class'].join(* args, recursive = True, ** kwargs)
+        logger.debug('[JOIN {}] Joined !'.format(self.name))
+    
+    def on_start(self):
+        """ Function called when starting the thread """
+        logger.debug('[STATUS {}] Start'.format(self.name))
+        for l, _ in self.start_listeners: l()
+
+    def on_stop(self):
+        """ Function called when stopping the thread """
+        logger.debug('[STATUS {}] Stop'.format(self.name))
+        self.stop()
+        with self.mutex_infos: self._finished = True
+        for l, _ in self.stop_listeners: l()
+
+    def on_item_produced(self, item):
+        """ Function called when a new item is generated """
+        with self.mutex_infos:
+            idx = self.__size
+            self.__size += 1
+        
+        if not isinstance(item, Item):
+            item = Item(data = item, index = idx)
+        
+        logger.debug('[ITEM PRODUCED {}] {}'.format(self.name, item))
+        if item.stop:
+            self.stop()
+            return
+        
+        if item.items is not None:
+            logger.debug('[MULTI ITEMS {}] {} items produced'.format(
+                self.name, len(item.items) if hasattr(item.items, '__len__') else '?'
+            ))
+        
+        items = [item] if item.items is None else item.items
+        for it in items:
+            if it.callback is not None and it.callback[0] is self:
+                it.callback[1](item.data)
+            
+            for l, infos in self.item_listeners:
+                if infos.get('stopped', False): continue
+                try:
+                    l(it) if infos.get('pass_item', False) else l(it.data, * it.args, ** it.kwargs)
+                except StoppedException:
+                    logger.debug('[CONSUMER STOPPED {}] consumer {} stopped'.format(
+                        self.name, infos['name']
+                    ))
+                    infos['stopped'] = True
+                except Exception as e:
+                    logger.error('[CONSUMER EXCEPTION {}] : consumer {}\n{}'.format(
+                        self.name, infos['name'], e
+                    ))
+                    raise e
+        
+        n_stopped = 0
+        to_remove = []
+        for idx, (l, infos) in enumerate(self.item_listeners):
+            if not infos.get('stopped', False): continue
+            if infos.get('remove_when_stopped', False): to_remove.append(idx)
+            n_stopped += 1
+        
+        if n_stopped > 0 and n_stopped == len(self.item_listeners) and self.stop_no_more_listeners:
+            logger.debug('[STATUS {}] no more consumers, stopping the thread'.format(self.name))
+            self.stop()
+        
+        if to_remove:
+            for idx in reversed(to_remove):
+                self.item_listeners.pop(idx)
+    
+    def plot(self, filename = None, name = None, view = True, graph = None,
+             node_graph = None, node_id = 0, node_name = None, str_id = None):
+        """ Builds a `graphviz.Digraph` representing the producer-consumer pipeline """
+        def _add_listeners_graph(listeners, label, edge_label):
+            if len(listeners) == 0: return False
+            g_name = 'cluster_{}{}'.format(str_id, edge_label)
+            
+            with graph.subgraph(name = g_name) as sub_graph:
+                sub_graph.attr(label = label)
+
+                for l, infos in listeners:
+                    sub_graph.node(str(l), label = infos['name'], shape = 'circle')
+            graph.edge(str_id, str(l), label = edge_label, lhead = g_name)
+            return True
+        
+        import graphviz as gv
+        if graph is None:
+            if name is None: name = filename if filename else 'Graph'
+            graph = gv.Digraph(name = name, filename = filename)
+            graph.attr(compound = 'true')
+        
+        next_id = node_id
+        if str_id is None:
+            str_id  = str(node_id)
+            next_id += 1
+
+            plot_style = {
+                'id'    : str_id,
+                'shape' : "box" if type(self) == Producer else "ellipse",
+                'label' : self.node_text.replace('\n', '\l').replace('\l', '\n', 1)
+            }
+            if node_graph is None: node_graph = graph
+
+            node_graph.node(str_id, ** plot_style)
+        
+        _add_listeners_graph(self.start_listeners, 'Start listeners', 'on_start')
+
+        if len(self.item_listeners) > 0:
+            cons_graph_name = 'cluster_{}consumers'.format(str_id)
+            with graph.subgraph(name = cons_graph_name) as sub_graph:
+                sub_graph.attr(label = 'Consumers')
+
+                for l, infos in self.item_listeners:
+                    if 'consumer_class' in infos:
+                        graph, child_id, next_id = infos['consumer_class'].plot(
+                            graph = graph, node_graph = sub_graph, node_id = next_id, filename = None
+                        )
+                    else:
+                        child_id = str(l)
+                        sub_graph.node(child_id, label = infos['name'], shape = 'circle')
+                graph.edge(str_id, child_id, lhead = cons_graph_name)
+        
+        _add_listeners_graph(self.stop_listeners, 'Stop listeners', 'on_stop')
+
+        if node_id == 0 and (view or filename is not None):
+            basename, format = (os.path.splitext(filename)[0], filename.split('.')[-1]) if filename is not None else (None, 'pdf')
+            graph.render(
+                filename = basename, view = view, cleanup = True, format = format
+            )
+        
+        return graph, str_id, next_id
+    
+    @staticmethod
+    def build_consumer(consumer, * args, ** kwargs):
+        if isinstance(consumer, Producer): return consumer
+        if not isinstance(consumer, dict):
+            key = 'tasks' if isinstance(consumer, (list, tuple)) else 'consumer'
+            consumer = {key : consumer}
+        
+        if 'tasks' in consumer:
+            from utils.thread_utils.pipeline import Pipeline
+            consumer    = Pipeline(* args, ** {** kwargs, ** consumer})
+        elif consumer['consumer'] == 'grouper':
+            from utils.thread_utils.grouper import Grouper
+            consumer    = Grouper(* args, ** {** kwargs, ** consumer})
+        elif consumer.pop('splitter', False):
+            from utils.thread_utils.splitter import Splitter
+            consumer    = Splitter(* args, ** {** kwargs, ** consumer})
+        else:
+            from utils.thread_utils.consumer import Consumer
+            consumer    = Consumer(* args, ** {** kwargs, ** consumer})
+    
         return consumer