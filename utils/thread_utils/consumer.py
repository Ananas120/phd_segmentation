<<<<<<< HEAD
# Copyright (C) 2022 yui-mhcp project's author. All rights reserved.
# Licenced under the Affero GPL v3 Licence (the "Licence").
# you may not use this file except in compliance with the License.
# See the "LICENCE" file at the root of the directory for the licence information.
#
# Unless required by applicable law or agreed to in writing, software
# distributed under the License is distributed on an "AS IS" BASIS,
# WITHOUT WARRANTIES OR CONDITIONS OF ANY KIND, either express or implied.
# See the License for the specific language governing permissions and
# limitations under the License.

import heapq
import logging

from threading import Thread, RLock, Semaphore
from queue import Empty, Queue, LifoQueue, PriorityQueue

from utils.thread_utils.producer import STOP_ITEM, _get_thread_name, _create_generator, Producer, Event, Item, StoppedException, update_item
from utils.thread_utils.threaded_dict import ThreadedDict

logger = logging.getLogger(__name__)

_queues = {
    'queue' : Queue,
    'fifo'  : Queue,
    'stack' : LifoQueue,
    'lifo'  : LifoQueue,
    'priority'  : PriorityQueue,
    'max_priority' : PriorityQueue,
    'min_priority' : PriorityQueue
}

def get_buffer(buffer):
    if buffer is not None:
        if isinstance(buffer, str):
            if buffer not in _queues:
                raise ValueError('`buffer` is an unknown queue type :\n  Accepted : {}\n  Got : {}\n'.format(tuple(_queues.keys()), buffer))
            buffer = _queues[buffer]()
        elif not isinstance(buffer, Queue):
            raise ValueError('`buffer` must be a queue.Queue instance or subclass')
    else:
        buffer = Queue()
    return buffer

class Consumer(Producer):
    def __init__(self,
                 consumer,
                 * args,
                 buffer     = None,
                 
                 stateful   = False,
                 init_state = None,
                 
                 batch_size = 1,
                 
                 max_workers    = 0,
                 keep_result    = False,
                 allow_multithread  = True,
                 
                 name = None,
                 ** kwargs
                ):
        """
            Constructor for the class
            
            Arguments :
                - consumer  : the consumer function called on each item
                - buffer    : a `queue.*` class representing the buffer (or its name)
                - stateful  : whether the `consumer` requires a state or not
                    if yes, the function must return a tuple (result, next_state)
                - init_state    : the initial state to pass (for the 1st call)
                - batch_size    : number of items given at once. Each time `consumer` is called, it takes the maximum between the currently available items and `batch_size`
                - max_workers   : number of parallel threads calling `consumer`
                    if -2   : call `consumer` directly in `append()` and `start()` does nothing
                    if -1   : call `__next__` directly in `append()` and `start()` does nothing
                    if 0    : call `consumer` when required by the iteration in the Consumer's thread
                    0 <     : call `consumer` in at most `n` separate threads
                - keep_result   : whether to keep results or not
                - name  : the `Thread`'s name
            
            Note that `max_workers == -2` skips all features of the `Consumer` class to execute everything sequentially without even using the `buffer`
            
            /!\ WARNING : if the buffer is a `PriorityQueue`, the order in `results` can differ from the order of `append` due to the priority re-ordering
            In case of `FIFO` buffer, the order will be the same as the `append` order
            In case of `LIFO` buffer, make sure to add items before starting the Consumer if you ant the exact reverse order, otherwise the 1st item will be consumed directly when appened and then it will be in the 1st position of result (and not the last one)
        """
        if stateful:
            if batch_size != 1:
                raise ValueError('`batch_size = {} and stateful = True` are incompatible !\nWhen using a`stateful  consumer, the `batch_size` must be 1'.format(batch_size))
            elif max_workers > 1:
                raise ValueError('`max_workers = {} and stateful = True` are incompatible !\nWhen using a`stateful  consumer, the `max_workers` must be <= 1'.format(max_workers))
        
        if batch_size == 0: batch_size = 1
        elif batch_size < -1:
            raise ValueError('Only `batch_size = -1 or batch_size > 0` are allowed')
        
        if hasattr(consumer, '__doc__'): kwargs.setdefault('description', consumer.__doc__)
        
        Thread.__init__(self, name = _get_thread_name(consumer, name))
        super(Consumer, self).__init__(
            generator = self, run_main_thread = max_workers < 0, ** kwargs
        )
        
        self.consumer   = consumer
        self.buffer     = get_buffer(buffer)
        self.buffer_type    = buffer

        self.stateful   = stateful
        self.__state    = () if init_state is None else init_state
        
        self.batch_size = batch_size if batch_size != 0 else 1
        
        self.keep_result    = keep_result
        self._results       = ThreadedDict()
        
        self.max_workers    = max_workers if allow_multithread else min(max_workers, 0)
        
        self._current_index     = 0
        self._next_index    = 0
        self._last_index    = 0
        self._stop_index    = -1
        
        self.__stop_empty   = False
        
        self.mutex_get  = RLock()
        self.workers    = []
    
    @property
    def append_listeners(self):
        return self._listeners.get(Event.APPEND, [])
    
    @property
    def is_max_priority(self):
        return isinstance(self.buffer_type, str) and 'max' in self.buffer_type
    
    @property
    def listener(self):
        return self
    
    @property
    def current_index(self):
        with self.mutex_infos: return self._current_index
    
    @property
    def next_index(self):
        with self.mutex_infos: return self._next_index
    
    @property
    def last_index(self):
        with self.mutex_infos: return self._last_index

    @property
    def stop_index(self):
        with self.mutex_infos: return self._stop_index
    
    @property
    def stop_empty(self):
        with self.mutex_infos: return self.__stop_empty

    @property
    def results(self):
        if not self.keep_result:
            raise ValueError("You must set `keep_result` to True to get results")
        return [self._results[idx].data for idx in range(self.last_index)]
    
    @property
    def is_stopped(self):
        return self.stop_index != -1 or self.stop_empty
    
    @property
    def multi_threaded(self):
        return self.max_workers > 0
    
    @property
    def node_text(self):
        des = super().node_text
        if self.buffer_type:     des += "Buffer type : {}\n".format(self.buffer_type)
        if self.batch_size != 1: des += "Batch size : {}\n".format(self.batch_size)
        if self.max_workers > 0: des += "Max workers : {}\n".format(self.max_workers)
        return des
    
    def __iter__(self):
        return self
    
    def __next__(self):
        if not self.multi_threaded:
            if self.batch_size in (0, 1) or self.current_index not in self._results:
                self.consume_next()
        
        with self.mutex_infos:
            if self._stop_index != -1 and self._current_index >= self._stop_index:
                raise StopIteration()

            idx = self._current_index
            self._current_index += 1

        logger.debug('[NEXT {}] Waiting for index {}'.format(self.name, idx))
        item = self._results[idx]
        if not self.keep_result: self._results.pop(idx)
        if item.stop: raise StopIteration()
        return item
    
    def __call__(self, item, * args, ** kwargs):
        """ Equivalent to `self.append` """
        return self.append(item, * args, ** kwargs)

    def empty(self):
        with self.mutex_infos:
            return self._last_index == self._next_index
        
    def get_stop_item(self, index):
        p = -1 if not isinstance(self.buffer, PriorityQueue) else float('inf')
        return Item(data = None, priority = p, stop = True)
        
    def get(self, raise_empty = False, ** kwargs):
        with self.mutex_get:
            try:
                if self.stop_empty:
                    kwargs['block'] = False
                    raise_empty     = False
                item = self.buffer.get(** kwargs)
            except Empty as e:
                logger.debug('[GET {}] Empty !'.format(self.name))
                if raise_empty: raise e
                return STOP_ITEM, -1
            
            if item.stop:
                logger.debug('[GET {}] Stop item !'.format(self.name))
                return item, -1
            
            logger.debug('[GET {}] {}'.format(self.name, item))
            
            with self.mutex_infos:
                if self._stop_index != -1 and self._next_index >= self._stop_index:
                    return STOP_ITEM, -1

                idx = self._next_index
                self._next_index += 1
        
        return item, idx
    
    def get_batch(self, ** kwargs):
        items, indexes  = Item(data = [], items = []), []
        with self.mutex_get:
            is_empty = False
            while len(indexes) < self.batch_size and not is_empty:
                try:
                    item, idx = self.get(
                        raise_empty = True, block = True if len(indexes) == 0 else False
                    )
                except Empty:
                    is_empty = True
                    continue
                
                if item.stop:
                    if len(indexes) == 0: return item, idx
                    self.buffer.put(item)
                    break
                
                items.data.append(item.data)
                items.items.append(item)
                indexes.append(idx)
        
        return items, indexes
    
    def consume_next(self):
        item, idx = self.get() if self.batch_size == 1 else self.get_batch()
        
        if item.stop:
            with self.mutex_infos:
                if self.__stop_empty:
                    self.__stop_empty = False
                    self.stop()
            return False

        self.consume(idx, item)
        return True
    
    def consume(self, idx, item):
        """ Consume an item and return the result """
        if not self.stateful:
            res = self.consumer(item.data, * item.args, ** item.kwargs)
        else:
            res, next_state = self.consumer(item.data, * item.args, * self.__state, ** item.kwargs)
            self.__state = next_state
        
        return self.set_result(idx, item, res)

    def set_result(self, idx, item, res):
        if isinstance(idx, (list, tuple)):
            return [
                self.set_result(idx_i, item_i, res_i)
                for idx_i, item_i, res_i in zip(idx, item.items, res)
            ]

        res = self.update_res_item(item, res)
        
        if self.max_workers != -2:
            self._results[idx] = res
            self.buffer.task_done()
        
        return res
    
    def update_res_item(self, item, res):
        return update_item(item, data = res, clone = False)
    
    def run_thread(self):
        run = True
        while run:
            run = self.consume_next()
    
    def run(self, * args, ** kwargs):
        if self.multi_threaded:
            self.workers = [
                Thread(target = self.run_thread, name = '{}_{}'.format(self.name, i))
                for i in range(self.max_workers)
            ]
            for w in self.workers: w.start()
        if not self.run_main_thread:
            super().run(* args, ** kwargs)
    
    def extend_and_wait(self, items, * args, stop = False, tqdm = None, ** kwargs):
        def append_and_wake_up(item, idx):
            result[idx] = item
            clock.release()
            if tqdm is not None: tqdm.update()
        
        def get_callback(idx):
            return lambda item: append_and_wake_up(item, idx)
        
        if tqdm is not None: tqdm = tqdm(total = len(items), unit = 'item')
        
        result = [None] * len(items)
        clock  = Semaphore(0)
        
        for i, item in enumerate(_create_generator(items)()):
            self.append(item, * args, callback = get_callback(i), ** kwargs)
        if not self.run_main_thread:
            for _ in range(len(items)): clock.acquire()
        
        if stop: self.stop()
        
        return result
        
    def append_and_wait(self, item, * args, stop = False, ** kwargs):
        def append_and_wake_up(item):
            result.append(item)
            clock.release()
        
        result = []
        clock  = Semaphore(0)
        
        self.append(item, * args, callback = append_and_wake_up, ** kwargs)
        if not self.run_main_thread: clock.acquire()
        if stop: self.stop()
        
        return result[0]
    
    def extend(self, items, * args, ** kwargs):
        return [self.append(item, * args, ** kwargs) for item in _create_generator(items)()]
    
    def append(self, item, * args, priority = -1, callback = None, ** kwargs):
        """ Add the item to the buffer (raise ValueError if `stop` has been called) """
        if self.is_stopped:
            raise StoppedException('Consumer stopped, you cannot add new items !')
        elif self.batch_size > 1 and len(args) + len(kwargs) != 0:
            raise ValueError('When using `batch_size` > 1, args / kwargs in `append` must be empty ! Found :\n  Args : {}\n  Kwargs : {}'.format(args, kwargs))
        
        with self.mutex_infos:
            idx = self._last_index
            self._last_index += 1
        
        if callback: callback = (self, callback)
        if not isinstance(item, Item):
            item = Item(
                data = item, args = args, kwargs = kwargs, index = idx, callback = callback,
                priority = priority if not self.is_max_priority else -priority
            )
        else:
            item = update_item(item, index = idx, clone = True)
        
        self._append_item(item)
        
        return item
    
    def _append_item(self, item):
        self.on_append(item)
        if self.max_workers == -2:
            self.on_item_produced(self.consume(item.index, item))
        else:
            self.buffer.put(item)
            if self.max_workers == -1:
                self.on_item_produced(self.__next__())

    
    def update_priority(self, item, new_priority, keep_best = True):
        if not isinstance(self.buffer, PriorityQueue): return

        if keep_best and item.priority <= new_priority: return
        with self.buffer.mutex:
            logger.debug('[PRIORITY UPDATE {}] Update priority to {} for item {}'.format(
                self.name, new_priority, item
            ))
            item.priority = new_priority
            heapq.heapify(self.buffer.queue)

    def stop(self, force = False, ** kwargs):
        """
            Set the `stop_index` to either `next_index` (if not force) else `current_index`
            The difference is in case of multi-threaded version, the `current` and `next` indexes can differ : the `current` represent the current iteration's index while `next` is the index for the next appened item. 
            If there is 3 items currently in the `buffer`, `next = current + 3`. Therefore, setting `force` to True will skip the 3 remaining items while `force = False` will first consume the 3 items then stop.
        """
        with self.mutex_infos:
            if self.finished: return
            logger.debug('[STATUS {}] Call to stop at index {}'.format(
                self.name, self._last_index
            ))
            if self._stop_index == -1 and not self.__stop_empty:
                self._stop_index   = self._last_index
                if not isinstance(self.buffer, LifoQueue) or self.empty():
                    for _ in range(max(1, self.max_workers)):
                        self.buffer.put(self.get_stop_item(self._last_index))
            
            if force: self._stop_index = self._current_index
            self._results.setdefault(self._stop_index, STOP_ITEM)
        
        if self.run_main_thread:
            self._finished = True
            self.on_stop()
    
    def stop_when_empty(self):
        with self.mutex_infos:
            self.__stop_empty = True
            if self.empty():
                self.buffer.put(self.get_stop_item(self._last_index))

    def join(self, * args, ** kwargs):
        """ Stop the thread then wait its end (that all items have been consumed) """
        self.stop_when_empty()
        for w in self.workers: w.join()
        super().join(* args, ** kwargs)
    
    def wait(self, * args, ** kwargs):
        """ Waits the Thread is finished (equivalent to `join`) """
        return super().join(* args, ** kwargs)

    def on_append(self, item):
        logger.debug('[APPEND {}] {}'.format(self.name, item))
        for l, infos in self.append_listeners:
            l(item) if infos.get('pass_item', False) else l(item.data)
=======
# Copyright (C) 2022 yui-mhcp project's author. All rights reserved.
# Licenced under the Affero GPL v3 Licence (the "Licence").
# you may not use this file except in compliance with the License.
# See the "LICENCE" file at the root of the directory for the licence information.
#
# Unless required by applicable law or agreed to in writing, software
# distributed under the License is distributed on an "AS IS" BASIS,
# WITHOUT WARRANTIES OR CONDITIONS OF ANY KIND, either express or implied.
# See the License for the specific language governing permissions and
# limitations under the License.

import heapq
import logging

from threading import Thread, RLock, Semaphore
from queue import Empty, Queue, LifoQueue, PriorityQueue

from utils.generic_utils import create_iterator
from utils.thread_utils.producer import STOP_ITEM, _get_thread_name, Producer, Event, Item, StoppedException, update_item
from utils.thread_utils.threaded_dict import ThreadedDict

logger = logging.getLogger(__name__)

_queues = {
    'queue' : Queue,
    'fifo'  : Queue,
    'stack' : LifoQueue,
    'lifo'  : LifoQueue,
    'priority'  : PriorityQueue,
    'max_priority' : PriorityQueue,
    'min_priority' : PriorityQueue
}

def get_buffer(buffer):
    if buffer is not None:
        if isinstance(buffer, str):
            if buffer not in _queues:
                raise ValueError('`buffer` is an unknown queue type :\n  Accepted : {}\n  Got : {}\n'.format(tuple(_queues.keys()), buffer))
            buffer = _queues[buffer]()
        elif not isinstance(buffer, Queue):
            raise ValueError('`buffer` must be a queue.Queue instance or subclass')
    else:
        buffer = Queue()
    return buffer

class Consumer(Producer):
    def __init__(self,
                 consumer,
                 * args,
                 buffer     = None,
                 
                 stateful   = False,
                 init_state = None,
                 
                 batch_size = 1,
                 
                 max_workers    = 0,
                 keep_result    = False,
                 allow_multithread  = True,
                 
                 name = None,
                 ** kwargs
                ):
        """
            Constructor for the class
            
            Arguments :
                - consumer  : the consumer function called on each item
                - buffer    : a `queue.*` class representing the buffer (or its name)
                - stateful  : whether the `consumer` requires a state or not
                    if yes, the function must return a tuple (result, next_state)
                - init_state    : the initial state to pass (for the 1st call)
                - batch_size    : number of items given at once. Each time `consumer` is called, it takes the maximum between the currently available items and `batch_size`
                - max_workers   : number of parallel threads calling `consumer`
                    if -2   : call `consumer` directly in `append()` and `start()` does nothing
                    if -1   : call `__next__` directly in `append()` and `start()` does nothing
                    if 0    : call `consumer` when required by the iteration in the Consumer's thread
                    0 <     : call `consumer` in at most `n` separate threads
                - keep_result   : whether to keep results or not
                - name  : the `Thread`'s name
            
            Note that `max_workers == -2` skips all features of the `Consumer` class to execute everything sequentially without even using the `buffer`
            
            /!\ WARNING : if the buffer is a `PriorityQueue`, the order in `results` can differ from the order of `append` due to the priority re-ordering
            In case of `FIFO` buffer, the order will be the same as the `append` order
            In case of `LIFO` buffer, make sure to add items before starting the Consumer if you ant the exact reverse order, otherwise the 1st item will be consumed directly when appened and then it will be in the 1st position of result (and not the last one)
        """
        if stateful:
            if batch_size != 1:
                raise ValueError('`batch_size = {} and stateful = True` are incompatible !\nWhen using a`stateful  consumer, the `batch_size` must be 1'.format(batch_size))
            elif max_workers > 1:
                raise ValueError('`max_workers = {} and stateful = True` are incompatible !\nWhen using a`stateful  consumer, the `max_workers` must be <= 1'.format(max_workers))
        
        if batch_size == 0: batch_size = 1
        elif batch_size < -1:
            raise ValueError('Only `batch_size = -1 or batch_size > 0` are allowed')
        
        if hasattr(consumer, '__doc__'): kwargs.setdefault('description', consumer.__doc__)
        
        Thread.__init__(self, name = _get_thread_name(consumer, name))
        super(Consumer, self).__init__(
            generator = self, run_main_thread = max_workers < 0, ** kwargs
        )
        
        self.consumer   = consumer
        self.buffer     = get_buffer(buffer)
        self.buffer_type    = buffer

        self.stateful   = stateful
        self.__state    = () if init_state is None else init_state
        
        self.batch_size = batch_size if batch_size != 0 else 1
        
        self.keep_result    = keep_result
        self._results       = ThreadedDict()
        
        self.max_workers    = max_workers if allow_multithread else min(max_workers, 0)
        
        self._current_index     = 0
        self._next_index    = 0
        self._last_index    = 0
        self._stop_index    = -1
        
        self.__stop_empty   = False
        
        self.mutex_get  = RLock()
        self.workers    = []
    
    @property
    def append_listeners(self):
        return self._listeners.get(Event.APPEND, [])
    
    @property
    def is_max_priority(self):
        return isinstance(self.buffer_type, str) and 'max' in self.buffer_type
    
    @property
    def listener(self):
        return self
    
    @property
    def current_index(self):
        with self.mutex_infos: return self._current_index
    
    @property
    def next_index(self):
        with self.mutex_infos: return self._next_index
    
    @property
    def last_index(self):
        with self.mutex_infos: return self._last_index

    @property
    def stop_index(self):
        with self.mutex_infos: return self._stop_index
    
    @property
    def stop_empty(self):
        with self.mutex_infos: return self.__stop_empty

    @property
    def results(self):
        if not self.keep_result:
            raise ValueError("You must set `keep_result` to True to get results")
        return [self._results[idx].data for idx in range(self.last_index)]
    
    @property
    def is_stopped(self):
        return self.stop_index != -1
    
    @property
    def multi_threaded(self):
        return self.max_workers > 0
    
    @property
    def node_text(self):
        des = super().node_text
        if self.buffer_type:     des += "Buffer type : {}\n".format(self.buffer_type)
        if self.batch_size != 1: des += "Batch size : {}\n".format(self.batch_size)
        if self.max_workers > 0: des += "Max workers : {}\n".format(self.max_workers)
        return des
    
    def __iter__(self):
        return self
    
    def __next__(self):
        if not self.multi_threaded:
            if self.batch_size in (0, 1) or self.current_index not in self._results:
                self.consume_next()
        
        with self.mutex_infos:
            if self._stop_index != -1 and self._current_index >= self._stop_index:
                raise StopIteration()

            idx = self._current_index
            self._current_index += 1

        logger.debug('[NEXT {}] Waiting for index {}'.format(self.name, idx))
        item = self._results[idx]
        if not self.keep_result: self._results.pop(idx)
        if item.stop: raise StopIteration()
        return item
    
    def __call__(self, item, * args, ** kwargs):
        """ Equivalent to `self.append` """
        return self.append(item, * args, ** kwargs)

    def empty(self):
        with self.mutex_infos:
            return self._last_index == self._next_index
        
    def get_stop_item(self, index):
        p = -1 if not isinstance(self.buffer, PriorityQueue) else float('inf')
        return Item(data = None, priority = p, stop = True)
        
    def get(self, raise_empty = False, ** kwargs):
        with self.mutex_get:
            try:
                if self.stop_empty:
                    kwargs['block'] = False
                    raise_empty     = False
                item = self.buffer.get(** kwargs)
            except Empty as e:
                logger.debug('[GET {}] Empty !'.format(self.name))
                if raise_empty: raise e
                return STOP_ITEM, -1
            
            if item.stop:
                logger.debug('[GET {}] Stop item !'.format(self.name))
                return item, -1
            
            logger.debug('[GET {}] {}'.format(self.name, item))
            
            with self.mutex_infos:
                if self._stop_index != -1 and self._next_index >= self._stop_index:
                    return STOP_ITEM, -1

                idx = self._next_index
                self._next_index += 1
        
        return item, idx
    
    def get_batch(self, ** kwargs):
        items, indexes  = Item(data = [], items = []), []
        with self.mutex_get:
            is_empty = False
            while len(indexes) < self.batch_size and not is_empty:
                try:
                    item, idx = self.get(
                        raise_empty = True, block = True if len(indexes) == 0 else False
                    )
                except Empty:
                    is_empty = True
                    continue
                
                if item.stop:
                    if len(indexes) == 0: return item, idx
                    self.buffer.put(item)
                    break
                
                items.data.append(item.data)
                items.items.append(item)
                indexes.append(idx)
        
        return items, indexes
    
    def consume_next(self):
        item, idx = self.get() if self.batch_size == 1 else self.get_batch()
        
        if item.stop:
            with self.mutex_infos:
                if self.__stop_empty:
                    self.__stop_empty = False
                    self.stop()
            return False

        self.consume(idx, item)
        return True
    
    def consume(self, idx, item):
        """ Consume an item and return the result """
        if not self.stateful:
            res = self.consumer(item.data, * item.args, ** item.kwargs)
        else:
            res, next_state = self.consumer(item.data, * item.args, * self.__state, ** item.kwargs)
            self.__state = next_state
        
        return self.set_result(idx, item, res)

    def set_result(self, idx, item, res):
        if isinstance(idx, (list, tuple)):
            return [
                self.set_result(idx_i, item_i, res_i)
                for idx_i, item_i, res_i in zip(idx, item.items, res)
            ]

        res = self.update_res_item(item, res)
        
        if self.max_workers != -2:
            self._results[idx] = res
            self.buffer.task_done()
        
        return res
    
    def update_res_item(self, item, res):
        return update_item(item, data = res, clone = False)
    
    def run_thread(self):
        run = True
        while run:
            run = self.consume_next()
    
    def run(self, * args, ** kwargs):
        if self.multi_threaded:
            self.workers = [
                Thread(target = self.run_thread, name = '{}_{}'.format(self.name, i))
                for i in range(self.max_workers)
            ]
            for w in self.workers: w.start()
        if not self.run_main_thread:
            super().run(* args, ** kwargs)
    
    def extend_and_wait(self, items, * args, stop = False, tqdm = None, ** kwargs):
        def append_and_wake_up(item, idx):
            result[idx] = item
            clock.release()
            if tqdm is not None: tqdm.update()
        
        def get_callback(idx):
            return lambda item: append_and_wake_up(item, idx)
        
        if tqdm is not None: tqdm = tqdm(total = len(items), unit = 'item')
        
        result = [None] * len(items)
        clock  = Semaphore(0)
        
        for i, item in enumerate(create_iterator(items)):
            self.append(item, * args, callback = get_callback(i), ** kwargs)
        if not self.run_main_thread:
            for _ in range(len(items)): clock.acquire()
        
        if stop: self.stop()
        
        return result
        
    def append_and_wait(self, item, * args, stop = False, ** kwargs):
        def append_and_wake_up(item):
            result.append(item)
            clock.release()
        
        result = []
        clock  = Semaphore(0)
        
        self.append(item, * args, callback = append_and_wake_up, ** kwargs)
        if not self.run_main_thread: clock.acquire()
        if stop: self.stop()
        
        return result[0]
    
    def extend(self, items, * args, ** kwargs):
        return [self.append(item, * args, ** kwargs) for item in create_iterator(items)]
    
    def append(self, item, * args, priority = -1, callback = None, ** kwargs):
        """ Add the item to the buffer (raise ValueError if `stop` has been called) """
        if self.is_stopped:
            raise StoppedException('Consumer stopped, you cannot add new items !')
        elif self.batch_size > 1 and len(args) + len(kwargs) != 0:
            raise ValueError('When using `batch_size` > 1, args / kwargs in `append` must be empty ! Found :\n  Args : {}\n  Kwargs : {}'.format(args, kwargs))
        
        with self.mutex_infos:
            idx = self._last_index
            self._last_index += 1
        
        if callback: callback = (self, callback)
        if not isinstance(item, Item):
            item = Item(
                data = item, args = args, kwargs = kwargs, index = idx, callback = callback,
                priority = priority if not self.is_max_priority else -priority
            )
        else:
            item = update_item(item, index = idx, clone = True)
        
        self._append_item(item)
        
        return item
    
    def _append_item(self, item):
        self.on_append(item)
        if self.max_workers == -2:
            self.on_item_produced(self.consume(item.index, item))
        else:
            self.buffer.put(item)
            if self.max_workers == -1:
                self.on_item_produced(self.__next__())

    
    def update_priority(self, item, new_priority, keep_best = True):
        if not isinstance(self.buffer, PriorityQueue): return

        if keep_best and item.priority <= new_priority: return
        with self.buffer.mutex:
            logger.debug('[PRIORITY UPDATE {}] Update priority to {} for item {}'.format(
                self.name, new_priority, item
            ))
            item.priority = new_priority
            heapq.heapify(self.buffer.queue)

    def stop(self, force = False, ** kwargs):
        """
            Set the `stop_index` to either `next_index` (if not force) else `current_index`
            The difference is in case of multi-threaded version, the `current` and `next` indexes can differ : the `current` represent the current iteration's index while `next` is the index for the next appened item. 
            If there is 3 items currently in the `buffer`, `next = current + 3`. Therefore, setting `force` to True will skip the 3 remaining items while `force = False` will first consume the 3 items then stop.
        """
        with self.mutex_infos:
            if self.finished: return
            logger.debug('[STATUS {}] Call to stop at index {}'.format(
                self.name, self._last_index
            ))
            if self._stop_index == -1 and not self.__stop_empty:
                self._stop_index   = self._last_index
                if not isinstance(self.buffer, LifoQueue) or self.empty():
                    for _ in range(max(1, self.max_workers)):
                        self.buffer.put(self.get_stop_item(self._last_index))
            
            if force: self._stop_index = self._current_index
            self._results.setdefault(self._stop_index, STOP_ITEM)
        
        if self.run_main_thread:
            self._finished = True
            self.on_stop()
    
    def stop_when_empty(self):
        with self.mutex_infos:
            self.__stop_empty = True
            if self.empty():
                self.buffer.put(self.get_stop_item(self._last_index))

    def join(self, * args, ** kwargs):
        """ Stop the thread then wait its end (that all items have been consumed) """
        self.stop_when_empty()
        for w in self.workers: w.join()
        super().join(* args, ** kwargs)
    
    def wait(self, * args, ** kwargs):
        """ Waits the Thread is finished (equivalent to `join`) """
        return super().join(* args, ** kwargs)

    def on_append(self, item):
        logger.debug('[APPEND {}] {}'.format(self.name, item))
        for l, infos in self.append_listeners:
            l(item) if infos.get('pass_item', False) else l(item.data)
>>>>>>> 4ac7e7a0
    <|MERGE_RESOLUTION|>--- conflicted
+++ resolved
@@ -1,905 +1,452 @@
-<<<<<<< HEAD
-# Copyright (C) 2022 yui-mhcp project's author. All rights reserved.
-# Licenced under the Affero GPL v3 Licence (the "Licence").
-# you may not use this file except in compliance with the License.
-# See the "LICENCE" file at the root of the directory for the licence information.
-#
-# Unless required by applicable law or agreed to in writing, software
-# distributed under the License is distributed on an "AS IS" BASIS,
-# WITHOUT WARRANTIES OR CONDITIONS OF ANY KIND, either express or implied.
-# See the License for the specific language governing permissions and
-# limitations under the License.
-
-import heapq
-import logging
-
-from threading import Thread, RLock, Semaphore
-from queue import Empty, Queue, LifoQueue, PriorityQueue
-
-from utils.thread_utils.producer import STOP_ITEM, _get_thread_name, _create_generator, Producer, Event, Item, StoppedException, update_item
-from utils.thread_utils.threaded_dict import ThreadedDict
-
-logger = logging.getLogger(__name__)
-
-_queues = {
-    'queue' : Queue,
-    'fifo'  : Queue,
-    'stack' : LifoQueue,
-    'lifo'  : LifoQueue,
-    'priority'  : PriorityQueue,
-    'max_priority' : PriorityQueue,
-    'min_priority' : PriorityQueue
-}
-
-def get_buffer(buffer):
-    if buffer is not None:
-        if isinstance(buffer, str):
-            if buffer not in _queues:
-                raise ValueError('`buffer` is an unknown queue type :\n  Accepted : {}\n  Got : {}\n'.format(tuple(_queues.keys()), buffer))
-            buffer = _queues[buffer]()
-        elif not isinstance(buffer, Queue):
-            raise ValueError('`buffer` must be a queue.Queue instance or subclass')
-    else:
-        buffer = Queue()
-    return buffer
-
-class Consumer(Producer):
-    def __init__(self,
-                 consumer,
-                 * args,
-                 buffer     = None,
-                 
-                 stateful   = False,
-                 init_state = None,
-                 
-                 batch_size = 1,
-                 
-                 max_workers    = 0,
-                 keep_result    = False,
-                 allow_multithread  = True,
-                 
-                 name = None,
-                 ** kwargs
-                ):
-        """
-            Constructor for the class
-            
-            Arguments :
-                - consumer  : the consumer function called on each item
-                - buffer    : a `queue.*` class representing the buffer (or its name)
-                - stateful  : whether the `consumer` requires a state or not
-                    if yes, the function must return a tuple (result, next_state)
-                - init_state    : the initial state to pass (for the 1st call)
-                - batch_size    : number of items given at once. Each time `consumer` is called, it takes the maximum between the currently available items and `batch_size`
-                - max_workers   : number of parallel threads calling `consumer`
-                    if -2   : call `consumer` directly in `append()` and `start()` does nothing
-                    if -1   : call `__next__` directly in `append()` and `start()` does nothing
-                    if 0    : call `consumer` when required by the iteration in the Consumer's thread
-                    0 <     : call `consumer` in at most `n` separate threads
-                - keep_result   : whether to keep results or not
-                - name  : the `Thread`'s name
-            
-            Note that `max_workers == -2` skips all features of the `Consumer` class to execute everything sequentially without even using the `buffer`
-            
-            /!\ WARNING : if the buffer is a `PriorityQueue`, the order in `results` can differ from the order of `append` due to the priority re-ordering
-            In case of `FIFO` buffer, the order will be the same as the `append` order
-            In case of `LIFO` buffer, make sure to add items before starting the Consumer if you ant the exact reverse order, otherwise the 1st item will be consumed directly when appened and then it will be in the 1st position of result (and not the last one)
-        """
-        if stateful:
-            if batch_size != 1:
-                raise ValueError('`batch_size = {} and stateful = True` are incompatible !\nWhen using a`stateful  consumer, the `batch_size` must be 1'.format(batch_size))
-            elif max_workers > 1:
-                raise ValueError('`max_workers = {} and stateful = True` are incompatible !\nWhen using a`stateful  consumer, the `max_workers` must be <= 1'.format(max_workers))
-        
-        if batch_size == 0: batch_size = 1
-        elif batch_size < -1:
-            raise ValueError('Only `batch_size = -1 or batch_size > 0` are allowed')
-        
-        if hasattr(consumer, '__doc__'): kwargs.setdefault('description', consumer.__doc__)
-        
-        Thread.__init__(self, name = _get_thread_name(consumer, name))
-        super(Consumer, self).__init__(
-            generator = self, run_main_thread = max_workers < 0, ** kwargs
-        )
-        
-        self.consumer   = consumer
-        self.buffer     = get_buffer(buffer)
-        self.buffer_type    = buffer
-
-        self.stateful   = stateful
-        self.__state    = () if init_state is None else init_state
-        
-        self.batch_size = batch_size if batch_size != 0 else 1
-        
-        self.keep_result    = keep_result
-        self._results       = ThreadedDict()
-        
-        self.max_workers    = max_workers if allow_multithread else min(max_workers, 0)
-        
-        self._current_index     = 0
-        self._next_index    = 0
-        self._last_index    = 0
-        self._stop_index    = -1
-        
-        self.__stop_empty   = False
-        
-        self.mutex_get  = RLock()
-        self.workers    = []
-    
-    @property
-    def append_listeners(self):
-        return self._listeners.get(Event.APPEND, [])
-    
-    @property
-    def is_max_priority(self):
-        return isinstance(self.buffer_type, str) and 'max' in self.buffer_type
-    
-    @property
-    def listener(self):
-        return self
-    
-    @property
-    def current_index(self):
-        with self.mutex_infos: return self._current_index
-    
-    @property
-    def next_index(self):
-        with self.mutex_infos: return self._next_index
-    
-    @property
-    def last_index(self):
-        with self.mutex_infos: return self._last_index
-
-    @property
-    def stop_index(self):
-        with self.mutex_infos: return self._stop_index
-    
-    @property
-    def stop_empty(self):
-        with self.mutex_infos: return self.__stop_empty
-
-    @property
-    def results(self):
-        if not self.keep_result:
-            raise ValueError("You must set `keep_result` to True to get results")
-        return [self._results[idx].data for idx in range(self.last_index)]
-    
-    @property
-    def is_stopped(self):
-        return self.stop_index != -1 or self.stop_empty
-    
-    @property
-    def multi_threaded(self):
-        return self.max_workers > 0
-    
-    @property
-    def node_text(self):
-        des = super().node_text
-        if self.buffer_type:     des += "Buffer type : {}\n".format(self.buffer_type)
-        if self.batch_size != 1: des += "Batch size : {}\n".format(self.batch_size)
-        if self.max_workers > 0: des += "Max workers : {}\n".format(self.max_workers)
-        return des
-    
-    def __iter__(self):
-        return self
-    
-    def __next__(self):
-        if not self.multi_threaded:
-            if self.batch_size in (0, 1) or self.current_index not in self._results:
-                self.consume_next()
-        
-        with self.mutex_infos:
-            if self._stop_index != -1 and self._current_index >= self._stop_index:
-                raise StopIteration()
-
-            idx = self._current_index
-            self._current_index += 1
-
-        logger.debug('[NEXT {}] Waiting for index {}'.format(self.name, idx))
-        item = self._results[idx]
-        if not self.keep_result: self._results.pop(idx)
-        if item.stop: raise StopIteration()
-        return item
-    
-    def __call__(self, item, * args, ** kwargs):
-        """ Equivalent to `self.append` """
-        return self.append(item, * args, ** kwargs)
-
-    def empty(self):
-        with self.mutex_infos:
-            return self._last_index == self._next_index
-        
-    def get_stop_item(self, index):
-        p = -1 if not isinstance(self.buffer, PriorityQueue) else float('inf')
-        return Item(data = None, priority = p, stop = True)
-        
-    def get(self, raise_empty = False, ** kwargs):
-        with self.mutex_get:
-            try:
-                if self.stop_empty:
-                    kwargs['block'] = False
-                    raise_empty     = False
-                item = self.buffer.get(** kwargs)
-            except Empty as e:
-                logger.debug('[GET {}] Empty !'.format(self.name))
-                if raise_empty: raise e
-                return STOP_ITEM, -1
-            
-            if item.stop:
-                logger.debug('[GET {}] Stop item !'.format(self.name))
-                return item, -1
-            
-            logger.debug('[GET {}] {}'.format(self.name, item))
-            
-            with self.mutex_infos:
-                if self._stop_index != -1 and self._next_index >= self._stop_index:
-                    return STOP_ITEM, -1
-
-                idx = self._next_index
-                self._next_index += 1
-        
-        return item, idx
-    
-    def get_batch(self, ** kwargs):
-        items, indexes  = Item(data = [], items = []), []
-        with self.mutex_get:
-            is_empty = False
-            while len(indexes) < self.batch_size and not is_empty:
-                try:
-                    item, idx = self.get(
-                        raise_empty = True, block = True if len(indexes) == 0 else False
-                    )
-                except Empty:
-                    is_empty = True
-                    continue
-                
-                if item.stop:
-                    if len(indexes) == 0: return item, idx
-                    self.buffer.put(item)
-                    break
-                
-                items.data.append(item.data)
-                items.items.append(item)
-                indexes.append(idx)
-        
-        return items, indexes
-    
-    def consume_next(self):
-        item, idx = self.get() if self.batch_size == 1 else self.get_batch()
-        
-        if item.stop:
-            with self.mutex_infos:
-                if self.__stop_empty:
-                    self.__stop_empty = False
-                    self.stop()
-            return False
-
-        self.consume(idx, item)
-        return True
-    
-    def consume(self, idx, item):
-        """ Consume an item and return the result """
-        if not self.stateful:
-            res = self.consumer(item.data, * item.args, ** item.kwargs)
-        else:
-            res, next_state = self.consumer(item.data, * item.args, * self.__state, ** item.kwargs)
-            self.__state = next_state
-        
-        return self.set_result(idx, item, res)
-
-    def set_result(self, idx, item, res):
-        if isinstance(idx, (list, tuple)):
-            return [
-                self.set_result(idx_i, item_i, res_i)
-                for idx_i, item_i, res_i in zip(idx, item.items, res)
-            ]
-
-        res = self.update_res_item(item, res)
-        
-        if self.max_workers != -2:
-            self._results[idx] = res
-            self.buffer.task_done()
-        
-        return res
-    
-    def update_res_item(self, item, res):
-        return update_item(item, data = res, clone = False)
-    
-    def run_thread(self):
-        run = True
-        while run:
-            run = self.consume_next()
-    
-    def run(self, * args, ** kwargs):
-        if self.multi_threaded:
-            self.workers = [
-                Thread(target = self.run_thread, name = '{}_{}'.format(self.name, i))
-                for i in range(self.max_workers)
-            ]
-            for w in self.workers: w.start()
-        if not self.run_main_thread:
-            super().run(* args, ** kwargs)
-    
-    def extend_and_wait(self, items, * args, stop = False, tqdm = None, ** kwargs):
-        def append_and_wake_up(item, idx):
-            result[idx] = item
-            clock.release()
-            if tqdm is not None: tqdm.update()
-        
-        def get_callback(idx):
-            return lambda item: append_and_wake_up(item, idx)
-        
-        if tqdm is not None: tqdm = tqdm(total = len(items), unit = 'item')
-        
-        result = [None] * len(items)
-        clock  = Semaphore(0)
-        
-        for i, item in enumerate(_create_generator(items)()):
-            self.append(item, * args, callback = get_callback(i), ** kwargs)
-        if not self.run_main_thread:
-            for _ in range(len(items)): clock.acquire()
-        
-        if stop: self.stop()
-        
-        return result
-        
-    def append_and_wait(self, item, * args, stop = False, ** kwargs):
-        def append_and_wake_up(item):
-            result.append(item)
-            clock.release()
-        
-        result = []
-        clock  = Semaphore(0)
-        
-        self.append(item, * args, callback = append_and_wake_up, ** kwargs)
-        if not self.run_main_thread: clock.acquire()
-        if stop: self.stop()
-        
-        return result[0]
-    
-    def extend(self, items, * args, ** kwargs):
-        return [self.append(item, * args, ** kwargs) for item in _create_generator(items)()]
-    
-    def append(self, item, * args, priority = -1, callback = None, ** kwargs):
-        """ Add the item to the buffer (raise ValueError if `stop` has been called) """
-        if self.is_stopped:
-            raise StoppedException('Consumer stopped, you cannot add new items !')
-        elif self.batch_size > 1 and len(args) + len(kwargs) != 0:
-            raise ValueError('When using `batch_size` > 1, args / kwargs in `append` must be empty ! Found :\n  Args : {}\n  Kwargs : {}'.format(args, kwargs))
-        
-        with self.mutex_infos:
-            idx = self._last_index
-            self._last_index += 1
-        
-        if callback: callback = (self, callback)
-        if not isinstance(item, Item):
-            item = Item(
-                data = item, args = args, kwargs = kwargs, index = idx, callback = callback,
-                priority = priority if not self.is_max_priority else -priority
-            )
-        else:
-            item = update_item(item, index = idx, clone = True)
-        
-        self._append_item(item)
-        
-        return item
-    
-    def _append_item(self, item):
-        self.on_append(item)
-        if self.max_workers == -2:
-            self.on_item_produced(self.consume(item.index, item))
-        else:
-            self.buffer.put(item)
-            if self.max_workers == -1:
-                self.on_item_produced(self.__next__())
-
-    
-    def update_priority(self, item, new_priority, keep_best = True):
-        if not isinstance(self.buffer, PriorityQueue): return
-
-        if keep_best and item.priority <= new_priority: return
-        with self.buffer.mutex:
-            logger.debug('[PRIORITY UPDATE {}] Update priority to {} for item {}'.format(
-                self.name, new_priority, item
-            ))
-            item.priority = new_priority
-            heapq.heapify(self.buffer.queue)
-
-    def stop(self, force = False, ** kwargs):
-        """
-            Set the `stop_index` to either `next_index` (if not force) else `current_index`
-            The difference is in case of multi-threaded version, the `current` and `next` indexes can differ : the `current` represent the current iteration's index while `next` is the index for the next appened item. 
-            If there is 3 items currently in the `buffer`, `next = current + 3`. Therefore, setting `force` to True will skip the 3 remaining items while `force = False` will first consume the 3 items then stop.
-        """
-        with self.mutex_infos:
-            if self.finished: return
-            logger.debug('[STATUS {}] Call to stop at index {}'.format(
-                self.name, self._last_index
-            ))
-            if self._stop_index == -1 and not self.__stop_empty:
-                self._stop_index   = self._last_index
-                if not isinstance(self.buffer, LifoQueue) or self.empty():
-                    for _ in range(max(1, self.max_workers)):
-                        self.buffer.put(self.get_stop_item(self._last_index))
-            
-            if force: self._stop_index = self._current_index
-            self._results.setdefault(self._stop_index, STOP_ITEM)
-        
-        if self.run_main_thread:
-            self._finished = True
-            self.on_stop()
-    
-    def stop_when_empty(self):
-        with self.mutex_infos:
-            self.__stop_empty = True
-            if self.empty():
-                self.buffer.put(self.get_stop_item(self._last_index))
-
-    def join(self, * args, ** kwargs):
-        """ Stop the thread then wait its end (that all items have been consumed) """
-        self.stop_when_empty()
-        for w in self.workers: w.join()
-        super().join(* args, ** kwargs)
-    
-    def wait(self, * args, ** kwargs):
-        """ Waits the Thread is finished (equivalent to `join`) """
-        return super().join(* args, ** kwargs)
-
-    def on_append(self, item):
-        logger.debug('[APPEND {}] {}'.format(self.name, item))
-        for l, infos in self.append_listeners:
-            l(item) if infos.get('pass_item', False) else l(item.data)
-=======
-# Copyright (C) 2022 yui-mhcp project's author. All rights reserved.
-# Licenced under the Affero GPL v3 Licence (the "Licence").
-# you may not use this file except in compliance with the License.
-# See the "LICENCE" file at the root of the directory for the licence information.
-#
-# Unless required by applicable law or agreed to in writing, software
-# distributed under the License is distributed on an "AS IS" BASIS,
-# WITHOUT WARRANTIES OR CONDITIONS OF ANY KIND, either express or implied.
-# See the License for the specific language governing permissions and
-# limitations under the License.
-
-import heapq
-import logging
-
-from threading import Thread, RLock, Semaphore
-from queue import Empty, Queue, LifoQueue, PriorityQueue
-
-from utils.generic_utils import create_iterator
-from utils.thread_utils.producer import STOP_ITEM, _get_thread_name, Producer, Event, Item, StoppedException, update_item
-from utils.thread_utils.threaded_dict import ThreadedDict
-
-logger = logging.getLogger(__name__)
-
-_queues = {
-    'queue' : Queue,
-    'fifo'  : Queue,
-    'stack' : LifoQueue,
-    'lifo'  : LifoQueue,
-    'priority'  : PriorityQueue,
-    'max_priority' : PriorityQueue,
-    'min_priority' : PriorityQueue
-}
-
-def get_buffer(buffer):
-    if buffer is not None:
-        if isinstance(buffer, str):
-            if buffer not in _queues:
-                raise ValueError('`buffer` is an unknown queue type :\n  Accepted : {}\n  Got : {}\n'.format(tuple(_queues.keys()), buffer))
-            buffer = _queues[buffer]()
-        elif not isinstance(buffer, Queue):
-            raise ValueError('`buffer` must be a queue.Queue instance or subclass')
-    else:
-        buffer = Queue()
-    return buffer
-
-class Consumer(Producer):
-    def __init__(self,
-                 consumer,
-                 * args,
-                 buffer     = None,
-                 
-                 stateful   = False,
-                 init_state = None,
-                 
-                 batch_size = 1,
-                 
-                 max_workers    = 0,
-                 keep_result    = False,
-                 allow_multithread  = True,
-                 
-                 name = None,
-                 ** kwargs
-                ):
-        """
-            Constructor for the class
-            
-            Arguments :
-                - consumer  : the consumer function called on each item
-                - buffer    : a `queue.*` class representing the buffer (or its name)
-                - stateful  : whether the `consumer` requires a state or not
-                    if yes, the function must return a tuple (result, next_state)
-                - init_state    : the initial state to pass (for the 1st call)
-                - batch_size    : number of items given at once. Each time `consumer` is called, it takes the maximum between the currently available items and `batch_size`
-                - max_workers   : number of parallel threads calling `consumer`
-                    if -2   : call `consumer` directly in `append()` and `start()` does nothing
-                    if -1   : call `__next__` directly in `append()` and `start()` does nothing
-                    if 0    : call `consumer` when required by the iteration in the Consumer's thread
-                    0 <     : call `consumer` in at most `n` separate threads
-                - keep_result   : whether to keep results or not
-                - name  : the `Thread`'s name
-            
-            Note that `max_workers == -2` skips all features of the `Consumer` class to execute everything sequentially without even using the `buffer`
-            
-            /!\ WARNING : if the buffer is a `PriorityQueue`, the order in `results` can differ from the order of `append` due to the priority re-ordering
-            In case of `FIFO` buffer, the order will be the same as the `append` order
-            In case of `LIFO` buffer, make sure to add items before starting the Consumer if you ant the exact reverse order, otherwise the 1st item will be consumed directly when appened and then it will be in the 1st position of result (and not the last one)
-        """
-        if stateful:
-            if batch_size != 1:
-                raise ValueError('`batch_size = {} and stateful = True` are incompatible !\nWhen using a`stateful  consumer, the `batch_size` must be 1'.format(batch_size))
-            elif max_workers > 1:
-                raise ValueError('`max_workers = {} and stateful = True` are incompatible !\nWhen using a`stateful  consumer, the `max_workers` must be <= 1'.format(max_workers))
-        
-        if batch_size == 0: batch_size = 1
-        elif batch_size < -1:
-            raise ValueError('Only `batch_size = -1 or batch_size > 0` are allowed')
-        
-        if hasattr(consumer, '__doc__'): kwargs.setdefault('description', consumer.__doc__)
-        
-        Thread.__init__(self, name = _get_thread_name(consumer, name))
-        super(Consumer, self).__init__(
-            generator = self, run_main_thread = max_workers < 0, ** kwargs
-        )
-        
-        self.consumer   = consumer
-        self.buffer     = get_buffer(buffer)
-        self.buffer_type    = buffer
-
-        self.stateful   = stateful
-        self.__state    = () if init_state is None else init_state
-        
-        self.batch_size = batch_size if batch_size != 0 else 1
-        
-        self.keep_result    = keep_result
-        self._results       = ThreadedDict()
-        
-        self.max_workers    = max_workers if allow_multithread else min(max_workers, 0)
-        
-        self._current_index     = 0
-        self._next_index    = 0
-        self._last_index    = 0
-        self._stop_index    = -1
-        
-        self.__stop_empty   = False
-        
-        self.mutex_get  = RLock()
-        self.workers    = []
-    
-    @property
-    def append_listeners(self):
-        return self._listeners.get(Event.APPEND, [])
-    
-    @property
-    def is_max_priority(self):
-        return isinstance(self.buffer_type, str) and 'max' in self.buffer_type
-    
-    @property
-    def listener(self):
-        return self
-    
-    @property
-    def current_index(self):
-        with self.mutex_infos: return self._current_index
-    
-    @property
-    def next_index(self):
-        with self.mutex_infos: return self._next_index
-    
-    @property
-    def last_index(self):
-        with self.mutex_infos: return self._last_index
-
-    @property
-    def stop_index(self):
-        with self.mutex_infos: return self._stop_index
-    
-    @property
-    def stop_empty(self):
-        with self.mutex_infos: return self.__stop_empty
-
-    @property
-    def results(self):
-        if not self.keep_result:
-            raise ValueError("You must set `keep_result` to True to get results")
-        return [self._results[idx].data for idx in range(self.last_index)]
-    
-    @property
-    def is_stopped(self):
-        return self.stop_index != -1
-    
-    @property
-    def multi_threaded(self):
-        return self.max_workers > 0
-    
-    @property
-    def node_text(self):
-        des = super().node_text
-        if self.buffer_type:     des += "Buffer type : {}\n".format(self.buffer_type)
-        if self.batch_size != 1: des += "Batch size : {}\n".format(self.batch_size)
-        if self.max_workers > 0: des += "Max workers : {}\n".format(self.max_workers)
-        return des
-    
-    def __iter__(self):
-        return self
-    
-    def __next__(self):
-        if not self.multi_threaded:
-            if self.batch_size in (0, 1) or self.current_index not in self._results:
-                self.consume_next()
-        
-        with self.mutex_infos:
-            if self._stop_index != -1 and self._current_index >= self._stop_index:
-                raise StopIteration()
-
-            idx = self._current_index
-            self._current_index += 1
-
-        logger.debug('[NEXT {}] Waiting for index {}'.format(self.name, idx))
-        item = self._results[idx]
-        if not self.keep_result: self._results.pop(idx)
-        if item.stop: raise StopIteration()
-        return item
-    
-    def __call__(self, item, * args, ** kwargs):
-        """ Equivalent to `self.append` """
-        return self.append(item, * args, ** kwargs)
-
-    def empty(self):
-        with self.mutex_infos:
-            return self._last_index == self._next_index
-        
-    def get_stop_item(self, index):
-        p = -1 if not isinstance(self.buffer, PriorityQueue) else float('inf')
-        return Item(data = None, priority = p, stop = True)
-        
-    def get(self, raise_empty = False, ** kwargs):
-        with self.mutex_get:
-            try:
-                if self.stop_empty:
-                    kwargs['block'] = False
-                    raise_empty     = False
-                item = self.buffer.get(** kwargs)
-            except Empty as e:
-                logger.debug('[GET {}] Empty !'.format(self.name))
-                if raise_empty: raise e
-                return STOP_ITEM, -1
-            
-            if item.stop:
-                logger.debug('[GET {}] Stop item !'.format(self.name))
-                return item, -1
-            
-            logger.debug('[GET {}] {}'.format(self.name, item))
-            
-            with self.mutex_infos:
-                if self._stop_index != -1 and self._next_index >= self._stop_index:
-                    return STOP_ITEM, -1
-
-                idx = self._next_index
-                self._next_index += 1
-        
-        return item, idx
-    
-    def get_batch(self, ** kwargs):
-        items, indexes  = Item(data = [], items = []), []
-        with self.mutex_get:
-            is_empty = False
-            while len(indexes) < self.batch_size and not is_empty:
-                try:
-                    item, idx = self.get(
-                        raise_empty = True, block = True if len(indexes) == 0 else False
-                    )
-                except Empty:
-                    is_empty = True
-                    continue
-                
-                if item.stop:
-                    if len(indexes) == 0: return item, idx
-                    self.buffer.put(item)
-                    break
-                
-                items.data.append(item.data)
-                items.items.append(item)
-                indexes.append(idx)
-        
-        return items, indexes
-    
-    def consume_next(self):
-        item, idx = self.get() if self.batch_size == 1 else self.get_batch()
-        
-        if item.stop:
-            with self.mutex_infos:
-                if self.__stop_empty:
-                    self.__stop_empty = False
-                    self.stop()
-            return False
-
-        self.consume(idx, item)
-        return True
-    
-    def consume(self, idx, item):
-        """ Consume an item and return the result """
-        if not self.stateful:
-            res = self.consumer(item.data, * item.args, ** item.kwargs)
-        else:
-            res, next_state = self.consumer(item.data, * item.args, * self.__state, ** item.kwargs)
-            self.__state = next_state
-        
-        return self.set_result(idx, item, res)
-
-    def set_result(self, idx, item, res):
-        if isinstance(idx, (list, tuple)):
-            return [
-                self.set_result(idx_i, item_i, res_i)
-                for idx_i, item_i, res_i in zip(idx, item.items, res)
-            ]
-
-        res = self.update_res_item(item, res)
-        
-        if self.max_workers != -2:
-            self._results[idx] = res
-            self.buffer.task_done()
-        
-        return res
-    
-    def update_res_item(self, item, res):
-        return update_item(item, data = res, clone = False)
-    
-    def run_thread(self):
-        run = True
-        while run:
-            run = self.consume_next()
-    
-    def run(self, * args, ** kwargs):
-        if self.multi_threaded:
-            self.workers = [
-                Thread(target = self.run_thread, name = '{}_{}'.format(self.name, i))
-                for i in range(self.max_workers)
-            ]
-            for w in self.workers: w.start()
-        if not self.run_main_thread:
-            super().run(* args, ** kwargs)
-    
-    def extend_and_wait(self, items, * args, stop = False, tqdm = None, ** kwargs):
-        def append_and_wake_up(item, idx):
-            result[idx] = item
-            clock.release()
-            if tqdm is not None: tqdm.update()
-        
-        def get_callback(idx):
-            return lambda item: append_and_wake_up(item, idx)
-        
-        if tqdm is not None: tqdm = tqdm(total = len(items), unit = 'item')
-        
-        result = [None] * len(items)
-        clock  = Semaphore(0)
-        
-        for i, item in enumerate(create_iterator(items)):
-            self.append(item, * args, callback = get_callback(i), ** kwargs)
-        if not self.run_main_thread:
-            for _ in range(len(items)): clock.acquire()
-        
-        if stop: self.stop()
-        
-        return result
-        
-    def append_and_wait(self, item, * args, stop = False, ** kwargs):
-        def append_and_wake_up(item):
-            result.append(item)
-            clock.release()
-        
-        result = []
-        clock  = Semaphore(0)
-        
-        self.append(item, * args, callback = append_and_wake_up, ** kwargs)
-        if not self.run_main_thread: clock.acquire()
-        if stop: self.stop()
-        
-        return result[0]
-    
-    def extend(self, items, * args, ** kwargs):
-        return [self.append(item, * args, ** kwargs) for item in create_iterator(items)]
-    
-    def append(self, item, * args, priority = -1, callback = None, ** kwargs):
-        """ Add the item to the buffer (raise ValueError if `stop` has been called) """
-        if self.is_stopped:
-            raise StoppedException('Consumer stopped, you cannot add new items !')
-        elif self.batch_size > 1 and len(args) + len(kwargs) != 0:
-            raise ValueError('When using `batch_size` > 1, args / kwargs in `append` must be empty ! Found :\n  Args : {}\n  Kwargs : {}'.format(args, kwargs))
-        
-        with self.mutex_infos:
-            idx = self._last_index
-            self._last_index += 1
-        
-        if callback: callback = (self, callback)
-        if not isinstance(item, Item):
-            item = Item(
-                data = item, args = args, kwargs = kwargs, index = idx, callback = callback,
-                priority = priority if not self.is_max_priority else -priority
-            )
-        else:
-            item = update_item(item, index = idx, clone = True)
-        
-        self._append_item(item)
-        
-        return item
-    
-    def _append_item(self, item):
-        self.on_append(item)
-        if self.max_workers == -2:
-            self.on_item_produced(self.consume(item.index, item))
-        else:
-            self.buffer.put(item)
-            if self.max_workers == -1:
-                self.on_item_produced(self.__next__())
-
-    
-    def update_priority(self, item, new_priority, keep_best = True):
-        if not isinstance(self.buffer, PriorityQueue): return
-
-        if keep_best and item.priority <= new_priority: return
-        with self.buffer.mutex:
-            logger.debug('[PRIORITY UPDATE {}] Update priority to {} for item {}'.format(
-                self.name, new_priority, item
-            ))
-            item.priority = new_priority
-            heapq.heapify(self.buffer.queue)
-
-    def stop(self, force = False, ** kwargs):
-        """
-            Set the `stop_index` to either `next_index` (if not force) else `current_index`
-            The difference is in case of multi-threaded version, the `current` and `next` indexes can differ : the `current` represent the current iteration's index while `next` is the index for the next appened item. 
-            If there is 3 items currently in the `buffer`, `next = current + 3`. Therefore, setting `force` to True will skip the 3 remaining items while `force = False` will first consume the 3 items then stop.
-        """
-        with self.mutex_infos:
-            if self.finished: return
-            logger.debug('[STATUS {}] Call to stop at index {}'.format(
-                self.name, self._last_index
-            ))
-            if self._stop_index == -1 and not self.__stop_empty:
-                self._stop_index   = self._last_index
-                if not isinstance(self.buffer, LifoQueue) or self.empty():
-                    for _ in range(max(1, self.max_workers)):
-                        self.buffer.put(self.get_stop_item(self._last_index))
-            
-            if force: self._stop_index = self._current_index
-            self._results.setdefault(self._stop_index, STOP_ITEM)
-        
-        if self.run_main_thread:
-            self._finished = True
-            self.on_stop()
-    
-    def stop_when_empty(self):
-        with self.mutex_infos:
-            self.__stop_empty = True
-            if self.empty():
-                self.buffer.put(self.get_stop_item(self._last_index))
-
-    def join(self, * args, ** kwargs):
-        """ Stop the thread then wait its end (that all items have been consumed) """
-        self.stop_when_empty()
-        for w in self.workers: w.join()
-        super().join(* args, ** kwargs)
-    
-    def wait(self, * args, ** kwargs):
-        """ Waits the Thread is finished (equivalent to `join`) """
-        return super().join(* args, ** kwargs)
-
-    def on_append(self, item):
-        logger.debug('[APPEND {}] {}'.format(self.name, item))
-        for l, infos in self.append_listeners:
-            l(item) if infos.get('pass_item', False) else l(item.data)
->>>>>>> 4ac7e7a0
+# Copyright (C) 2022 yui-mhcp project's author. All rights reserved.
+# Licenced under the Affero GPL v3 Licence (the "Licence").
+# you may not use this file except in compliance with the License.
+# See the "LICENCE" file at the root of the directory for the licence information.
+#
+# Unless required by applicable law or agreed to in writing, software
+# distributed under the License is distributed on an "AS IS" BASIS,
+# WITHOUT WARRANTIES OR CONDITIONS OF ANY KIND, either express or implied.
+# See the License for the specific language governing permissions and
+# limitations under the License.
+
+import heapq
+import logging
+
+from threading import Thread, RLock, Semaphore
+from queue import Empty, Queue, LifoQueue, PriorityQueue
+
+from utils.generic_utils import create_iterator
+from utils.thread_utils.producer import STOP_ITEM, _get_thread_name, Producer, Event, Item, StoppedException, update_item
+from utils.thread_utils.threaded_dict import ThreadedDict
+
+logger = logging.getLogger(__name__)
+
+_queues = {
+    'queue' : Queue,
+    'fifo'  : Queue,
+    'stack' : LifoQueue,
+    'lifo'  : LifoQueue,
+    'priority'  : PriorityQueue,
+    'max_priority' : PriorityQueue,
+    'min_priority' : PriorityQueue
+}
+
+def get_buffer(buffer):
+    if buffer is not None:
+        if isinstance(buffer, str):
+            if buffer not in _queues:
+                raise ValueError('`buffer` is an unknown queue type :\n  Accepted : {}\n  Got : {}\n'.format(tuple(_queues.keys()), buffer))
+            buffer = _queues[buffer]()
+        elif not isinstance(buffer, Queue):
+            raise ValueError('`buffer` must be a queue.Queue instance or subclass')
+    else:
+        buffer = Queue()
+    return buffer
+
+class Consumer(Producer):
+    def __init__(self,
+                 consumer,
+                 * args,
+                 buffer     = None,
+                 
+                 stateful   = False,
+                 init_state = None,
+                 
+                 batch_size = 1,
+                 
+                 max_workers    = 0,
+                 keep_result    = False,
+                 allow_multithread  = True,
+                 
+                 name = None,
+                 ** kwargs
+                ):
+        """
+            Constructor for the class
+            
+            Arguments :
+                - consumer  : the consumer function called on each item
+                - buffer    : a `queue.*` class representing the buffer (or its name)
+                - stateful  : whether the `consumer` requires a state or not
+                    if yes, the function must return a tuple (result, next_state)
+                - init_state    : the initial state to pass (for the 1st call)
+                - batch_size    : number of items given at once. Each time `consumer` is called, it takes the maximum between the currently available items and `batch_size`
+                - max_workers   : number of parallel threads calling `consumer`
+                    if -2   : call `consumer` directly in `append()` and `start()` does nothing
+                    if -1   : call `__next__` directly in `append()` and `start()` does nothing
+                    if 0    : call `consumer` when required by the iteration in the Consumer's thread
+                    0 <     : call `consumer` in at most `n` separate threads
+                - keep_result   : whether to keep results or not
+                - name  : the `Thread`'s name
+            
+            Note that `max_workers == -2` skips all features of the `Consumer` class to execute everything sequentially without even using the `buffer`
+            
+            /!\ WARNING : if the buffer is a `PriorityQueue`, the order in `results` can differ from the order of `append` due to the priority re-ordering
+            In case of `FIFO` buffer, the order will be the same as the `append` order
+            In case of `LIFO` buffer, make sure to add items before starting the Consumer if you ant the exact reverse order, otherwise the 1st item will be consumed directly when appened and then it will be in the 1st position of result (and not the last one)
+        """
+        if stateful:
+            if batch_size != 1:
+                raise ValueError('`batch_size = {} and stateful = True` are incompatible !\nWhen using a`stateful  consumer, the `batch_size` must be 1'.format(batch_size))
+            elif max_workers > 1:
+                raise ValueError('`max_workers = {} and stateful = True` are incompatible !\nWhen using a`stateful  consumer, the `max_workers` must be <= 1'.format(max_workers))
+        
+        if batch_size == 0: batch_size = 1
+        elif batch_size < -1:
+            raise ValueError('Only `batch_size = -1 or batch_size > 0` are allowed')
+        
+        if hasattr(consumer, '__doc__'): kwargs.setdefault('description', consumer.__doc__)
+        
+        Thread.__init__(self, name = _get_thread_name(consumer, name))
+        super(Consumer, self).__init__(
+            generator = self, run_main_thread = max_workers < 0, ** kwargs
+        )
+        
+        self.consumer   = consumer
+        self.buffer     = get_buffer(buffer)
+        self.buffer_type    = buffer
+
+        self.stateful   = stateful
+        self.__state    = () if init_state is None else init_state
+        
+        self.batch_size = batch_size if batch_size != 0 else 1
+        
+        self.keep_result    = keep_result
+        self._results       = ThreadedDict()
+        
+        self.max_workers    = max_workers if allow_multithread else min(max_workers, 0)
+        
+        self._current_index     = 0
+        self._next_index    = 0
+        self._last_index    = 0
+        self._stop_index    = -1
+        
+        self.__stop_empty   = False
+        
+        self.mutex_get  = RLock()
+        self.workers    = []
+    
+    @property
+    def append_listeners(self):
+        return self._listeners.get(Event.APPEND, [])
+    
+    @property
+    def is_max_priority(self):
+        return isinstance(self.buffer_type, str) and 'max' in self.buffer_type
+    
+    @property
+    def listener(self):
+        return self
+    
+    @property
+    def current_index(self):
+        with self.mutex_infos: return self._current_index
+    
+    @property
+    def next_index(self):
+        with self.mutex_infos: return self._next_index
+    
+    @property
+    def last_index(self):
+        with self.mutex_infos: return self._last_index
+
+    @property
+    def stop_index(self):
+        with self.mutex_infos: return self._stop_index
+    
+    @property
+    def stop_empty(self):
+        with self.mutex_infos: return self.__stop_empty
+
+    @property
+    def results(self):
+        if not self.keep_result:
+            raise ValueError("You must set `keep_result` to True to get results")
+        return [self._results[idx].data for idx in range(self.last_index)]
+    
+    @property
+    def is_stopped(self):
+        return self.stop_index != -1
+    
+    @property
+    def multi_threaded(self):
+        return self.max_workers > 0
+    
+    @property
+    def node_text(self):
+        des = super().node_text
+        if self.buffer_type:     des += "Buffer type : {}\n".format(self.buffer_type)
+        if self.batch_size != 1: des += "Batch size : {}\n".format(self.batch_size)
+        if self.max_workers > 0: des += "Max workers : {}\n".format(self.max_workers)
+        return des
+    
+    def __iter__(self):
+        return self
+    
+    def __next__(self):
+        if not self.multi_threaded:
+            if self.batch_size in (0, 1) or self.current_index not in self._results:
+                self.consume_next()
+        
+        with self.mutex_infos:
+            if self._stop_index != -1 and self._current_index >= self._stop_index:
+                raise StopIteration()
+
+            idx = self._current_index
+            self._current_index += 1
+
+        logger.debug('[NEXT {}] Waiting for index {}'.format(self.name, idx))
+        item = self._results[idx]
+        if not self.keep_result: self._results.pop(idx)
+        if item.stop: raise StopIteration()
+        return item
+    
+    def __call__(self, item, * args, ** kwargs):
+        """ Equivalent to `self.append` """
+        return self.append(item, * args, ** kwargs)
+
+    def empty(self):
+        with self.mutex_infos:
+            return self._last_index == self._next_index
+        
+    def get_stop_item(self, index):
+        p = -1 if not isinstance(self.buffer, PriorityQueue) else float('inf')
+        return Item(data = None, priority = p, stop = True)
+        
+    def get(self, raise_empty = False, ** kwargs):
+        with self.mutex_get:
+            try:
+                if self.stop_empty:
+                    kwargs['block'] = False
+                    raise_empty     = False
+                item = self.buffer.get(** kwargs)
+            except Empty as e:
+                logger.debug('[GET {}] Empty !'.format(self.name))
+                if raise_empty: raise e
+                return STOP_ITEM, -1
+            
+            if item.stop:
+                logger.debug('[GET {}] Stop item !'.format(self.name))
+                return item, -1
+            
+            logger.debug('[GET {}] {}'.format(self.name, item))
+            
+            with self.mutex_infos:
+                if self._stop_index != -1 and self._next_index >= self._stop_index:
+                    return STOP_ITEM, -1
+
+                idx = self._next_index
+                self._next_index += 1
+        
+        return item, idx
+    
+    def get_batch(self, ** kwargs):
+        items, indexes  = Item(data = [], items = []), []
+        with self.mutex_get:
+            is_empty = False
+            while len(indexes) < self.batch_size and not is_empty:
+                try:
+                    item, idx = self.get(
+                        raise_empty = True, block = True if len(indexes) == 0 else False
+                    )
+                except Empty:
+                    is_empty = True
+                    continue
+                
+                if item.stop:
+                    if len(indexes) == 0: return item, idx
+                    self.buffer.put(item)
+                    break
+                
+                items.data.append(item.data)
+                items.items.append(item)
+                indexes.append(idx)
+        
+        return items, indexes
+    
+    def consume_next(self):
+        item, idx = self.get() if self.batch_size == 1 else self.get_batch()
+        
+        if item.stop:
+            with self.mutex_infos:
+                if self.__stop_empty:
+                    self.__stop_empty = False
+                    self.stop()
+            return False
+
+        self.consume(idx, item)
+        return True
+    
+    def consume(self, idx, item):
+        """ Consume an item and return the result """
+        if not self.stateful:
+            res = self.consumer(item.data, * item.args, ** item.kwargs)
+        else:
+            res, next_state = self.consumer(item.data, * item.args, * self.__state, ** item.kwargs)
+            self.__state = next_state
+        
+        return self.set_result(idx, item, res)
+
+    def set_result(self, idx, item, res):
+        if isinstance(idx, (list, tuple)):
+            return [
+                self.set_result(idx_i, item_i, res_i)
+                for idx_i, item_i, res_i in zip(idx, item.items, res)
+            ]
+
+        res = self.update_res_item(item, res)
+        
+        if self.max_workers != -2:
+            self._results[idx] = res
+            self.buffer.task_done()
+        
+        return res
+    
+    def update_res_item(self, item, res):
+        return update_item(item, data = res, clone = False)
+    
+    def run_thread(self):
+        run = True
+        while run:
+            run = self.consume_next()
+    
+    def run(self, * args, ** kwargs):
+        if self.multi_threaded:
+            self.workers = [
+                Thread(target = self.run_thread, name = '{}_{}'.format(self.name, i))
+                for i in range(self.max_workers)
+            ]
+            for w in self.workers: w.start()
+        if not self.run_main_thread:
+            super().run(* args, ** kwargs)
+    
+    def extend_and_wait(self, items, * args, stop = False, tqdm = None, ** kwargs):
+        def append_and_wake_up(item, idx):
+            result[idx] = item
+            clock.release()
+            if tqdm is not None: tqdm.update()
+        
+        def get_callback(idx):
+            return lambda item: append_and_wake_up(item, idx)
+        
+        if tqdm is not None: tqdm = tqdm(total = len(items), unit = 'item')
+        
+        result = [None] * len(items)
+        clock  = Semaphore(0)
+        
+        for i, item in enumerate(create_iterator(items)):
+            self.append(item, * args, callback = get_callback(i), ** kwargs)
+        if not self.run_main_thread:
+            for _ in range(len(items)): clock.acquire()
+        
+        if stop: self.stop()
+        
+        return result
+        
+    def append_and_wait(self, item, * args, stop = False, ** kwargs):
+        def append_and_wake_up(item):
+            result.append(item)
+            clock.release()
+        
+        result = []
+        clock  = Semaphore(0)
+        
+        self.append(item, * args, callback = append_and_wake_up, ** kwargs)
+        if not self.run_main_thread: clock.acquire()
+        if stop: self.stop()
+        
+        return result[0]
+    
+    def extend(self, items, * args, ** kwargs):
+        return [self.append(item, * args, ** kwargs) for item in create_iterator(items)]
+    
+    def append(self, item, * args, priority = -1, callback = None, ** kwargs):
+        """ Add the item to the buffer (raise ValueError if `stop` has been called) """
+        if self.is_stopped:
+            raise StoppedException('Consumer stopped, you cannot add new items !')
+        elif self.batch_size > 1 and len(args) + len(kwargs) != 0:
+            raise ValueError('When using `batch_size` > 1, args / kwargs in `append` must be empty ! Found :\n  Args : {}\n  Kwargs : {}'.format(args, kwargs))
+        
+        with self.mutex_infos:
+            idx = self._last_index
+            self._last_index += 1
+        
+        if callback: callback = (self, callback)
+        if not isinstance(item, Item):
+            item = Item(
+                data = item, args = args, kwargs = kwargs, index = idx, callback = callback,
+                priority = priority if not self.is_max_priority else -priority
+            )
+        else:
+            item = update_item(item, index = idx, clone = True)
+        
+        self._append_item(item)
+        
+        return item
+    
+    def _append_item(self, item):
+        self.on_append(item)
+        if self.max_workers == -2:
+            self.on_item_produced(self.consume(item.index, item))
+        else:
+            self.buffer.put(item)
+            if self.max_workers == -1:
+                self.on_item_produced(self.__next__())
+
+    
+    def update_priority(self, item, new_priority, keep_best = True):
+        if not isinstance(self.buffer, PriorityQueue): return
+
+        if keep_best and item.priority <= new_priority: return
+        with self.buffer.mutex:
+            logger.debug('[PRIORITY UPDATE {}] Update priority to {} for item {}'.format(
+                self.name, new_priority, item
+            ))
+            item.priority = new_priority
+            heapq.heapify(self.buffer.queue)
+
+    def stop(self, force = False, ** kwargs):
+        """
+            Set the `stop_index` to either `next_index` (if not force) else `current_index`
+            The difference is in case of multi-threaded version, the `current` and `next` indexes can differ : the `current` represent the current iteration's index while `next` is the index for the next appened item. 
+            If there is 3 items currently in the `buffer`, `next = current + 3`. Therefore, setting `force` to True will skip the 3 remaining items while `force = False` will first consume the 3 items then stop.
+        """
+        with self.mutex_infos:
+            if self.finished: return
+            logger.debug('[STATUS {}] Call to stop at index {}'.format(
+                self.name, self._last_index
+            ))
+            if self._stop_index == -1 and not self.__stop_empty:
+                self._stop_index   = self._last_index
+                if not isinstance(self.buffer, LifoQueue) or self.empty():
+                    for _ in range(max(1, self.max_workers)):
+                        self.buffer.put(self.get_stop_item(self._last_index))
+            
+            if force: self._stop_index = self._current_index
+            self._results.setdefault(self._stop_index, STOP_ITEM)
+        
+        if self.run_main_thread:
+            self._finished = True
+            self.on_stop()
+    
+    def stop_when_empty(self):
+        with self.mutex_infos:
+            self.__stop_empty = True
+            if self.empty():
+                self.buffer.put(self.get_stop_item(self._last_index))
+
+    def join(self, * args, ** kwargs):
+        """ Stop the thread then wait its end (that all items have been consumed) """
+        self.stop_when_empty()
+        for w in self.workers: w.join()
+        super().join(* args, ** kwargs)
+    
+    def wait(self, * args, ** kwargs):
+        """ Waits the Thread is finished (equivalent to `join`) """
+        return super().join(* args, ** kwargs)
+
+    def on_append(self, item):
+        logger.debug('[APPEND {}] {}'.format(self.name, item))
+        for l, infos in self.append_listeners:
+            l(item) if infos.get('pass_item', False) else l(item.data)
     