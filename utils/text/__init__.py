--- conflicted
+++ resolved
@@ -1,279 +1,145 @@
-<<<<<<< HEAD
-# Copyright (C) 2022 yui-mhcp project's author. All rights reserved.
-# Licenced under the Affero GPL v3 Licence (the "Licence").
-# you may not use this file except in compliance with the License.
-# See the "LICENCE" file at the root of the directory for the licence information.
-#
-# Unless required by applicable law or agreed to in writing, software
-# distributed under the License is distributed on an "AS IS" BASIS,
-# WITHOUT WARRANTIES OR CONDITIONS OF ANY KIND, either express or implied.
-# See the License for the specific language governing permissions and
-# limitations under the License.
-
-import os
-import logging
-
-from utils.text import cmudict
-
-from utils.text.f1 import _normalize_text_f1, f1_score, exact_match
-from utils.text.bpe import bytes_to_unicode, bpe
-from utils.text.text_encoder import TextEncoder
-from utils.text.sentencepiece_encoder import SentencePieceTextEncoder
-from utils.text.text_decoder import decode
-from utils.text.text_processing import *
-from utils.text.text_augmentation import random_mask
-
-from utils.text.document_parser import _wiki_cleaner, parse_document, parse_pdf, parse_docx, parse_html
-
-logger = logging.getLogger(__name__)
-
-_pad            = '_'
-_punctuation    = '!\'(),.:;? '
-_special    = '-'
-_maj_letters    = 'ABCDEFGHIJKLMNOPQRSTUVWXYZ'
-_min_letters    = 'abcdefghijklmnopqrstuvwxyz'
-_letters    = 'ABCDEFGHIJKLMNOPQRSTUVWXYZabcdefghijklmnopqrstuvwxyz'
-_accents    = 'éèêîçô'
-_maths      = '+*/'
-_numbers    = '0123456789'
-
-_mini_punctuation   = ' \',.?!'
-_mini_accents       = 'éèç'
-
-#Prepend "@" to ARPAbet symbols to ensure uniqueness (some are the same as uppercase letters):
-_arpabet = ['@' + s for s in cmudict.valid_symbols]
-
-# Export all symbols:
-en_symbols = [_pad] + list(_special) + list(_punctuation) + list(_letters) + _arpabet
-fr_symbols = [_pad] + list(_special) + list(_punctuation) + list(_letters) + list(_accents)
-
-_default_cleaners   = {
-    'en'    : 'english_cleaners',
-    'fr'    : 'french_cleaners'
-}
-
-accent_replacement_matrix = {
-    'a' : {'à' : 0, 'â' : 0}, 'à' : {'a' : 0, 'â' : 0}, 'â' : {'a' : 0, 'à' : 0},
-    'u' : {'ù' : 0}, 'ù' : {'u' : 0},
-    'o' : {'ô' : 0}, 'ô' : {'o' : 0},
-    'i' : {'î' : 0}, 'î' : {'i' : 0}
-}
-
-def get_encoder(lang, text_encoder = None, ** kwargs):
-    if text_encoder is None: text_encoder = kwargs.copy()
-    
-    if isinstance(text_encoder, dict):
-        if 'vocab' not in text_encoder:
-            text_encoder['vocab'] = get_symbols(lang, arpabet = False)
-            text_encoder['level'] = 'char'
-        else:
-            text_encoder.setdefault('level', 'char')
-        
-        text_encoder.setdefault('use_sos_and_eos', False)
-        text_encoder.setdefault('cleaners', _default_cleaners.get(lang, 'basic_cleaners'))
-        
-        encoder = TextEncoder(** text_encoder)
-        
-    elif isinstance(text_encoder, str):
-        if os.path.isfile(text_encoder):
-            encoder = TextEncoder.load_from_file(text_encoder)
-        elif text_encoder == 'clip':
-            encoder = TextEncoder.from_clip_pretrained()
-        elif text_encoder == 'whisper':
-            encoder = TextEncoder.from_whisper_pretrained(** kwargs)
-        else:
-            encoder = TextEncoder.from_transformers_pretrained(text_encoder)
-    elif isinstance(text_encoder, TextEncoder):
-        encoder = text_encoder
-    else:
-        raise ValueError("Unhandled `text_encoder` (type {}) : {}".format(
-            type(text_encoder), text_encoder
-        ))
-    
-    return encoder
-
-def get_symbols(lang,
-                punctuation = 1,
-                maj     = True,
-                arpabet = True, 
-                accents = True,
-                numbers = False
-               ):
-    symbols = [_pad] + list(_special)
-    
-    if punctuation: 
-        symbols += list(_punctuation) if punctuation == 1 else list(_mini_punctuation)
-    else: symbols += [' ']
-    
-    symbols += list(_letters) if maj else list(_min_letters)
-    
-    if lang == 'en' and arpabet: symbols += _arpabet
-    if lang == 'fr' and accents: symbols += list(_accents)
-    
-    if numbers: symbols += _numbers
-    
-    return symbols
-
-def default_encoder(lang, ** kwargs):
-    lang = lang.lower()
-    if lang in ('fr', 'francais', 'français', 'french'):
-        return default_french_encoder(** kwargs)
-    elif lang in ('en', 'english', 'anglais'):
-        return default_english_encoder(** kwargs)
-    else:
-        logger.warning("Unknown language : {} - return char-level encoder with default symbols".format(lang))
-        return TextEncoder(get_symbols(lang), level = 'char', ** kwargs)
-
-def default_english_encoder(cleaners = ['english_cleaners'], level = 'char', ** kwargs):
-    return TextEncoder(en_symbols, level = level, cleaners = cleaners, ** kwargs)
-
-def default_french_encoder(cleaners = ['french_cleaners'], level = 'char', ** kwargs):
-    return TextEncoder(fr_symbols, level = level, cleaners = cleaners, ** kwargs)
-
-=======
-# Copyright (C) 2022 yui-mhcp project's author. All rights reserved.
-# Licenced under the Affero GPL v3 Licence (the "Licence").
-# you may not use this file except in compliance with the License.
-# See the "LICENCE" file at the root of the directory for the licence information.
-#
-# Unless required by applicable law or agreed to in writing, software
-# distributed under the License is distributed on an "AS IS" BASIS,
-# WITHOUT WARRANTIES OR CONDITIONS OF ANY KIND, either express or implied.
-# See the License for the specific language governing permissions and
-# limitations under the License.
-
-import os
-import logging
-
-from utils.text import cmudict
-
-from utils.text.f1 import _normalize_text_f1, f1_score, exact_match
-from utils.text.bpe import bytes_to_unicode, bpe
-from utils.text.text_encoder import TextEncoder
-from utils.text.sentencepiece_encoder import SentencePieceTextEncoder
-from utils.text.text_decoder import decode
-from utils.text.text_processing import *
-from utils.text.text_augmentation import random_mask
-
-from utils.text.document_parser import _wiki_cleaner, parse_document, parse_pdf, parse_docx, parse_html
-
-logger = logging.getLogger(__name__)
-
-_pad            = '_'
-_punctuation    = '!\'(),.:;? '
-_special    = '-'
-_maj_letters    = 'ABCDEFGHIJKLMNOPQRSTUVWXYZ'
-_min_letters    = 'abcdefghijklmnopqrstuvwxyz'
-_letters    = 'ABCDEFGHIJKLMNOPQRSTUVWXYZabcdefghijklmnopqrstuvwxyz'
-_accents    = 'éèêîçô'
-_maths      = '+*/%'
-_numbers    = '0123456789'
-
-_mini_punctuation   = ' \',.?!'
-_mini_accents       = 'éèç'
-
-#Prepend "@" to ARPAbet symbols to ensure uniqueness (some are the same as uppercase letters):
-_arpabet = ['@' + s for s in cmudict.valid_symbols]
-
-# Export all symbols:
-en_symbols = [_pad] + list(_special) + list(_punctuation) + list(_letters) + _arpabet
-fr_symbols = [_pad] + list(_special) + list(_punctuation) + list(_letters) + list(_accents)
-
-_default_cleaners   = {
-    'en'    : 'english_cleaners',
-    'fr'    : 'french_cleaners',
-    'multi' : 'french_cleaners' # toi avoid removing accents
-}
-
-accent_replacement_matrix = {
-    'a' : {'à' : 0, 'â' : 0}, 'à' : {'a' : 0, 'â' : 0}, 'â' : {'a' : 0, 'à' : 0},
-    'u' : {'ù' : 0}, 'ù' : {'u' : 0},
-    'o' : {'ô' : 0}, 'ô' : {'o' : 0},
-    'i' : {'î' : 0}, 'î' : {'i' : 0}
-}
-
-def get_encoder(lang = None, text_encoder = None, ** kwargs):
-    if text_encoder is None: text_encoder = kwargs.copy()
-    
-    if isinstance(text_encoder, dict):
-        if 'vocab' not in text_encoder:
-            assert lang, 'You should provide either `vocab` either `lang` !'
-            text_encoder['vocab'] = get_symbols(lang, arpabet = False)
-            text_encoder['level'] = 'char'
-        else:
-            text_encoder.setdefault('level', 'char')
-        
-        text_encoder.setdefault('use_sos_and_eos', False)
-        text_encoder.setdefault('cleaners', _default_cleaners.get(lang, 'basic_cleaners'))
-        
-        encoder = TextEncoder(** text_encoder)
-        
-    elif isinstance(text_encoder, str):
-        try:
-            from models import _pretrained_models_folder
-            model_encoder_file = os.path.join(
-                _pretrained_models_folder, text_encoder, 'saving', 'text_encoder.json'
-            )
-        except:
-            model_encoder_file = None
-        
-        if os.path.isfile(text_encoder):
-            encoder = TextEncoder.load_from_file(text_encoder)
-        elif model_encoder_file and os.path.isfile(model_encoder_file):
-            encoder = TextEncoder.load_from_file(model_encoder_file)
-        elif text_encoder == 'clip':
-            encoder = TextEncoder.from_clip_pretrained()
-        elif text_encoder == 'whisper':
-            encoder = TextEncoder.from_whisper_pretrained(** kwargs)
-        else:
-            encoder = TextEncoder.from_transformers_pretrained(text_encoder)
-    elif isinstance(text_encoder, TextEncoder):
-        encoder = text_encoder
-    else:
-        raise ValueError("Unhandled `text_encoder` (type {}) : {}".format(
-            type(text_encoder), text_encoder
-        ))
-    
-    return encoder
-
-def get_symbols(lang,
-                punctuation = 1,
-                maj     = True,
-                arpabet = True, 
-                accents = True,
-                numbers = False,
-                maths   = False
-               ):
-    symbols = [_pad] + list(_special)
-    
-    if punctuation: 
-        symbols += list(_punctuation) if punctuation == 1 else list(_mini_punctuation)
-    else: symbols += [' ']
-    
-    symbols += list(_letters) if maj else list(_min_letters)
-    
-    if lang == 'en' and arpabet:            symbols += _arpabet
-    if lang in ('fr', 'multi') and accents: symbols += list(_accents)
-    
-    if numbers: symbols += list(_numbers)
-    if maths:   symbols += list(_maths)
-    
-    return symbols
-
-def default_encoder(lang, ** kwargs):
-    lang = lang.lower()
-    if lang in ('fr', 'francais', 'français', 'french'):
-        return default_french_encoder(** kwargs)
-    elif lang in ('en', 'english', 'anglais'):
-        return default_english_encoder(** kwargs)
-    else:
-        logger.warning("Unknown language : {} - return char-level encoder with default symbols".format(lang))
-        return TextEncoder(get_symbols(lang), level = 'char', ** kwargs)
-
-def default_english_encoder(cleaners = ['english_cleaners'], level = 'char', ** kwargs):
-    return TextEncoder(en_symbols, level = level, cleaners = cleaners, ** kwargs)
-
-def default_french_encoder(cleaners = ['french_cleaners'], level = 'char', ** kwargs):
-    return TextEncoder(fr_symbols, level = level, cleaners = cleaners, ** kwargs)
-
->>>>>>> 80749ba62513a76430edf587843a282451b2c9ba+# Copyright (C) 2022 yui-mhcp project's author. All rights reserved.
+# Licenced under the Affero GPL v3 Licence (the "Licence").
+# you may not use this file except in compliance with the License.
+# See the "LICENCE" file at the root of the directory for the licence information.
+#
+# Unless required by applicable law or agreed to in writing, software
+# distributed under the License is distributed on an "AS IS" BASIS,
+# WITHOUT WARRANTIES OR CONDITIONS OF ANY KIND, either express or implied.
+# See the License for the specific language governing permissions and
+# limitations under the License.
+
+import os
+import logging
+
+from utils.text import cmudict
+
+from utils.text.f1 import _normalize_text_f1, f1_score, exact_match
+from utils.text.bpe import bytes_to_unicode, bpe
+from utils.text.text_encoder import TextEncoder
+from utils.text.sentencepiece_encoder import SentencePieceTextEncoder
+from utils.text.text_decoder import decode
+from utils.text.text_processing import *
+from utils.text.text_augmentation import random_mask
+
+from utils.text.document_parser import _wiki_cleaner, parse_document, parse_pdf, parse_docx, parse_html
+
+logger = logging.getLogger(__name__)
+
+_pad            = '_'
+_punctuation    = '!\'(),.:;? '
+_special    = '-'
+_maj_letters    = 'ABCDEFGHIJKLMNOPQRSTUVWXYZ'
+_min_letters    = 'abcdefghijklmnopqrstuvwxyz'
+_letters    = 'ABCDEFGHIJKLMNOPQRSTUVWXYZabcdefghijklmnopqrstuvwxyz'
+_accents    = 'éèêîçô'
+_maths      = '+*/%'
+_numbers    = '0123456789'
+
+_mini_punctuation   = ' \',.?!'
+_mini_accents       = 'éèç'
+
+#Prepend "@" to ARPAbet symbols to ensure uniqueness (some are the same as uppercase letters):
+_arpabet = ['@' + s for s in cmudict.valid_symbols]
+
+# Export all symbols:
+en_symbols = [_pad] + list(_special) + list(_punctuation) + list(_letters) + _arpabet
+fr_symbols = [_pad] + list(_special) + list(_punctuation) + list(_letters) + list(_accents)
+
+_default_cleaners   = {
+    'en'    : 'english_cleaners',
+    'fr'    : 'french_cleaners',
+    'multi' : 'french_cleaners' # toi avoid removing accents
+}
+
+accent_replacement_matrix = {
+    'a' : {'à' : 0, 'â' : 0}, 'à' : {'a' : 0, 'â' : 0}, 'â' : {'a' : 0, 'à' : 0},
+    'u' : {'ù' : 0}, 'ù' : {'u' : 0},
+    'o' : {'ô' : 0}, 'ô' : {'o' : 0},
+    'i' : {'î' : 0}, 'î' : {'i' : 0}
+}
+
+def get_encoder(lang = None, text_encoder = None, ** kwargs):
+    if text_encoder is None: text_encoder = kwargs.copy()
+    
+    if isinstance(text_encoder, dict):
+        if 'vocab' not in text_encoder:
+            assert lang, 'You should provide either `vocab` either `lang` !'
+            text_encoder['vocab'] = get_symbols(lang, arpabet = False)
+            text_encoder['level'] = 'char'
+        else:
+            text_encoder.setdefault('level', 'char')
+        
+        text_encoder.setdefault('use_sos_and_eos', False)
+        text_encoder.setdefault('cleaners', _default_cleaners.get(lang, 'basic_cleaners'))
+        
+        encoder = TextEncoder(** text_encoder)
+        
+    elif isinstance(text_encoder, str):
+        try:
+            from models import _pretrained_models_folder
+            model_encoder_file = os.path.join(
+                _pretrained_models_folder, text_encoder, 'saving', 'text_encoder.json'
+            )
+        except:
+            model_encoder_file = None
+        
+        if os.path.isfile(text_encoder):
+            encoder = TextEncoder.load_from_file(text_encoder)
+        elif model_encoder_file and os.path.isfile(model_encoder_file):
+            encoder = TextEncoder.load_from_file(model_encoder_file)
+        elif text_encoder == 'clip':
+            encoder = TextEncoder.from_clip_pretrained()
+        elif text_encoder == 'whisper':
+            encoder = TextEncoder.from_whisper_pretrained(** kwargs)
+        else:
+            encoder = TextEncoder.from_transformers_pretrained(text_encoder)
+    elif isinstance(text_encoder, TextEncoder):
+        encoder = text_encoder
+    else:
+        raise ValueError("Unhandled `text_encoder` (type {}) : {}".format(
+            type(text_encoder), text_encoder
+        ))
+    
+    return encoder
+
+def get_symbols(lang,
+                punctuation = 1,
+                maj     = True,
+                arpabet = True, 
+                accents = True,
+                numbers = False,
+                maths   = False
+               ):
+    symbols = [_pad] + list(_special)
+    
+    if punctuation: 
+        symbols += list(_punctuation) if punctuation == 1 else list(_mini_punctuation)
+    else: symbols += [' ']
+    
+    symbols += list(_letters) if maj else list(_min_letters)
+    
+    if lang == 'en' and arpabet:            symbols += _arpabet
+    if lang in ('fr', 'multi') and accents: symbols += list(_accents)
+    
+    if numbers: symbols += list(_numbers)
+    if maths:   symbols += list(_maths)
+    
+    return symbols
+
+def default_encoder(lang, ** kwargs):
+    lang = lang.lower()
+    if lang in ('fr', 'francais', 'français', 'french'):
+        return default_french_encoder(** kwargs)
+    elif lang in ('en', 'english', 'anglais'):
+        return default_english_encoder(** kwargs)
+    else:
+        logger.warning("Unknown language : {} - return char-level encoder with default symbols".format(lang))
+        return TextEncoder(get_symbols(lang), level = 'char', ** kwargs)
+
+def default_english_encoder(cleaners = ['english_cleaners'], level = 'char', ** kwargs):
+    return TextEncoder(en_symbols, level = level, cleaners = cleaners, ** kwargs)
+
+def default_french_encoder(cleaners = ['french_cleaners'], level = 'char', ** kwargs):
+    return TextEncoder(fr_symbols, level = level, cleaners = cleaners, ** kwargs)
+