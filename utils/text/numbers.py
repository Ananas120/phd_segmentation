<<<<<<< HEAD

# Copyright (C) 2022 yui-mhcp project's author. All rights reserved.
# Licenced under the Affero GPL v3 Licence (the "Licence").
# you may not use this file except in compliance with the License.
# See the "LICENCE" file at the root of the directory for the licence information.
#
# Unless required by applicable law or agreed to in writing, software
# distributed under the License is distributed on an "AS IS" BASIS,
# WITHOUT WARRANTIES OR CONDITIONS OF ANY KIND, either express or implied.
# See the License for the specific language governing permissions and
# limitations under the License.

""" inspired from https://github.com/keithito/tacotron """

import re

from num2words import num2words

_lang = 'en'

_comma_extended     = {
    'fr' : 'virgule', 'en' : 'comma'
}
_math_symbols   = {
    '=' : {'fr' : 'égal',       'en' : 'equal'},
    '+' : {'fr' : 'plus',       'en' : 'plus'},
    '-' : {'fr' : 'moins',      'en' : 'minus'},
    '*' : {'fr' : 'fois',       'en' : 'times'},
    '/' : {'fr' : 'sur',        'en' : 'divide by'},
    '^' : {'fr' : 'exposant',   'en' : 'exponent'}
}
_join_symbols   = '|'.join([re.escape(symbol) for symbol in _math_symbols])
_time_extended  = {
    'h'     : {'fr' : 'heures',     'en' : 'hours'},
    'min'   : {'fr' : 'minutes',    'en' : 'minutes'},
    'sec'   : {'fr' : 'secondes',   'en' : 'seconds'}
}

_ordinal_re = {
    'en'    : re.compile(r'[0-9]+(st|nd|rd|th)'),
    'fr'    : re.compile(r'[0-9]+(er|ère|ème|eme|ième|ieme)')

}

_time_re            = re.compile(r'([0-9]+h|[0-9]+min|[0-9]+sec|[0-9]*:[0-9]{1,2}:[0-9]{1,2})')
_zero_re            = re.compile(r'^0*')
_comma_number_re    = re.compile(r'([0-9][0-9\,]+[0-9])')
_space_number_re    = re.compile(r'([0-9]+ [0-9]{3}!\d)')
_tiret_number_re    = re.compile(r'([0-9]+-[0-9])')
_decimal_number_re  = re.compile(r'([0-9]+\.[0-9]+)')
_pounds_re          = re.compile(r'£([0-9\,]*[0-9]+)')
_dollars_re         = re.compile(r'\$([0-9\.\,]*[0-9]+)')
_number_re          = re.compile(r'[0-9]+')
_math_symbol_re     = re.compile(
    r'[0-9]+ *({}) *((\+|\-) *)?(?=[0-9]+)'.format(_join_symbols, _join_symbols)
)

def _expand_math_symbols(m, lang = None):
    if lang is None:
        global _lang
        lang = _lang

    text = m.group(0)
    for s, extended in _math_symbols.items():
        if lang not in extended: continue
        text = text.replace(s, ' {} '.format(extended[lang]))
    return text

def _expand_time(m, lang = None):
    if lang is None:
        global _lang
        lang = _lang

    txt = m.group(1)
    if ':' in txt:
        txt = txt.split(':')
        return ' '.join([
            t + ' ' + _time_extended[pat][lang] for t, pat in zip(txt, ['h', 'min', 'sec'])
        ])
    
    for pat, ext in _time_extended.items():
        if txt.endswith(pat):
            return txt.replace(pat, ' {}'.format(ext[lang]))
    return txt
    

def _remove_commas(m, lang = None):
    if lang is None:
        global _lang
        lang = _lang

    if lang == 'fr':
        return m.group(1).replace(',', '.')
    return m.group(1).replace(',', '')

def _expand_tiret(m):
    return m.group(1).replace('-', ' - ')

def _remove_space(m):
    return m.group(1).replace(' ', '')

def _expand_dollars(m):
    match = m.group(1)
    parts = match.split('.')
    if len(parts) > 2:
        return match + ' dollars'  # Unexpected format
    dollars = int(parts[0]) if parts[0] else 0
    cents = int(parts[1]) if len(parts) > 1 and parts[1] else 0
    if dollars and cents:
        dollar_unit = 'dollar' if dollars == 1 else 'dollars'
        cent_unit = 'cent' if cents == 1 else 'cents'
        return '%s %s, %s %s' % (dollars, dollar_unit, cents, cent_unit)
    elif dollars:
        dollar_unit = 'dollar' if dollars == 1 else 'dollars'
        return '%s %s' % (dollars, dollar_unit)
    elif cents:
        cent_unit = 'cent' if cents == 1 else 'cents'
        return '%s %s' % (cents, cent_unit)
    else:
        return 'zero dollars'


def _expand_ordinal(m, lang = None):
    if lang is None:
        global _lang
        lang = _lang

    num = m.group(0)
    num = _number_re.match(num).group(0)
    return num2words(num, lang = lang, to = 'ordinal')

def _expand_number(m, lang = None, decimal_as_individual = False):
    def _extend_with_zeros(text):
        n = len(_zero_re.match(text).group(0))
        to_text = num2words(text, lang = lang)
        if n == 0: return to_text
        elif n < 4: return '{} {}'.format(' '.join([num2words('0', lang = lang)] * n), to_text)
        return '{} {} {}'.format(
            num2words(str(n), lang = lang), _math_symbols['*'].get(lang, ''), to_text
        )

    if lang is None:
        global _lang
        lang = _lang

    num = m.group(0)
    if '.' not in num or decimal_as_individual:
        words = num2words(num, lang = lang)
    else:
        ent, dec = num.split('.')

        if dec.count('0') == len(dec):
            words = num2words(num, lang = lang)
        else:
            words = '{} {} {}'.format(
                num2words(ent, lang = lang), _comma_extended.get(lang, ''), _extend_with_zeros(dec)
            )
    return ' {} '.format(words)


def normalize_numbers(text, lang = None, ** kwargs):
    global _lang
    if lang is None:
        lang = _lang
    else:
        _lang = lang
    
    text = re.sub(_math_symbol_re,  _expand_math_symbols, text)
    text = re.sub(_time_re,         _expand_time, text)
    text = re.sub(_comma_number_re, _remove_commas, text)
    text = re.sub(_tiret_number_re, _expand_tiret, text)
    text = re.sub(_space_number_re, _remove_space, text)
    text = re.sub(_pounds_re,       r'\1 pounds', text)
    text = re.sub(_dollars_re,      _expand_dollars, text)
    text = re.sub(_decimal_number_re,   _expand_number, text)
    
    if lang in _ordinal_re:
        text = re.sub(_ordinal_re[lang],    _expand_ordinal, text)
    
    text = re.sub(_number_re,       _expand_number, text)
    return text
=======

# Copyright (C) 2022 yui-mhcp project's author. All rights reserved.
# Licenced under the Affero GPL v3 Licence (the "Licence").
# you may not use this file except in compliance with the License.
# See the "LICENCE" file at the root of the directory for the licence information.
#
# Unless required by applicable law or agreed to in writing, software
# distributed under the License is distributed on an "AS IS" BASIS,
# WITHOUT WARRANTIES OR CONDITIONS OF ANY KIND, either express or implied.
# See the License for the specific language governing permissions and
# limitations under the License.

""" inspired from https://github.com/keithito/tacotron """

import re

from num2words import num2words

_lang = 'en'

_comma_extended     = {
    'fr' : 'virgule', 'en' : 'comma'
}
_math_symbols   = {
    '=' : {'fr' : 'égal',       'en' : 'equal'},
    '+' : {'fr' : 'plus',       'en' : 'plus'},
    '-' : {'fr' : 'moins',      'en' : 'minus'},
    '*' : {'fr' : 'fois',       'en' : 'times'},
    '/' : {'fr' : 'sur',        'en' : 'divide by'},
    '^' : {'fr' : 'exposant',   'en' : 'exponent'}
}
_join_symbols   = '|'.join([re.escape(symbol) for symbol in _math_symbols])
_time_extended  = {
    'h'     : {'fr' : 'heures',     'en' : 'hours'},
    'min'   : {'fr' : 'minutes',    'en' : 'minutes'},
    'sec'   : {'fr' : 'secondes',   'en' : 'seconds'}
}

_ordinal_re = {
    'en'    : re.compile(r'[0-9]+(st|nd|rd|th)'),
    'fr'    : re.compile(r'[0-9]+(er|ère|ème|eme|ième|ieme)')

}

_time_re            = re.compile(r'([0-9]+h|[0-9]+min|[0-9]+sec|[0-9]*:[0-9]{1,2}:[0-9]{1,2})')
_zero_re            = re.compile(r'^0*')
_comma_number_re    = re.compile(r'([0-9][0-9\,]+[0-9])')
_space_number_re    = re.compile(r'([0-9]+ [0-9]{3}!\d)')
_tiret_number_re    = re.compile(r'([0-9]+-[0-9])')
_decimal_number_re  = re.compile(r'([0-9]+\.[0-9]+)')
_pounds_re          = re.compile(r'£([0-9\,]*[0-9]+)')
_dollars_re         = re.compile(r'\$([0-9\.\,]*[0-9]+)')
_number_re          = re.compile(r'[0-9]+')
_math_symbol_re     = re.compile(
    r'[0-9]+ *({}) *((\+|\-) *)?(?=[0-9]+)'.format(_join_symbols, _join_symbols)
)

def _expand_math_symbols(m, lang = None):
    if lang is None:
        global _lang
        lang = _lang

    text = m.group(0)
    for s, extended in _math_symbols.items():
        if lang not in extended: continue
        text = text.replace(s, ' {} '.format(extended[lang]))
    return text

def _expand_time(m, lang = None):
    if lang is None:
        global _lang
        lang = _lang

    txt = m.group(1)
    if ':' in txt:
        txt = txt.split(':')
        return ' '.join([
            t + ' ' + _time_extended[pat][lang] for t, pat in zip(txt, ['h', 'min', 'sec'])
        ])
    
    for pat, ext in _time_extended.items():
        if txt.endswith(pat):
            return txt.replace(pat, ' {}'.format(ext[lang]))
    return txt
    

def _remove_commas(m, lang = None):
    if lang is None:
        global _lang
        lang = _lang

    if lang == 'fr':
        return m.group(1).replace(',', '.')
    return m.group(1).replace(',', '')

def _expand_tiret(m):
    return m.group(1).replace('-', ' - ')

def _remove_space(m):
    return m.group(1).replace(' ', '')

def _expand_dollars(m):
    match = m.group(1)
    parts = match.split('.')
    if len(parts) > 2:
        return match + ' dollars'  # Unexpected format
    dollars = int(parts[0]) if parts[0] else 0
    cents = int(parts[1]) if len(parts) > 1 and parts[1] else 0
    if dollars and cents:
        dollar_unit = 'dollar' if dollars == 1 else 'dollars'
        cent_unit = 'cent' if cents == 1 else 'cents'
        return '%s %s, %s %s' % (dollars, dollar_unit, cents, cent_unit)
    elif dollars:
        dollar_unit = 'dollar' if dollars == 1 else 'dollars'
        return '%s %s' % (dollars, dollar_unit)
    elif cents:
        cent_unit = 'cent' if cents == 1 else 'cents'
        return '%s %s' % (cents, cent_unit)
    else:
        return 'zero dollars'


def _expand_ordinal(m, lang = None):
    if lang is None:
        global _lang
        lang = _lang

    num = m.group(0)
    num = _number_re.match(num).group(0)
    return num2words(num, lang = lang, to = 'ordinal')

def _expand_number(m, lang = None, decimal_as_individual = False):
    def _extend_with_zeros(text):
        n = len(_zero_re.match(text).group(0))
        to_text = num2words(text, lang = lang)
        if n == 0: return to_text
        elif n < 4: return '{} {}'.format(' '.join([num2words('0', lang = lang)] * n), to_text)
        return '{} {} {}'.format(
            num2words(str(n), lang = lang), _math_symbols['*'].get(lang, ''), to_text
        )

    if lang is None:
        global _lang
        lang = _lang

    num = m.group(0)
    if '.' not in num or decimal_as_individual:
        words = num2words(num, lang = lang)
    else:
        ent, dec = num.split('.')

        if dec.count('0') == len(dec):
            words = num2words(num, lang = lang)
        else:
            words = '{} {} {}'.format(
                num2words(ent, lang = lang), _comma_extended.get(lang, ''), _extend_with_zeros(dec)
            )
    return ' {} '.format(words)


def normalize_numbers(text, lang = None, expand_symbols = False, ** kwargs):
    global _lang
    if lang is None:
        lang = _lang
    else:
        _lang = lang
    
    if expand_symbols:
        text = re.sub(_math_symbol_re,  _expand_math_symbols, text)
    text = re.sub(_time_re,         _expand_time, text)
    text = re.sub(_comma_number_re, _remove_commas, text)
    text = re.sub(_tiret_number_re, _expand_tiret, text)
    text = re.sub(_space_number_re, _remove_space, text)
    text = re.sub(_pounds_re,       r'\1 pounds', text)
    text = re.sub(_dollars_re,      _expand_dollars, text)
    text = re.sub(_decimal_number_re,   _expand_number, text)
    
    if lang in _ordinal_re:
        text = re.sub(_ordinal_re[lang],    _expand_ordinal, text)
    
    text = re.sub(_number_re,       _expand_number, text)
    return text
>>>>>>> 4ac7e7a0
<|MERGE_RESOLUTION|>--- conflicted
+++ resolved
@@ -1,366 +1,182 @@
-<<<<<<< HEAD
-
-# Copyright (C) 2022 yui-mhcp project's author. All rights reserved.
-# Licenced under the Affero GPL v3 Licence (the "Licence").
-# you may not use this file except in compliance with the License.
-# See the "LICENCE" file at the root of the directory for the licence information.
-#
-# Unless required by applicable law or agreed to in writing, software
-# distributed under the License is distributed on an "AS IS" BASIS,
-# WITHOUT WARRANTIES OR CONDITIONS OF ANY KIND, either express or implied.
-# See the License for the specific language governing permissions and
-# limitations under the License.
-
-""" inspired from https://github.com/keithito/tacotron """
-
-import re
-
-from num2words import num2words
-
-_lang = 'en'
-
-_comma_extended     = {
-    'fr' : 'virgule', 'en' : 'comma'
-}
-_math_symbols   = {
-    '=' : {'fr' : 'égal',       'en' : 'equal'},
-    '+' : {'fr' : 'plus',       'en' : 'plus'},
-    '-' : {'fr' : 'moins',      'en' : 'minus'},
-    '*' : {'fr' : 'fois',       'en' : 'times'},
-    '/' : {'fr' : 'sur',        'en' : 'divide by'},
-    '^' : {'fr' : 'exposant',   'en' : 'exponent'}
-}
-_join_symbols   = '|'.join([re.escape(symbol) for symbol in _math_symbols])
-_time_extended  = {
-    'h'     : {'fr' : 'heures',     'en' : 'hours'},
-    'min'   : {'fr' : 'minutes',    'en' : 'minutes'},
-    'sec'   : {'fr' : 'secondes',   'en' : 'seconds'}
-}
-
-_ordinal_re = {
-    'en'    : re.compile(r'[0-9]+(st|nd|rd|th)'),
-    'fr'    : re.compile(r'[0-9]+(er|ère|ème|eme|ième|ieme)')
-
-}
-
-_time_re            = re.compile(r'([0-9]+h|[0-9]+min|[0-9]+sec|[0-9]*:[0-9]{1,2}:[0-9]{1,2})')
-_zero_re            = re.compile(r'^0*')
-_comma_number_re    = re.compile(r'([0-9][0-9\,]+[0-9])')
-_space_number_re    = re.compile(r'([0-9]+ [0-9]{3}!\d)')
-_tiret_number_re    = re.compile(r'([0-9]+-[0-9])')
-_decimal_number_re  = re.compile(r'([0-9]+\.[0-9]+)')
-_pounds_re          = re.compile(r'£([0-9\,]*[0-9]+)')
-_dollars_re         = re.compile(r'\$([0-9\.\,]*[0-9]+)')
-_number_re          = re.compile(r'[0-9]+')
-_math_symbol_re     = re.compile(
-    r'[0-9]+ *({}) *((\+|\-) *)?(?=[0-9]+)'.format(_join_symbols, _join_symbols)
-)
-
-def _expand_math_symbols(m, lang = None):
-    if lang is None:
-        global _lang
-        lang = _lang
-
-    text = m.group(0)
-    for s, extended in _math_symbols.items():
-        if lang not in extended: continue
-        text = text.replace(s, ' {} '.format(extended[lang]))
-    return text
-
-def _expand_time(m, lang = None):
-    if lang is None:
-        global _lang
-        lang = _lang
-
-    txt = m.group(1)
-    if ':' in txt:
-        txt = txt.split(':')
-        return ' '.join([
-            t + ' ' + _time_extended[pat][lang] for t, pat in zip(txt, ['h', 'min', 'sec'])
-        ])
-    
-    for pat, ext in _time_extended.items():
-        if txt.endswith(pat):
-            return txt.replace(pat, ' {}'.format(ext[lang]))
-    return txt
-    
-
-def _remove_commas(m, lang = None):
-    if lang is None:
-        global _lang
-        lang = _lang
-
-    if lang == 'fr':
-        return m.group(1).replace(',', '.')
-    return m.group(1).replace(',', '')
-
-def _expand_tiret(m):
-    return m.group(1).replace('-', ' - ')
-
-def _remove_space(m):
-    return m.group(1).replace(' ', '')
-
-def _expand_dollars(m):
-    match = m.group(1)
-    parts = match.split('.')
-    if len(parts) > 2:
-        return match + ' dollars'  # Unexpected format
-    dollars = int(parts[0]) if parts[0] else 0
-    cents = int(parts[1]) if len(parts) > 1 and parts[1] else 0
-    if dollars and cents:
-        dollar_unit = 'dollar' if dollars == 1 else 'dollars'
-        cent_unit = 'cent' if cents == 1 else 'cents'
-        return '%s %s, %s %s' % (dollars, dollar_unit, cents, cent_unit)
-    elif dollars:
-        dollar_unit = 'dollar' if dollars == 1 else 'dollars'
-        return '%s %s' % (dollars, dollar_unit)
-    elif cents:
-        cent_unit = 'cent' if cents == 1 else 'cents'
-        return '%s %s' % (cents, cent_unit)
-    else:
-        return 'zero dollars'
-
-
-def _expand_ordinal(m, lang = None):
-    if lang is None:
-        global _lang
-        lang = _lang
-
-    num = m.group(0)
-    num = _number_re.match(num).group(0)
-    return num2words(num, lang = lang, to = 'ordinal')
-
-def _expand_number(m, lang = None, decimal_as_individual = False):
-    def _extend_with_zeros(text):
-        n = len(_zero_re.match(text).group(0))
-        to_text = num2words(text, lang = lang)
-        if n == 0: return to_text
-        elif n < 4: return '{} {}'.format(' '.join([num2words('0', lang = lang)] * n), to_text)
-        return '{} {} {}'.format(
-            num2words(str(n), lang = lang), _math_symbols['*'].get(lang, ''), to_text
-        )
-
-    if lang is None:
-        global _lang
-        lang = _lang
-
-    num = m.group(0)
-    if '.' not in num or decimal_as_individual:
-        words = num2words(num, lang = lang)
-    else:
-        ent, dec = num.split('.')
-
-        if dec.count('0') == len(dec):
-            words = num2words(num, lang = lang)
-        else:
-            words = '{} {} {}'.format(
-                num2words(ent, lang = lang), _comma_extended.get(lang, ''), _extend_with_zeros(dec)
-            )
-    return ' {} '.format(words)
-
-
-def normalize_numbers(text, lang = None, ** kwargs):
-    global _lang
-    if lang is None:
-        lang = _lang
-    else:
-        _lang = lang
-    
-    text = re.sub(_math_symbol_re,  _expand_math_symbols, text)
-    text = re.sub(_time_re,         _expand_time, text)
-    text = re.sub(_comma_number_re, _remove_commas, text)
-    text = re.sub(_tiret_number_re, _expand_tiret, text)
-    text = re.sub(_space_number_re, _remove_space, text)
-    text = re.sub(_pounds_re,       r'\1 pounds', text)
-    text = re.sub(_dollars_re,      _expand_dollars, text)
-    text = re.sub(_decimal_number_re,   _expand_number, text)
-    
-    if lang in _ordinal_re:
-        text = re.sub(_ordinal_re[lang],    _expand_ordinal, text)
-    
-    text = re.sub(_number_re,       _expand_number, text)
-    return text
-=======
-
-# Copyright (C) 2022 yui-mhcp project's author. All rights reserved.
-# Licenced under the Affero GPL v3 Licence (the "Licence").
-# you may not use this file except in compliance with the License.
-# See the "LICENCE" file at the root of the directory for the licence information.
-#
-# Unless required by applicable law or agreed to in writing, software
-# distributed under the License is distributed on an "AS IS" BASIS,
-# WITHOUT WARRANTIES OR CONDITIONS OF ANY KIND, either express or implied.
-# See the License for the specific language governing permissions and
-# limitations under the License.
-
-""" inspired from https://github.com/keithito/tacotron """
-
-import re
-
-from num2words import num2words
-
-_lang = 'en'
-
-_comma_extended     = {
-    'fr' : 'virgule', 'en' : 'comma'
-}
-_math_symbols   = {
-    '=' : {'fr' : 'égal',       'en' : 'equal'},
-    '+' : {'fr' : 'plus',       'en' : 'plus'},
-    '-' : {'fr' : 'moins',      'en' : 'minus'},
-    '*' : {'fr' : 'fois',       'en' : 'times'},
-    '/' : {'fr' : 'sur',        'en' : 'divide by'},
-    '^' : {'fr' : 'exposant',   'en' : 'exponent'}
-}
-_join_symbols   = '|'.join([re.escape(symbol) for symbol in _math_symbols])
-_time_extended  = {
-    'h'     : {'fr' : 'heures',     'en' : 'hours'},
-    'min'   : {'fr' : 'minutes',    'en' : 'minutes'},
-    'sec'   : {'fr' : 'secondes',   'en' : 'seconds'}
-}
-
-_ordinal_re = {
-    'en'    : re.compile(r'[0-9]+(st|nd|rd|th)'),
-    'fr'    : re.compile(r'[0-9]+(er|ère|ème|eme|ième|ieme)')
-
-}
-
-_time_re            = re.compile(r'([0-9]+h|[0-9]+min|[0-9]+sec|[0-9]*:[0-9]{1,2}:[0-9]{1,2})')
-_zero_re            = re.compile(r'^0*')
-_comma_number_re    = re.compile(r'([0-9][0-9\,]+[0-9])')
-_space_number_re    = re.compile(r'([0-9]+ [0-9]{3}!\d)')
-_tiret_number_re    = re.compile(r'([0-9]+-[0-9])')
-_decimal_number_re  = re.compile(r'([0-9]+\.[0-9]+)')
-_pounds_re          = re.compile(r'£([0-9\,]*[0-9]+)')
-_dollars_re         = re.compile(r'\$([0-9\.\,]*[0-9]+)')
-_number_re          = re.compile(r'[0-9]+')
-_math_symbol_re     = re.compile(
-    r'[0-9]+ *({}) *((\+|\-) *)?(?=[0-9]+)'.format(_join_symbols, _join_symbols)
-)
-
-def _expand_math_symbols(m, lang = None):
-    if lang is None:
-        global _lang
-        lang = _lang
-
-    text = m.group(0)
-    for s, extended in _math_symbols.items():
-        if lang not in extended: continue
-        text = text.replace(s, ' {} '.format(extended[lang]))
-    return text
-
-def _expand_time(m, lang = None):
-    if lang is None:
-        global _lang
-        lang = _lang
-
-    txt = m.group(1)
-    if ':' in txt:
-        txt = txt.split(':')
-        return ' '.join([
-            t + ' ' + _time_extended[pat][lang] for t, pat in zip(txt, ['h', 'min', 'sec'])
-        ])
-    
-    for pat, ext in _time_extended.items():
-        if txt.endswith(pat):
-            return txt.replace(pat, ' {}'.format(ext[lang]))
-    return txt
-    
-
-def _remove_commas(m, lang = None):
-    if lang is None:
-        global _lang
-        lang = _lang
-
-    if lang == 'fr':
-        return m.group(1).replace(',', '.')
-    return m.group(1).replace(',', '')
-
-def _expand_tiret(m):
-    return m.group(1).replace('-', ' - ')
-
-def _remove_space(m):
-    return m.group(1).replace(' ', '')
-
-def _expand_dollars(m):
-    match = m.group(1)
-    parts = match.split('.')
-    if len(parts) > 2:
-        return match + ' dollars'  # Unexpected format
-    dollars = int(parts[0]) if parts[0] else 0
-    cents = int(parts[1]) if len(parts) > 1 and parts[1] else 0
-    if dollars and cents:
-        dollar_unit = 'dollar' if dollars == 1 else 'dollars'
-        cent_unit = 'cent' if cents == 1 else 'cents'
-        return '%s %s, %s %s' % (dollars, dollar_unit, cents, cent_unit)
-    elif dollars:
-        dollar_unit = 'dollar' if dollars == 1 else 'dollars'
-        return '%s %s' % (dollars, dollar_unit)
-    elif cents:
-        cent_unit = 'cent' if cents == 1 else 'cents'
-        return '%s %s' % (cents, cent_unit)
-    else:
-        return 'zero dollars'
-
-
-def _expand_ordinal(m, lang = None):
-    if lang is None:
-        global _lang
-        lang = _lang
-
-    num = m.group(0)
-    num = _number_re.match(num).group(0)
-    return num2words(num, lang = lang, to = 'ordinal')
-
-def _expand_number(m, lang = None, decimal_as_individual = False):
-    def _extend_with_zeros(text):
-        n = len(_zero_re.match(text).group(0))
-        to_text = num2words(text, lang = lang)
-        if n == 0: return to_text
-        elif n < 4: return '{} {}'.format(' '.join([num2words('0', lang = lang)] * n), to_text)
-        return '{} {} {}'.format(
-            num2words(str(n), lang = lang), _math_symbols['*'].get(lang, ''), to_text
-        )
-
-    if lang is None:
-        global _lang
-        lang = _lang
-
-    num = m.group(0)
-    if '.' not in num or decimal_as_individual:
-        words = num2words(num, lang = lang)
-    else:
-        ent, dec = num.split('.')
-
-        if dec.count('0') == len(dec):
-            words = num2words(num, lang = lang)
-        else:
-            words = '{} {} {}'.format(
-                num2words(ent, lang = lang), _comma_extended.get(lang, ''), _extend_with_zeros(dec)
-            )
-    return ' {} '.format(words)
-
-
-def normalize_numbers(text, lang = None, expand_symbols = False, ** kwargs):
-    global _lang
-    if lang is None:
-        lang = _lang
-    else:
-        _lang = lang
-    
-    if expand_symbols:
-        text = re.sub(_math_symbol_re,  _expand_math_symbols, text)
-    text = re.sub(_time_re,         _expand_time, text)
-    text = re.sub(_comma_number_re, _remove_commas, text)
-    text = re.sub(_tiret_number_re, _expand_tiret, text)
-    text = re.sub(_space_number_re, _remove_space, text)
-    text = re.sub(_pounds_re,       r'\1 pounds', text)
-    text = re.sub(_dollars_re,      _expand_dollars, text)
-    text = re.sub(_decimal_number_re,   _expand_number, text)
-    
-    if lang in _ordinal_re:
-        text = re.sub(_ordinal_re[lang],    _expand_ordinal, text)
-    
-    text = re.sub(_number_re,       _expand_number, text)
-    return text
->>>>>>> 4ac7e7a0
+
+# Copyright (C) 2022 yui-mhcp project's author. All rights reserved.
+# Licenced under the Affero GPL v3 Licence (the "Licence").
+# you may not use this file except in compliance with the License.
+# See the "LICENCE" file at the root of the directory for the licence information.
+#
+# Unless required by applicable law or agreed to in writing, software
+# distributed under the License is distributed on an "AS IS" BASIS,
+# WITHOUT WARRANTIES OR CONDITIONS OF ANY KIND, either express or implied.
+# See the License for the specific language governing permissions and
+# limitations under the License.
+
+""" inspired from https://github.com/keithito/tacotron """
+
+import re
+
+from num2words import num2words
+
+_lang = 'en'
+
+_comma_extended     = {
+    'fr' : 'virgule', 'en' : 'comma'
+}
+_math_symbols   = {
+    '=' : {'fr' : 'égal',       'en' : 'equal'},
+    '+' : {'fr' : 'plus',       'en' : 'plus'},
+    '-' : {'fr' : 'moins',      'en' : 'minus'},
+    '*' : {'fr' : 'fois',       'en' : 'times'},
+    '/' : {'fr' : 'sur',        'en' : 'divide by'},
+    '^' : {'fr' : 'exposant',   'en' : 'exponent'}
+}
+_join_symbols   = '|'.join([re.escape(symbol) for symbol in _math_symbols])
+_time_extended  = {
+    'h'     : {'fr' : 'heures',     'en' : 'hours'},
+    'min'   : {'fr' : 'minutes',    'en' : 'minutes'},
+    'sec'   : {'fr' : 'secondes',   'en' : 'seconds'}
+}
+
+_ordinal_re = {
+    'en'    : re.compile(r'[0-9]+(st|nd|rd|th)'),
+    'fr'    : re.compile(r'[0-9]+(er|ère|ème|eme|ième|ieme)')
+
+}
+
+_time_re            = re.compile(r'([0-9]+h|[0-9]+min|[0-9]+sec|[0-9]*:[0-9]{1,2}:[0-9]{1,2})')
+_zero_re            = re.compile(r'^0*')
+_comma_number_re    = re.compile(r'([0-9][0-9\,]+[0-9])')
+_space_number_re    = re.compile(r'([0-9]+ [0-9]{3}!\d)')
+_tiret_number_re    = re.compile(r'([0-9]+-[0-9])')
+_decimal_number_re  = re.compile(r'([0-9]+\.[0-9]+)')
+_pounds_re          = re.compile(r'£([0-9\,]*[0-9]+)')
+_dollars_re         = re.compile(r'\$([0-9\.\,]*[0-9]+)')
+_number_re          = re.compile(r'[0-9]+')
+_math_symbol_re     = re.compile(
+    r'[0-9]+ *({}) *((\+|\-) *)?(?=[0-9]+)'.format(_join_symbols, _join_symbols)
+)
+
+def _expand_math_symbols(m, lang = None):
+    if lang is None:
+        global _lang
+        lang = _lang
+
+    text = m.group(0)
+    for s, extended in _math_symbols.items():
+        if lang not in extended: continue
+        text = text.replace(s, ' {} '.format(extended[lang]))
+    return text
+
+def _expand_time(m, lang = None):
+    if lang is None:
+        global _lang
+        lang = _lang
+
+    txt = m.group(1)
+    if ':' in txt:
+        txt = txt.split(':')
+        return ' '.join([
+            t + ' ' + _time_extended[pat][lang] for t, pat in zip(txt, ['h', 'min', 'sec'])
+        ])
+    
+    for pat, ext in _time_extended.items():
+        if txt.endswith(pat):
+            return txt.replace(pat, ' {}'.format(ext[lang]))
+    return txt
+    
+
+def _remove_commas(m, lang = None):
+    if lang is None:
+        global _lang
+        lang = _lang
+
+    if lang == 'fr':
+        return m.group(1).replace(',', '.')
+    return m.group(1).replace(',', '')
+
+def _expand_tiret(m):
+    return m.group(1).replace('-', ' - ')
+
+def _remove_space(m):
+    return m.group(1).replace(' ', '')
+
+def _expand_dollars(m):
+    match = m.group(1)
+    parts = match.split('.')
+    if len(parts) > 2:
+        return match + ' dollars'  # Unexpected format
+    dollars = int(parts[0]) if parts[0] else 0
+    cents = int(parts[1]) if len(parts) > 1 and parts[1] else 0
+    if dollars and cents:
+        dollar_unit = 'dollar' if dollars == 1 else 'dollars'
+        cent_unit = 'cent' if cents == 1 else 'cents'
+        return '%s %s, %s %s' % (dollars, dollar_unit, cents, cent_unit)
+    elif dollars:
+        dollar_unit = 'dollar' if dollars == 1 else 'dollars'
+        return '%s %s' % (dollars, dollar_unit)
+    elif cents:
+        cent_unit = 'cent' if cents == 1 else 'cents'
+        return '%s %s' % (cents, cent_unit)
+    else:
+        return 'zero dollars'
+
+
+def _expand_ordinal(m, lang = None):
+    if lang is None:
+        global _lang
+        lang = _lang
+
+    num = m.group(0)
+    num = _number_re.match(num).group(0)
+    return num2words(num, lang = lang, to = 'ordinal')
+
+def _expand_number(m, lang = None, decimal_as_individual = False):
+    def _extend_with_zeros(text):
+        n = len(_zero_re.match(text).group(0))
+        to_text = num2words(text, lang = lang)
+        if n == 0: return to_text
+        elif n < 4: return '{} {}'.format(' '.join([num2words('0', lang = lang)] * n), to_text)
+        return '{} {} {}'.format(
+            num2words(str(n), lang = lang), _math_symbols['*'].get(lang, ''), to_text
+        )
+
+    if lang is None:
+        global _lang
+        lang = _lang
+
+    num = m.group(0)
+    if '.' not in num or decimal_as_individual:
+        words = num2words(num, lang = lang)
+    else:
+        ent, dec = num.split('.')
+
+        if dec.count('0') == len(dec):
+            words = num2words(num, lang = lang)
+        else:
+            words = '{} {} {}'.format(
+                num2words(ent, lang = lang), _comma_extended.get(lang, ''), _extend_with_zeros(dec)
+            )
+    return ' {} '.format(words)
+
+
+def normalize_numbers(text, lang = None, expand_symbols = False, ** kwargs):
+    global _lang
+    if lang is None:
+        lang = _lang
+    else:
+        _lang = lang
+    
+    if expand_symbols:
+        text = re.sub(_math_symbol_re,  _expand_math_symbols, text)
+    text = re.sub(_time_re,         _expand_time, text)
+    text = re.sub(_comma_number_re, _remove_commas, text)
+    text = re.sub(_tiret_number_re, _expand_tiret, text)
+    text = re.sub(_space_number_re, _remove_space, text)
+    text = re.sub(_pounds_re,       r'\1 pounds', text)
+    text = re.sub(_dollars_re,      _expand_dollars, text)
+    text = re.sub(_decimal_number_re,   _expand_number, text)
+    
+    if lang in _ordinal_re:
+        text = re.sub(_ordinal_re[lang],    _expand_ordinal, text)
+    
+    text = re.sub(_number_re,       _expand_number, text)
+    return text