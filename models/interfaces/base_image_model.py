--- conflicted
+++ resolved
@@ -1,220 +1,118 @@
-<<<<<<< HEAD
-
-# Copyright (C) 2022 yui-mhcp project's author. All rights reserved.
-# Licenced under the Affero GPL v3 Licence (the "Licence").
-# you may not use this file except in compliance with the License.
-# See the "LICENCE" file at the root of the directory for the licence information.
-#
-# Unless required by applicable law or agreed to in writing, software
-# distributed under the License is distributed on an "AS IS" BASIS,
-# WITHOUT WARRANTIES OR CONDITIONS OF ANY KIND, either express or implied.
-# See the License for the specific language governing permissions and
-# limitations under the License.
-
-import pandas as pd
-import tensorflow as tf
-
-from hparams import HParams
-from utils.image import load_image, augment_image
-from models.interfaces.base_model import BaseModel
-
-
-_default_augmentations = ['hue', 'brightness', 'saturation', 'contrast', 'noise']
-
-_clip_means = [0.48145466, 0.4578275, 0.40821073]
-_clip_std   = [0.26862954, 0.26130258, 0.27577711]
-_vggface_vals   = [91.4953, 103.8827, 131.0912]
-
-_image_normalization_styles = {
-    None    : lambda image: image,
-    "null"  : lambda image: image,
-    "identity"  : lambda image: image,
-    'tanh'  : lambda image: image * 2. - 1.,
-    'vgg'   : lambda image: tf.keras.applications.vgg.preprocess_input(image),
-    'vggface'   : lambda image: image[...,::-1] - tf.reshape(_vggface_vals, [1, 1, 1, 3]) / 255.,
-    'mobilenet' : lambda image: tf.keras.applications.mobilenet.preprocess_input(image),
-    'clip'  : lambda image: (image - tf.reshape(_clip_means, [1, 1, 1, 3])) / tf.reshape(_clip_std, [1, 1, 1, 3])
-}
-
-ImageTrainingHParams    = HParams(
-    augment_methods = _default_augmentations
-)
-
-class BaseImageModel(BaseModel):
-    def _init_image(self, input_size, * args, image_normalization = None,
-                    resize_kwargs = {}, ** kwargs):
-        if image_normalization not in _image_normalization_styles:
-            raise ValueError('Unknown normalization style !\n  Accepted : {}\n  Got : {}'.format(
-                tuple(_image_normalization_styles.keys()), image_normalization
-            ))
-
-        if not isinstance(input_size, (list, tuple)): input_size = (input_size, input_size, 3)
-        
-        self.input_size = tuple(input_size)
-        self.resize_kwargs  = resize_kwargs
-        self.image_normalization    = image_normalization
-        
-        self.image_normalization_fn = _image_normalization_styles[image_normalization]
-    
-    @property
-    def image_signature(self):
-        return tf.TensorSpec(shape = (None, ) + self.input_size, dtype = tf.float32)
-    
-    @property
-    def training_hparams_image(self):
-        return ImageTrainingHParams(
-            augment_methods = _default_augmentations if self.input_size[-1] == 3 else ['noise']
-        )
-
-    def _str_image(self):
-        des = "- Image size : {}\n".format(self.input_size)
-        if self.resize_kwargs: des += "- Resize config : {}\n".format(self.resize_kwargs)
-        des += '- Normalization style : {}\n'.format(self.image_normalization)
-        return des
-    
-    def get_image(self, filename):
-        if isinstance(filename, (list, tuple)):
-            return tf.stack([self.get_image(f) for f in filename])
-        elif isinstance(filename, pd.DataFrame):
-            return tf.stack([self.get_image(row) for idx, row in filename.iterrows()])
-        
-        if isinstance(filename, (dict, pd.Series)):
-            filename = filename['image'] if 'image' in filename else filename['filename']
-        
-        return load_image(
-            filename, target_shape = self.input_size, dtype = tf.float32, resize_kwargs = self.resize_kwargs
-        )
-    
-    def augment_image(self, image):
-        return augment_image(
-            image, self.augment_methods, self.augment_prct / len(self.augment_methods)
-        )
-    
-    def preprocess_image(self, image):
-        return self.image_normalization_fn(image)
-    
-    def get_config_image(self, * args, ** kwargs):
-        return {
-            'input_size' : self.input_size,
-            'image_normalization'   : self.image_normalization
-        }
-=======
-
-# Copyright (C) 2022 yui-mhcp project's author. All rights reserved.
-# Licenced under the Affero GPL v3 Licence (the "Licence").
-# you may not use this file except in compliance with the License.
-# See the "LICENCE" file at the root of the directory for the licence information.
-#
-# Unless required by applicable law or agreed to in writing, software
-# distributed under the License is distributed on an "AS IS" BASIS,
-# WITHOUT WARRANTIES OR CONDITIONS OF ANY KIND, either express or implied.
-# See the License for the specific language governing permissions and
-# limitations under the License.
-
-import pandas as pd
-import tensorflow as tf
-
-from hparams import HParams
-from utils.image import load_image, augment_image
-from models.interfaces.base_model import BaseModel
-
-
-_default_augmentations = ['hue', 'brightness', 'saturation', 'contrast', 'noise']
-
-_clip_means = [0.48145466, 0.4578275, 0.40821073]
-_clip_std   = [0.26862954, 0.26130258, 0.27577711]
-_vggface_vals   = [91.4953, 103.8827, 131.0912]
-
-def normalize_01(image):
-    image = image - tf.reduce_min(image)
-    image = image / tf.maximum(1e-3, tf.reduce_max(image))
-    return image
-
-_image_normalization_styles = {
-    None    : lambda image: image,
-    "null"  : lambda image: image,
-    '01'    : normalize_01,
-    "mean"  : lambda image: (image - tf.reduce_mean(image)) / tf.maximum(1e-3, tf.math.reduce_std(image)),
-    "identity"  : lambda image: image,
-    'tanh'  : lambda image: image * 2. - 1.,
-    'vgg'   : lambda image: tf.keras.applications.vgg16.preprocess_input(image),
-    'vgg16' : lambda image: tf.keras.applications.vgg16.preprocess_input(image),
-    'vgg19' : lambda image: tf.keras.applications.vgg19.preprocess_input(image),
-    'vggface'   : lambda image: image[...,::-1] - tf.reshape(_vggface_vals, [1, 1, 1, 3]) / 255.,
-    'mobilenet' : lambda image: tf.keras.applications.mobilenet.preprocess_input(image),
-    'clip'  : lambda image: (image - tf.reshape(_clip_means, [1, 1, 1, 3])) / tf.reshape(_clip_std, [1, 1, 1, 3])
-}
-
-ImageTrainingHParams    = HParams(
-    augment_methods = _default_augmentations
-)
-
-class BaseImageModel(BaseModel):
-    def _init_image(self, input_size, image_normalization = None, resize_kwargs = {}, ** kwargs):
-        if image_normalization not in _image_normalization_styles:
-            raise ValueError('Unknown normalization style !\n  Accepted : {}\n  Got : {}'.format(
-                tuple(_image_normalization_styles.keys()), image_normalization
-            ))
-
-        if not isinstance(input_size, (list, tuple)): input_size = (input_size, input_size, 3)
-        
-        self.input_size = tuple(input_size)
-        self.resize_kwargs  = resize_kwargs
-        self.image_normalization    = image_normalization
-        
-        self.image_normalization_fn = _image_normalization_styles[image_normalization]
-    
-    @property
-    def image_signature(self):
-        return tf.TensorSpec(shape = (None, ) + self.input_size, dtype = tf.float32)
-    
-    @property
-    def training_hparams_image(self):
-        return ImageTrainingHParams(
-            augment_methods = _default_augmentations if self.input_size[-1] == 3 else ['noise']
-        )
-
-    def _str_image(self):
-        des = "- Image size : {}\n".format(self.input_size)
-        if self.resize_kwargs: des += "- Resize config : {}\n".format(self.resize_kwargs)
-        des += '- Normalization style : {}\n'.format(self.image_normalization)
-        return des
-    
-    def get_image(self, filename, ** kwargs):
-        """ Calls `utils.image.load_image` on the given `filename` """
-        if isinstance(filename, (list, tuple)):
-            return tf.stack([self.get_image(f, ** kwargs) for f in filename])
-        elif isinstance(filename, pd.DataFrame):
-            return tf.stack([self.get_image(row, ** kwargs) for idx, row in filename.iterrows()])
-        
-        if isinstance(filename, (dict, pd.Series)):
-            filename = filename['image'] if 'image' in filename else filename['filename']
-        
-        return load_image(
-            filename,
-            dtype   = tf.float32,
-            target_shape    = self.input_size,
-            resize_kwargs   = self.resize_kwargs,
-            ** kwargs
-        )
-    
-    def normalize_image(self, image, ** kwargs):
-        """ Normalizes a (batch of) image by calling the normalization schema """
-        return self.image_normalization_fn(image)
-
-    def augment_image(self, image, ** kwargs):
-        return augment_image(
-            image, self.augment_methods, self.augment_prct / len(self.augment_methods), ** kwargs
-        )
-    
-    def preprocess_image(self, image, ** kwargs):
-        """ Normalizes a (batch of) image by calling the normalization schema """
-        return self.normalize_image(image, ** kwargs)
-    
-    def get_config_image(self, * args, ** kwargs):
-        return {
-            'input_size' : self.input_size,
-            'resize_kwargs' : self.resize_kwargs,
-            'image_normalization'   : self.image_normalization
-        }
->>>>>>> 80749ba6
+
+# Copyright (C) 2022 yui-mhcp project's author. All rights reserved.
+# Licenced under the Affero GPL v3 Licence (the "Licence").
+# you may not use this file except in compliance with the License.
+# See the "LICENCE" file at the root of the directory for the licence information.
+#
+# Unless required by applicable law or agreed to in writing, software
+# distributed under the License is distributed on an "AS IS" BASIS,
+# WITHOUT WARRANTIES OR CONDITIONS OF ANY KIND, either express or implied.
+# See the License for the specific language governing permissions and
+# limitations under the License.
+
+import pandas as pd
+import tensorflow as tf
+
+from hparams import HParams
+from utils.image import load_image, augment_image
+from models.interfaces.base_model import BaseModel
+
+
+_default_augmentations = ['hue', 'brightness', 'saturation', 'contrast', 'noise']
+
+_clip_means = [0.48145466, 0.4578275, 0.40821073]
+_clip_std   = [0.26862954, 0.26130258, 0.27577711]
+_vggface_vals   = [91.4953, 103.8827, 131.0912]
+
+def normalize_01(image):
+    image = image - tf.reduce_min(image)
+    image = image / tf.maximum(1e-3, tf.reduce_max(image))
+    return image
+
+_image_normalization_styles = {
+    None    : lambda image: image,
+    "null"  : lambda image: image,
+    '01'    : normalize_01,
+    "mean"  : lambda image: (image - tf.reduce_mean(image)) / tf.maximum(1e-3, tf.math.reduce_std(image)),
+    "identity"  : lambda image: image,
+    'tanh'  : lambda image: image * 2. - 1.,
+    'vgg'   : lambda image: tf.keras.applications.vgg16.preprocess_input(image),
+    'vgg16' : lambda image: tf.keras.applications.vgg16.preprocess_input(image),
+    'vgg19' : lambda image: tf.keras.applications.vgg19.preprocess_input(image),
+    'vggface'   : lambda image: image[...,::-1] - tf.reshape(_vggface_vals, [1, 1, 1, 3]) / 255.,
+    'mobilenet' : lambda image: tf.keras.applications.mobilenet.preprocess_input(image),
+    'clip'  : lambda image: (image - tf.reshape(_clip_means, [1, 1, 1, 3])) / tf.reshape(_clip_std, [1, 1, 1, 3])
+}
+
+ImageTrainingHParams    = HParams(
+    augment_methods = _default_augmentations
+)
+
+class BaseImageModel(BaseModel):
+    def _init_image(self, input_size, image_normalization = None, resize_kwargs = {}, ** kwargs):
+        if image_normalization not in _image_normalization_styles:
+            raise ValueError('Unknown normalization style !\n  Accepted : {}\n  Got : {}'.format(
+                tuple(_image_normalization_styles.keys()), image_normalization
+            ))
+
+        if not isinstance(input_size, (list, tuple)): input_size = (input_size, input_size, 3)
+        
+        self.input_size = tuple(input_size)
+        self.resize_kwargs  = resize_kwargs
+        self.image_normalization    = image_normalization
+        
+        self.image_normalization_fn = _image_normalization_styles[image_normalization]
+    
+    @property
+    def image_signature(self):
+        return tf.TensorSpec(shape = (None, ) + self.input_size, dtype = tf.float32)
+    
+    @property
+    def training_hparams_image(self):
+        return ImageTrainingHParams(
+            augment_methods = _default_augmentations if self.input_size[-1] == 3 else ['noise']
+        )
+
+    def _str_image(self):
+        des = "- Image size : {}\n".format(self.input_size)
+        if self.resize_kwargs: des += "- Resize config : {}\n".format(self.resize_kwargs)
+        des += '- Normalization style : {}\n'.format(self.image_normalization)
+        return des
+    
+    def get_image(self, filename, ** kwargs):
+        """ Calls `utils.image.load_image` on the given `filename` """
+        if isinstance(filename, (list, tuple)):
+            return tf.stack([self.get_image(f, ** kwargs) for f in filename])
+        elif isinstance(filename, pd.DataFrame):
+            return tf.stack([self.get_image(row, ** kwargs) for idx, row in filename.iterrows()])
+        
+        if isinstance(filename, (dict, pd.Series)):
+            filename = filename['image'] if 'image' in filename else filename['filename']
+        
+        return load_image(
+            filename,
+            dtype   = tf.float32,
+            target_shape    = self.input_size,
+            resize_kwargs   = self.resize_kwargs,
+            ** kwargs
+        )
+    
+    def normalize_image(self, image, ** kwargs):
+        """ Normalizes a (batch of) image by calling the normalization schema """
+        return self.image_normalization_fn(image)
+
+    def augment_image(self, image, ** kwargs):
+        return augment_image(
+            image, self.augment_methods, self.augment_prct / len(self.augment_methods), ** kwargs
+        )
+    
+    def preprocess_image(self, image, ** kwargs):
+        """ Normalizes a (batch of) image by calling the normalization schema """
+        return self.normalize_image(image, ** kwargs)
+    
+    def get_config_image(self, * args, ** kwargs):
+        return {
+            'input_size' : self.input_size,
+            'resize_kwargs' : self.resize_kwargs,
+            'image_normalization'   : self.image_normalization
+        }