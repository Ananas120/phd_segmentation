<<<<<<< HEAD

# Copyright (C) 2022 yui-mhcp project's author. All rights reserved.
# Licenced under the Affero GPL v3 Licence (the "Licence").
# you may not use this file except in compliance with the License.
# See the "LICENCE" file at the root of the directory for the licence information.
#
# Unless required by applicable law or agreed to in writing, software
# distributed under the License is distributed on an "AS IS" BASIS,
# WITHOUT WARRANTIES OR CONDITIONS OF ANY KIND, either express or implied.
# See the License for the specific language governing permissions and
# limitations under the License.

import os
import copy
import time
import shutil
import logging
import numpy as np
import pandas as pd
import tensorflow as tf

from tqdm import tqdm as tqdm_progress_bar
from tensorflow.keras.models import load_model, model_from_json

from tensorflow.python.util import nest
from tensorflow.python.eager import def_function
from tensorflow.python.keras.callbacks import CallbackList

from loggers import DEV
from hparams import HParams, HParamsTraining, HParamsTesting
from datasets import train_test_split, prepare_dataset, summarize_dataset
from utils import time_to_string, load_json, dump_json, get_metric_names, map_output_names
from custom_architectures import get_architecture, custom_objects
from custom_train_objects import History, MetricList
from custom_train_objects import get_optimizer, get_loss, get_metrics, get_callbacks
from models.weights_converter import partial_transfer_learning
from models.model_utils import _pretrained_models_folder, is_model_name, get_model_dir

logger = logging.getLogger(__name__)

_trackable_objects = (
    tf.keras.Model, 
    tf.keras.losses.Loss, 
    tf.keras.optimizers.Optimizer, 
    tf.keras.metrics.Metric
)

class ModelInstances(type):
    _instances = {}
    _is_restoring   = False
    def __call__(cls, * args, ** kwargs):
        nom = kwargs.get('nom', None)
        if nom is None: nom = cls.__name__
        if nom in cls._instances:
            pass
        elif not cls._is_restoring and kwargs.get('restore', True) and os.path.exists(os.path.join(_pretrained_models_folder, nom, 'config.json')):
            cls._is_restoring = True
            kwargs['nom'] = nom
            cls.restore(** kwargs)
            cls._is_restoring = False
        else:
            #cls._is_restoring = False
            instance = super(ModelInstances, cls).__call__(* args, ** kwargs)
            cls._instances[nom] = instance
        return cls._instances[nom]

class BaseModel(metaclass = ModelInstances):
    """
        Abstract class defining methods to track some variables (such as `tf.keras.Model`), save and load checkpoints, train and evaluate, ... 
        There are some methods to define in sub-classes to allow the processing pipeline / model construction to be complete : these methods are specific to the models. 
        
        You can also check other interfaces (such as `BaseAudioModel`) that define dedicated methods for a specific domain (audio / image / text). 
    """
    def __init__(self,
                 nom    = None,
                 restore    = True,
                 max_to_keep    = 3,
                 pretrained_name    = None,
                 
                 ** kwargs
                ):
        """
        Constructor that initialize the model's configuration, architecture, folders, ... 
        """
        # Allows to pass all kwargs to super-classes 
        kwargs  = {k : v for k, v in kwargs.items() if not hasattr(self, k)}
        
        self.nom    = nom if nom is not None else self.__class__.__name__
        self.pretrained_name    = pretrained_name
        
        self.__history  = History.load(self.history_file)
        
        self.__models        = {}
        self.__losses        = {}
        self.__optimizers    = {}
        self.__metrics       = {}
        
        self.__ckpt     = tf.train.Checkpoint()
        self.__ckpt_manager = tf.train.CheckpointManager(
            self.__ckpt, 
            directory   = self.save_dir,
            max_to_keep = max_to_keep
        )
        
        self.backend_kwargs = kwargs        
        if restore and _can_restore(restore, self.config_file):
            restore_kwargs  = {} if not isinstance(restore, dict) else restore
            if isinstance(restore, str): restore_kwargs = {'directory' : restore}
            
            if 'directory' in restore_kwargs:
                if is_model_name(restore_kwargs['directory']):
                    restore_kwargs['directory'] = os.path.join(
                        _pretrained_models_folder, restore_kwargs['directory'], 'saving'
                    )
                self.__history  = History.load(
                    os.path.join(restore_kwargs['directory'], 'historique.json')
                )
            self.restore_models(** restore_kwargs)
            if restore not in (True, False) and os.path.exists(self.folder):
                self.save()
        else:
            self._build_model(** kwargs)
                
        if not os.path.exists(self.config_file):
            self._init_folders()
            self.save()
        
        self.__build_call_fn()
        
        self.init_train_config()
        
        logger.info("Model {} initialized successfully !".format(self.nom))
    
    def __build_call_fn(self):
        if not hasattr(self, 'call_fn'):
            if hasattr(self, 'call'): call_fn = self.call
            else:
                model = self.get_model()

                def call_fn(inputs, training = False):
                    return model(inputs, training = training)
            
            self.call_fn = _compile_fn(
                call_fn,
                run_eagerly = self.run_eagerly,
                signature   = None, #self.call_signature if hasattr(self, 'call_signature') else self.input_signature,
                include_signature   = self.include_signature
            )
            
    def _init_folders(self):
        """ Initialize default folders """
        os.makedirs(self.train_dir,     exist_ok=True)
        os.makedirs(self.ckpt_dir,      exist_ok=True)
        os.makedirs(self.train_test_dir, exist_ok=True)
        os.makedirs(self.eval_dir,      exist_ok=True)
        os.makedirs(self.pred_dir,      exist_ok=True)
        os.makedirs(self.save_dir,      exist_ok=True)
    
    def _build_model(self, ** kwargs):
        """
            Initialize models' variables
            Arguments :
                - kwargs where keys are models' variable name and values are their configuration passed to the `get_architecture` method
                    Can be either a `tf.keras.Model` or a dict of config. 
                    If it is a dict it must contain the key `architecture_name`
        """
        def _build_single_model(model):
            if isinstance(model, tf.keras.Model):
                return model
            elif isinstance(model, dict):
                return get_architecture(** model)
            else:
                raise ValueError("Unhandled model type !\n  Accepted : (tf.keras.Model, dict)\n  Got : {}".format(model))
        
        def _set_single_model(model, name = None):
            if isinstance(model, dict):
                [_set_single_model(m, n) for n, m in model.items()]
            elif isinstance(model, (tuple, list)):
                [_set_single_model(m, 'model_{}'.format(i)) for i, m in enumerate(model)]
            elif isinstance(model, tf.keras.Model):
                if name is None: name = 'model'
                setattr(self, name, model)
            else:
                raise ValueError("Unknown model type (type {}) : {}".format(type(model), model))
        
        logger.info('Initializing model with kwargs : {}'.format(kwargs))
        for name, model_config in kwargs.items():
            models = _build_single_model(model_config)
            _set_single_model(models, name = name)
            
    def init_train_config(self, global_batch_size = None, ** kwargs):
        """
            Initialize training configuration
            Can take as argument whathever you put in the `training_hparams` property
        """
        
        self.stop_training  = False
        self.current_epoch  = tf.Variable(self.epochs, trainable = False, name = 'epoch')
        self.current_step   = tf.Variable(self.steps, trainable = False, name = 'step')
        self.global_batch_size  = -1
        
        mapper = self.training_hparams_mapper
        
        for k, v in self.training_hparams.items():
            val = kwargs.get(k, v)
            if k in mapper:
                mapper[k](val)
            elif not hasattr(self, k) or val is not None:
                setattr(self, k, val)
    
    def _update_augment_prct(self, augment_prct):
        self.augment_prct_scheduler = augment_prct if callable(augment_prct) else None
        if self.augment_prct_scheduler:
            self.augment_prct = tf.Variable(
                0., trainable = False, name = 'augment_prct', dtype = tf.float32
            )
        else:
            self.augment_prct = tf.constant(tf.cast(augment_prct, tf.float32))
    
    def update_train_config(self, epoch, step):
        """ Update training configuration after each step / epoch """
        self.current_epoch.assign(epoch)
        self.current_step.assign(step)
        
        if self.augment_prct_scheduler:
            self.augment_prct.assign(self.augment_prct_scheduler(
                epoch = self.current_epoch, step = self.current_step,
                old_value = self.augment_prct
            ))
    
    @property
    def folder(self):
        return os.path.join(_pretrained_models_folder, self.nom)
    
    @property
    def save_dir(self):
        return os.path.join(self.folder, "saving")
        
    @property
    def train_dir(self):
        return os.path.join(self.folder, "training-logs")
    
    @property
    def eval_dir(self):
        return os.path.join(self.folder, "eval")
    
    @property
    def pred_dir(self):
        return os.path.join(self.folder, "outputs")
    
    @property
    def ckpt_dir(self):
        return os.path.join(self.train_dir, "checkpoints")
    
    @property
    def train_test_dir(self):
        return os.path.join(self.train_dir, "eval")
        
    
    @property
    def config_file(self):
        return os.path.join(self.folder, "config.json")
    
    @property
    def history_file(self):
        return os.path.join(self.save_dir, "historique.json")
        
    @property
    def ckpt_format(self):
        return os.path.join(self.ckpt_dir, "checkpoint-{epoch:04d}.ckpt")
    
    @property
    def config_models_file(self):
        return os.path.join(self.save_dir, "config_models.json")
        
    @property
    def run_eagerly(self):
        return False
    
    @property
    def include_signature(self):
        strat = self.distribute_strategy
        return False if strat is not None and strat.num_replicas_in_sync > 1 else True
    
    @property
    def input_signature(self):
        shape = self.input_shape
        if isinstance(shape, dict):
            raise NotImplementedError("When you have multiple submodels you must define `input_signature`")
        elif isinstance(shape, list):
            return tuple([tf.TensorSpec(shape = s, dtype = tf.float32) for s in shape])
        return tf.TensorSpec(shape = shape, dtype = tf.float32)
            
    @property
    def output_signature(self):
        shape = self.output_shape
        if isinstance(shape, dict):
            raise NotImplementedError("When you have multiple submodels you must define `output_signature`")
        elif isinstance(shape, list):
            return (tf.TensorSpec(shape = s, dtype = tf.float32) for s in shape)
        return tf.TensorSpec(shape = shape, dtype = tf.float32)
    
    @property
    def distribute_strategy(self):
        if hasattr(self.get_model(name = self.model_names[0]), 'distribute_strategy'):
            return self.get_model(name = self.model_names[0]).distribute_strategy
        else:
            return None
    
    @property
    def inputs(self):
        if len(self.__models) == 1:
            return self.get_model().inputs
        else:
            return {name : model.inputs for name, model in self.models.items()}
    
    @property
    def outputs(self):
        if len(self.__models) == 1:
            return self.get_model().outputs
        else:
            return {name : model.outputs for name, model in self.models.items()}
    
    @property
    def input_shape(self):
        if len(self.__models) == 1:
            return self.get_model().input_shape
        else:
            return {name : model.input_shape for name, model in self.models.items()}
    
    @property
    def output_shape(self):
        if len(self.__models) == 1:
            return self.get_model().output_shape
        else:
            return {name : model.output_shape for name, model in self.models.items()}
        
    @property
    def model_names(self):
        return list(self.__models.keys())
        
    @property
    def models(self):
        return {name : infos['model'] for name, infos in self.__models.items()}
    
    @property
    def model_infos(self):
        return self.__models
    
    @property
    def default_metrics_config(self):
        return {}
    
    @property
    def layers(self):
        if len(self.__models) == 1:
            return self.get_model().layers
        else:
            return {name : model.layers for name, model in self.models.items()}
    
    @property
    def optimizers(self):
        return self.__optimizers
    
    @property
    def losses(self):
        return self.__losses
    
    @property
    def metrics(self):
        return list(self.__metrics.values())
            
    @property
    def metric_names(self):
        loss_names      = get_metric_names(self.losses)
        metric_names    = get_metric_names(self.__metrics)
        if len(loss_names) == 1:
            loss_names = ['loss']
        elif len(loss_names) > 1 and 'loss' not in loss_names:
            loss_names = ['loss'] + loss_names
        
        return loss_names + metric_names
    
    @property
    def history(self):
        return self.__history
    
    @property
    def step_history(self):
        return self.__history.step_history
    
    @property
    def epochs(self):
        return len(self.__history)
    
    @property
    def steps(self):
        return self.__history.steps
    
    @property
    def custom_objects(self):
        return custom_objects
    
    @property
    def training_hparams(self):
        return HParams(augment_prct = 0.25)
    
    @property
    def training_hparams_mapper(self):
        return {'augment_prct' : self._update_augment_prct}
    
    @property
    def trainable_variables(self):
        if len(self.__models) == 1:
            return self.get_model().trainable_variables
        else:
            return {name : model.trainable_variables for name, model in self.models.items()}
    
    @property
    def variables(self):
        var = []
        for _, model in self.models.items():
            var += model.variables
        return var
    
    @property
    def list_trainable_variables(self):
        var = []
        for _, model in self.models.items():
            var += model.trainable_variables
        
        for _, loss in self.losses.items():
            if isinstance(loss, tf.keras.losses.Loss) and hasattr(loss, 'trainable_variables'):
                var += loss.trainable_variables
        return var
    
    @property
    def checkpoint(self):
        return self.__ckpt
    
    @property
    def ckpt_manager(self):
        return self.__ckpt_manager
    
    @property
    def latest_checkpoint(self):
        return self.__ckpt_manager.latest_checkpoint
    
    @property
    def latest_train_checkpoint(self):
        return tf.train.latest_checkpoint(self.ckpt_dir)
            
    def is_compiled(self, model_name):
        return self.__models[model_name]['compiled']
    
    def add_loss(self, loss, name = 'loss', **kwargs):
        if isinstance(loss, str):
            loss = get_loss(loss, **kwargs)
        setattr(self, name, loss)
    
    def add_optimizer(self, optimizer, name = 'optimizer', **kwargs):
        if isinstance(optimizer, str):
            optimizer = get_optimizer(optimizer, **kwargs)
        setattr(self, name, optimizer)
        
    def add_metric(self, metric, name = 'metric', prefix = None, **kwargs):
        if isinstance(metric, str):
            metric = get_metrics(metric, **kwargs)
        if isinstance(metric, list):
            if len(metric) == 1 and not isinstance(name, (list, tuple)): name = [name]
            for i, m in enumerate(metric):
                n = name[i] if isinstance(name, (list, tuple)) else m.__class__.__name__
                if prefix is not None: n = prefix + n
                self.add_metric(m, name = n)
        else:
            setattr(self, name, metric)
        
    def _init_trackable_variable(self, name, var):
        if not isinstance(var, _trackable_objects):
            raise ValueError("Type '{}' should not be tracked !".format(type(var)))
            
        if hasattr(self, name):
            raise ValueError("Variable '{}' already exists and is not mutable.".format(name))
            
        if isinstance(var, tf.keras.Model):
            self._init_model(name, var)
        elif isinstance(var, tf.keras.optimizers.Optimizer):
            self._init_optimizer(name, var)
        elif isinstance(var, tf.keras.losses.Loss):
            self._init_loss(name, var)
        elif isinstance(var, tf.keras.metrics.Metric):
            self._init_metric(name, var)
        
    def _init_model(self, name, model):
        assert isinstance(model, tf.keras.Model), "'model' must be a `tf.keras.Model` instance !"
        if name in self.__models:
            logger.warning("Submodel '{}' already exists !".format(name))
            return
        
        if hasattr(model, '_build'): model._build()
        
        logger.info("Initializing submodel : `{}` !".format(name))
        
        config_model_file = os.path.join(self.save_dir, name + '.json')
        
        self.__models[name] = {
            'save_path' : config_model_file,
            'model'     : model,
            'compiled'  : False,
            'optimizer_name'    : None,
            'metrics_name'      : None,
            'loss_name'         : None
        }
        setattr(self.__ckpt, name, model)
        
    def _init_optimizer(self, name, optimizer):
        assert isinstance(optimizer, tf.keras.optimizers.Optimizer), "'optimizer' must be a `tf.keras.optimizers.Optimizer` instance !"
        
        if name in self.__optimizers:
            logger.warning("Optimizer '{}' already exists !".format(name))
            return
        
        logger.info("Optimizer '{}' initilized successfully !".format(name))
        
        self.__optimizers[name] = optimizer
        setattr(self.__ckpt, name, optimizer)
                
    def _init_loss(self, name, loss):
        assert isinstance(loss, tf.keras.losses.Loss) or callable(loss), "'loss' must be a `tf.keras.losses.Loss` or a callable !"
        
        if name in self.__losses:
            logger.warning("Loss '{}' already exists !".format(name))
            return
        
        self.__losses[name] = loss
        
    def _init_metric(self, name, metric):
        assert isinstance(metric, tf.keras.metrics.Metric) or callable(metric), "'metric' must be a `tf.keras.metrics.Metric or a callable !"
        
        if name in self.__metrics:
            logger.warning("Metric '{}' already exists !".format(name))
            return
        
        self.__metrics[name] = metric
        
    def get_model(self, name = None):
        if name is None and len(self.__models) > 1:
            raise ValueError("When there are multiple sub-models, you must specify the model's name you want")
                
        name = name if name is not None else self.model_names[0]
        
        if name not in self.__models:
            raise ValueError("Sub-model does not exist !\n  Accepted : {}\n  Got : {}".format(
                self.model_names, name
            ))
            
        return self.__models[name]['model']
    
    def get_optimizer(self, model_name = None, opt_name = None):
        if opt_name is None:
            if model_name is not None:
                opt_name = self.__models[model_name].get('optimizer_name', None)
            elif len(self.optimizers) == 1:
                opt_name = list(self.optimizers.keys())[0]
        
        return self.optimizers[opt_name] if opt_name is not None else None
    
    def get_loss(self, model_name = None, loss_name = None):
        if loss_name is None:
            if model_name is not None:
                loss_name = self.__models[model_name].get('loss_name', None)
            elif len(self.losses) == 1:
                loss_name = list(self.losses.keys())[0]
        
        return self.losses[loss_name] if loss_name is not None else None
    
    def get_metric(self, model_name = None, met_name = None):
        if met_name is None:
            if model_name is not None:
                met_name = self.__models[model_name].get('metrics_name', None)
            elif len(self.metrics) == 1:
                met_name = self.metrics[0]
        
        if isinstance(met_name, list):
            return [self.__metrics[m] if isinstance(m, str) else m for m in met_name]
        return self.__metrics[met_name] if isinstance(met_name, str) else met_name
    
    def get_compiled_metrics(self, new_metrics = None, add_loss = True):
        metrics = get_metrics(
            new_metrics, ** self.default_metrics_config
        ) if new_metrics else self.__metrics
        return MetricList(metrics, losses = self.__losses if add_loss else None)
    
    def __setattr__(self, name, value):
        if isinstance(value, _trackable_objects) and name != 'compiled_metrics':
            self._init_trackable_variable(name, value)
        
        super().__setattr__(name, value)
        
    def __str__(self):
        free_optimizer, free_loss, free_metric = [], [], []
        for _, model in self.__models.items():
            if model['compiled']:
                free_optimizer.append(model['optimizer_name'])
                free_loss.append(model['loss_name'])
                free_metric += model['metrics_name']
        
        free_optimizer = {n : opt for n, opt in self.optimizers.items() if n not in free_optimizer}
        free_loss = {n : loss for n, loss in self.losses.items() if n not in free_loss}
        free_metric = {n : met for n, met in self.__metrics.items() if n not in free_metric}
        
        des = "\n========== {} ==========\n".format(self.nom)
        for name in self.model_names:
            des += self.describe_model(name) + '\n'
            
        if len(self.model_names) > 1:
            des += "Total number of layers : {}\n".format(self.count_layers())
            des += "Total number of parameters : {:.3f} Millions\n".format(self.count_params() / 1000000)
            
        if self.pretrained_name is not None:
            des += "Transfer-learning from : {}\n".format(self.pretrained_name)
        des += "Already trained on {} epochs ({} steps)\n\n".format(self.epochs, self.steps)
            
        if len(free_optimizer) > 0:
            des += "Optimizers :\n"
            for name, opt in free_optimizer.items():
                des += "- {} :\t{}\n".format(name, opt.get_config())
            des += "\n"
        
        if len(free_loss) > 0:
            des += "Losses :\n"
            for name, loss in free_loss.items():
                str_loss = loss.get_config() if hasattr(loss, 'get_config') else loss.__class__.__name__
                des += "- {} :\t{}\n".format(name, str_loss)
            des += "\n"
                
        if len(free_metric) > 0:
            des += "Metrics :\n"
            for name, met in free_metric.items():
                des += "- {} :\t{}\n".format(name, met.get_config())
            des += "\n"
        
        if len(free_optimizer) + len(free_loss) + len(free_metric) > 0: des += '\n'
        return des
    
    def __call__(self, * inputs, training = False, ** kwargs):
        return self.call_fn(* inputs, training = training, ** kwargs)
    
    def summary(self, model = None, **kwargs):
        if model is None: model = self.model_names
        for name in model:
            if name not in self.__models:
                print("[WARNING]\tModel {} does not exist !\n".format(name))
                continue
            print("\n========== Summary of {} ==========\n".format(name))
            self.__models[name]['model'].summary(**kwargs)
            print()
    
    def describe_model(self, name):
        model   = self.__models[name]['model']
        opt     = self.get_optimizer(name)
        loss    = self.get_loss(name)
        metrics = self.get_metric(name)
        if opt is not None: opt = opt.get_config()
        if metrics is not None: metrics = [m.get_config() for m in metrics]
        if hasattr(loss, 'get_config'): loss = loss.get_config()
        
        des = "Sub model {}\n".format(name)
        try:
            des += "- Inputs \t: {}\n".format(model.input_shape)
            des += "- Outputs \t: {}\n".format(model.output_shape)
        except AttributeError:
            des += "- Inputs \t: unknown\n"
            des += "- Outputs \t: unknown\n"
        des += "- Number of layers \t: {}\n".format(len(model.layers))
        des += "- Number of parameters \t: {:.3f} Millions\n".format(model.count_params() / 1000000)
        if opt is None:
            des += "- Model not compiled\n"
        else:
            des += "- Optimizer \t: {}\n".format(opt)
            des += "- Loss \t : {}\n".format(loss)
            des += "- Metrics\t : {}\n".format(metrics)
        return des
    
    def count_layers(self):
        return sum([len(model.layers) for _, model in self.models.items()])
    
    def count_params(self):
        return sum([model.count_params() for name, model in self.models.items()])
    
    def compile(self, model_name = None, ** kwargs):
        """
            compile sub model(s) with given loss, optimizer, metrics and their respective configuration 
            See `compile_model` for accepted kwargs names
            
            If you do not want to really `compile` a model but just add losses / optimizers to this class, you can call `self.add_{loss / optimizer / metrics}` instead
            Therefore the `fit` function will not be usable but in some cases it can be useful to have multiple losses / optimizers that are not attached to one specific submodel
        """
        if model_name is None or isinstance(model_name, (list, tuple)):
            if model_name is None: model_name = self.model_names
                
            for name in model_name:
                self.compile(model_name = name, ** kwargs)
        
        elif type(model_name) is dict:
            for name, kw in model_name.items():
                self.compile(model_name = name, ** kw)
        
        elif type(model_name) is str and model_name in self.__models:
            self.compile_model(model_name, ** kwargs)
        else:
            raise ValueError("Unknown model !\n  Accepted : {}\n  Got : {}".format(
                self.model_names, model_name
            ))
            
    def compile_model(self,
                      model_name, 
                      loss          = 'mse',    loss_config         = {},
                      optimizer     = 'adam',   optimizer_config    = {},
                      metrics       = [],       metrics_config      = {},
                      verbose       = True
                     ):
        if self.is_compiled(model_name):
            logger.warning("Model {} is already compiled !".format(model_name))
            return
        
        loss_config.setdefault('reduction', tf.keras.losses.Reduction.NONE)

        loss    = get_loss(loss,            ** loss_config)
        opt     = get_optimizer(optimizer,  ** optimizer_config)
        metrics = get_metrics(metrics,      ** metrics_config)
        
        self.__models[model_name]['model'].compile(optimizer = opt, loss = loss, metrics = metrics)
        
        model_optimizer = self.__models[model_name]['model'].optimizer
        model_loss      = self.__models[model_name]['model'].loss
        if hasattr(self.__models[model_name]['model'], 'compiled_metrics'):
            model_metrics   = self.__models[model_name]['model'].compiled_metrics._metrics
        else:
            model_metrics   = metrics
        
        opt_name    = '{}_optimizer'.format(model_name)
        loss_name   = '{}_loss'.format(model_name)
        met_name    = ['{}_{}'.format(model_name, m.__class__.__name__) for m in model_metrics]
                
        self.__models[model_name]['compiled']       = True
        self.__models[model_name]['optimizer_name'] = opt_name
        self.__models[model_name]['loss_name']      = loss_name
        self.__models[model_name]['metrics_name']   = met_name
                
        self.add_optimizer(model_optimizer, opt_name)
        self.add_loss(model_loss, loss_name)
        self.add_metric(model_metrics, met_name)
        
        str_loss = model_loss.get_config() if isinstance(model_loss, tf.keras.losses.Loss) else model_loss.__name__
        logger.log(
            logging.INFO if verbose else DEV,
            "Submodel {} compiled !\n  Loss : {}\n  Optimizer : {}\n  Metrics : {}".format(
                model_name, 
                str_loss, 
                model_optimizer.get_config(), 
                [m.get_config() for m in model_metrics]
        ))
                
    def _get_default_callbacks(self):
        callbacks = get_callbacks(
            TerminateOnNaN  = {},
            CkptCallback    = {
                'checkpoint'    : self.__ckpt,
                'directory'     : self.ckpt_dir,
                'save_best_only'    : True,
                'monitor'       : 'val_loss'
            }
        )
        return callbacks
        
    def get_dataset_config(self,
                           batch_size       = 16,
                           train_batch_size = None,
                           valid_batch_size = None,

                           shuffle_size     = 1024,
                           is_validation    = True,
                           strategy     = None,
                           ** kwargs
                          ):
        """
            Function that returns dataset configuration that should be used in the `prepare_dataset` call
        """
        config = kwargs.copy()
        
        if train_batch_size: batch_size = train_batch_size
        if is_validation and valid_batch_size: 
            if isinstance(valid_batch_size, float):
                batch_size = int(valid_batch_size * batch_size)
            else:
                batch_size = valid_batch_size
        
        if isinstance(shuffle_size, float): shuffle_size = int(shuffle_size * batch_size)
        
        if strategy is not None:
            batch_size *= strategy.num_replicas_in_sync
        
        config['batch_size']    = batch_size
        config['shuffle_size']  = shuffle_size if not is_validation else 0
        
        if hasattr(self, 'encode_data'): config.setdefault('encode_fn', self.encode_data)
        if hasattr(self, 'filter_data'): config.setdefault('filter_fn', self.filter_data)
        if hasattr(self, 'augment_data') and not is_validation:
            config.setdefault('augment_fn', self.augment_data)
        if hasattr(self, 'preprocess_data'): 
            config.setdefault('map_fn', self.preprocess_data)
        if hasattr(self, 'memory_consuming_fn'):
            config.setdefault('memory_consuming_fn', self.memory_consuming_fn)
        
        return config
        
    def _get_train_config(self,
                          x     = None,
                          y     = None,
                          
                          add_dataset_infos = True,
                          summary_kwargs    = {},
                          
                          train_size        = None,
                          valid_size        = None,
                          test_size         = 4,
                          
                          train_times       = 1,
                          valid_times       = 1,
                          
                          pre_shuffle       = False,
                          random_state      = 10,
                          labels            = None,
                          validation_data   = None,
                          
                          test_batch_size   = 1,
                          pred_step         = -1,
                          
                          epochs            = 5, 
                          relative_epoch    = True,
                          
                          verbose           = 1, 
                          callbacks         = [], 
                          ** kwargs
                          ):
        """
            Function that returns dataset configuration for training / evaluation data
            
            Arguments :
                - x / y     : training dataset that will be passed to `prepare_dataset`
                - train_size / valid_size / test_size   : sizes of datasets
                - random_state  : used for shuffling the same way accross trainings
                It allows to pass a complete dataset and the splits will **always** be the same accross trainings which is really interesting to not have problems with shuffling
                - labels        : use in the `sklearn.train_test_split`, rarely used
                - validation_data   : dataset used for validation
                    If not provided, will split training dataset by train_size and valid_size
                    Note that the `test` dataset is a subset of the validation dataset and is used in the `PredictorCallback`
                
                - test_batch_size / pred_step   : kwargs specific for `PredictorCallback`
                
                - epochs    : the number of epochs to train
                - relative_epochs   : whether `epochs` must be seen as absolute epochs (ie the final epoch to reach) or the number of epochs to train on
                
                - verbose   : verbosity level
                - callbacks : training callbacks (added to `self._get_default_callbacks`)
                
                - kwargs    : additional configuration passed to `get_dataset_config` (such as `cache`, `prefetch`, ...)
        """
        train_config = self.get_dataset_config(is_validation = False, ** kwargs)
        valid_config = self.get_dataset_config(is_validation = True, ** kwargs)
        valid_config['cache'] = False
        
        test_kwargs = kwargs.copy()
        if isinstance(test_batch_size, float):
            test_batch_size = int(valid_config['batch_size'] * test_batch_size)
        test_kwargs.update({
            'batch_size' : test_batch_size, 'train_batch_size' : None, 'valid_batch_size' : None,
            'cache' : False, 'is_validation' : True
        })
        test_config  = self.get_dataset_config(** test_kwargs)
        
        dataset = x if y is None else (x, y)
        if isinstance(dataset, dict) and 'train' in dataset:
            validation_data = dataset.get('valid', dataset.get('test', validation_data))
            dataset         = dataset['train']
        
        if validation_data is None:
            train_dataset, valid_dataset = train_test_split(
                dataset, 
                train_size     = train_size,
                valid_size     = valid_size,
                random_state   = random_state,
                shuffle        = pre_shuffle,
                labels         = labels
            )
        else:
            train_dataset, _ = train_test_split(
                dataset, train_size = train_size,
                random_state = random_state, shuffle = pre_shuffle
            ) if (train_size) and (not hasattr(dataset, '__len__') or train_size < len(dataset)) else dataset, None
            valid_dataset, _ = train_test_split(
                validation_data, train_size = train_size,
                random_state = random_state, shuffle = pre_shuffle
            ) if (valid_size) and (not hasattr(validation_data, '__len__') or valid_size < len(validation_data)) else validation_data, None
        
        if test_size > 0:
            test_dataset    = prepare_dataset(valid_dataset,  ** test_config)
            test_dataset    = test_dataset.take(test_size)
        
        ds_infos    = {
            'train' : summarize_dataset(train_dataset, ** summary_kwargs),
            'valid' : summarize_dataset(valid_dataset, ** summary_kwargs)
        } if add_dataset_infos else {}
        
        train_dataset = prepare_dataset(train_dataset, ** train_config)
        valid_dataset = prepare_dataset(valid_dataset, ** valid_config)
        
        if train_times > 1: train_dataset = train_dataset.repeat(train_times)
        if valid_times > 1: valid_dataset = valid_dataset.repeat(valid_times)
        
        if relative_epoch: epochs += self.epochs
        
        callbacks = callbacks + self._get_default_callbacks()
        
        if hasattr(self, 'predict_with_target') and test_size > 0 and pred_step != 0:
            predictor_callback  = get_callbacks(PredictorCallback = {
                'method'    : self.predict_with_target,
                'generator' : test_dataset,
                'directory' : self.train_test_dir,
                'initial_step'  : self.steps,
                'pred_every'    : pred_step
            })
            callbacks += predictor_callback
        
        return {
            'x'                 : train_dataset,
            'epochs'            : epochs,
            'verbose'           : verbose,
            'callbacks'         : callbacks,
            'validation_data'   : valid_dataset,
            'shuffle'           : False,
            'initial_epoch'     : self.epochs,
            'global_batch_size' : train_config['batch_size'],
            'dataset_infos'     : ds_infos
        }
        
    def fit(self, * args, name = None, custom_config = True, ** kwargs):
        """
            Call `model.fit` for the specified model (or single model if it has only 1 submodel) 
            
            if custom_config is True, pass kwargs and args to self._get_train_config and keep track of training configuration
            Otherwise, just call `fit` by passing args and kwargs (bad idea because it will not include all processing function in the dataset preparation) so only use it if you already processed the datasets or do not want to process it
        """
        if name is None and len(self.model_names) > 1:
            if 'full_model' in self.__models:
                name = 'full_model'
            else:
                raise ValueError("Pour entrainer un modèle quand il existe plusieurs sous-modèles, il faut l'identifier par son nom ! (ou alors instancier la variable 'full_model' combinant les différents sous-modèles)")

        train_model = self.get_model(name)
        
        if custom_config:
            base_hparams    = HParamsTraining().extract(kwargs, pop = False)
            train_hparams   = self.training_hparams.extract(kwargs, pop = True)
            self.init_train_config(** train_hparams)

            config = self._get_train_config(*args, **kwargs)
            self.global_batch_size = config.pop('global_batch_size', -1)
            
            base_hparams.extract(config, pop = False)
            train_hparams.update(base_hparams)
            
            self.history.set_params(train_hparams)
            
            logger.info("Training config :\n{}\n".format(train_hparams))
        else:
            config = kwargs

        config.setdefault('callbacks', [])
        config['callbacks'].append(self.history)
        
        start = time.time()
        try:
            if custom_config:                
                _ = train_model.fit(** config)
            else:
                _ = train_model.fit(* args, ** config)
        except KeyboardInterrupt as e:
            logger.warning("Training interrupted ! Saving model...")
        
        logger.info("Training finished after {} !".format(time_to_string(time.time() - start)))
        
        self.save()
        return self.history
    
    def train(self,
              * args,
              additional_infos  = None,
              
              verbose       = 1,
              eval_epoch    = 1,
              verbose_step  = 100,
              tqdm          = tqdm_progress_bar,
              
              strategy      = None,
              run_eagerly   = False,
              # custom functions for training and evaluation
              train_step    = None,
              eval_step     = None,
              ** kwargs
             ):
        """
            Train the model with given datasets and configuration bby keeping track of all training hyperparameters
            
            Arguments :
                - args  : arguments passed to `self._get_train_config`, often the datasets iteself
                - verbose   : verbosity level of the `ProgressBar` (1 to add it and 0 for not)
                    If tf.__version__ == 2.1.0, verbose can also be 2 to print every `verbose_step` because the `ProgressBar` callback is not handled correctly in this version
                - verbose_step / tqdm  : only relevant for tf.__version__ == 2.1.0
                
                - strategy  : the distribute strategy to use for training (therically working but not tested in practice)
                
                - train_step / eval_step    : callable that takes a batch as argument and returns metrics
                    By default, use self.train_step and self.test_step
                
                - kwargs    : all configuration to pass to self._get_train_config()
                    It can also be whathever training hparams you specified in the `training_hparams` property
                    All these training configuration will be tracked by the `History` callback
        """
        if strategy is None: strategy = self.distribute_strategy
        if verbose_step is not None or verbose < 2: tqdm = lambda x: x
        
        ########################################
        #     Initialisation des variables     #
        ########################################
        
        base_hparams    = HParamsTraining().extract(kwargs, pop = False)
        train_hparams   = self.training_hparams.extract(kwargs, pop = True)
        self.init_train_config(** train_hparams)
        
        config = self._get_train_config(* args, strategy = strategy, ** kwargs)
        self.global_batch_size = config.pop('global_batch_size', -1)
        
        base_hparams.extract(config, pop = False)
        train_hparams.update(base_hparams)
        
        logger.info("Training config :\n{}\n".format(train_hparams))
        
        ds_infos = config.pop('dataset_infos', {})
        if ds_infos: train_hparams.update({'dataset_infos' : ds_infos})
        
        if additional_infos: train_hparams.update({'additional_infos' : additional_infos})
        ##############################
        #     Dataset variables      #
        ##############################
        
        train_dataset = config['x']
        valid_dataset = config['validation_data']
        
        assert isinstance(train_dataset, tf.data.Dataset)
        assert isinstance(valid_dataset, tf.data.Dataset) or valid_epoch <= 0
                
        if strategy is not None:
            logger.info("Running on {} GPU".format(strategy.num_replicas_in_sync))
            train_dataset   = strategy.experimental_distribute_dataset(train_dataset)
            valid_dataset   = strategy.experimental_distribute_dataset(valid_dataset)
        
        init_epoch  = config['initial_epoch']
        last_epoch  = config['epochs']
        
        ##############################
        #  Metrics + callbacks init  #
        ##############################
        
        # Get compiled metrics
        self.compiled_metrics = self.get_compiled_metrics()
        
        # Prepare callbacks
        if verbose: verbose = 1
        callbacks   = config['callbacks'] + [self.__history]
        callbacks   = CallbackList(callbacks, add_progbar = verbose > 0, model = self)
        
        callbacks.on_train_begin()
        
        callbacks.set_params(train_hparams)
        
        ####################
        #     Training     #
        ####################
        
        train_function  = self.make_train_function(strategy, train_step, run_eagerly = run_eagerly)
        eval_function   = self.make_eval_function(strategy, eval_step, run_eagerly = run_eagerly)
        
        start_training_time = time.time()
        last_print_time, last_print_step = start_training_time, int(self.current_step.numpy())
        
        try:
            for epoch in range(init_epoch, last_epoch):
                logger.info("\nEpoch {} / {}".format(epoch + 1, last_epoch))
                callbacks.on_epoch_begin(epoch)
                
                start_epoch_time = time.time()
                
                self.compiled_metrics.reset_states()
                
                for i, batch in enumerate(tqdm(train_dataset)):
                    callbacks.on_train_batch_begin(i)
                    
                    metrics = train_function(batch)
                    metrics = {
                        n : m for n, m in zip(self.compiled_metrics.metric_names, self.compiled_metrics.result())
                    }
                    
                    callbacks.on_train_batch_end(i, logs = metrics)

                    self.update_train_config(
                        step    = self.current_step + 1,
                        epoch   = self.current_epoch
                    )
                    if self.stop_training: break
                    
                    if verbose == 2 and (i+1) % verbose_step == 0:
                        logger.info("Epoch {} step {} (avg time : {}) :\n  {}".format(
                            epoch,
                            i+1, 
                            time_to_string((time.time() - last_print_time) / (int(self.current_step) - last_print_step)), 
                            self.__history.str_training()))
                        last_print_time, last_print_step = time.time(), int(self.current_step)

                if eval_epoch > 0 and epoch % eval_epoch == 0:
                    self._test_loop(
                        valid_dataset, eval_function, callbacks, tqdm, prefix = 'val_'
                    )

                epoch_time = time.time() - start_epoch_time
                
                self.update_train_config(
                    step    = self.current_step,
                    epoch   = self.current_epoch + 1
                )
                
                callbacks.on_epoch_end(epoch, logs = self.__history.training_logs)
                
                if verbose == 2:
                    logger.info("\nEpoch {} / {} - Time : {} - Remaining time : {}\n{}".format(
                        epoch, last_epoch,
                        time_to_string(epoch_time),
                        time_to_string(epoch_time * (last_epoch - epoch)),
                        self.__history.to_string(mode = 'all')
                    ))

        except KeyboardInterrupt:
            logger.warning("Training interrupted ! Saving model...")
        
        callbacks.on_train_end()
        
        total_training_time = time.time() - start_training_time
        logger.info("Training finished after {} !".format(time_to_string(total_training_time)))
        
        self.save()
        
        return self.__history
    
    def update_metrics(self, y_true, y_pred):
        self.compiled_metrics.update_state(y_true, y_pred)

        return self.compiled_metrics.result()
        
    def _test_loop(self, dataset, eval_function, callbacks, tqdm, prefix = None):
        """ Utility function used in `train` for evaluation phase and in `test` """
        if prefix is None:
            prefix = 'val_' if self.__history.training else 'test_'

        self.compiled_metrics.reset_states()

        callbacks.on_test_begin()
        for i, batch in enumerate(tqdm(dataset)):
            callbacks.on_test_batch_begin(i)
            
            val_metrics = eval_function(batch)
            val_metrics = {
                n : m for n, m in zip(self.compiled_metrics.metric_names, self.compiled_metrics.result())
            }
            
            val_metrics = {
                prefix + name : val for name, val in val_metrics.items()
            }
            
            callbacks.on_test_batch_end(i, logs = val_metrics)
        
        callbacks.on_test_end(logs = self.__history.training_logs)
    
    def test(self, 
             dataset,
             test_name      = 'test',
             metrics        = None,
             add_loss       = True,
             
             add_dataset_infos  = True,
             summary_kwargs     = {},
             additional_infos   = None,
             
             verbose        = 1,
             verbose_step   = 100,
             tqdm           = tqdm_progress_bar,
             strategy       = None,
             run_eagerly    = False,
             # custom functions for training and evaluation
             eval_step      = None,
             ** kwargs
            ):
        """
            Same as `train`, it is an equivalent to `tf.keras.Model.evaluate` but using `self.test_step` as testing function
        """
        if strategy is None: strategy = self.distribute_strategy
        if verbose_step is not None or verbose < 2: tqdm = lambda x: x
        
        prefix = test_name if test_name.endswith('_') else test_name + '_'
        ########################################
        #     Initialisation des variables     #
        ########################################
        
        base_hparams    = HParamsTesting().extract(kwargs, pop = False)
        test_hparams   = self.training_hparams.extract(kwargs, pop = True)
        self.init_train_config(** test_hparams)
        
        test_hparams.update(base_hparams)
        
        logger.info("Testing config :\n{}\n".format(test_hparams))
        
        if add_dataset_infos:
            test_hparams.update({'dataset_infos' : summarize_dataset(dataset, ** summary_kwargs)})

        if additional_infos: test_hparams.update({'additional_infos' : additional_infos})
        ##################################
        #     Dataset initialization     #
        ##################################
        
        config  = self.get_dataset_config(is_validation = True, ** kwargs)
        dataset = prepare_dataset(dataset, ** config)
        
        assert isinstance(dataset, tf.data.Dataset)
        
        if strategy is not None:
            dataset   = strategy.experimental_distribute_dataset(dataset)
                        
        # Prepare metrics and logs
        if metrics is not None and not isinstance(metrics, list): metrics = [metrics]
        self.compiled_metrics    = self.get_compiled_metrics(metrics, add_loss = add_loss)
        
        # Prepare callbacks
        if verbose: verbose = 1
        callbacks   = CallbackList([self.__history], add_progbar = verbose > 0, model = self)
        
        test_hparams.update({
            'verbose'   : verbose,
            'epochs'    : self.epochs,
            'test_prefix'   : prefix
        })
        callbacks.set_params(test_hparams)
        
        ####################
        #     Testing      #
        ####################
        
        eval_function   = self.make_eval_function(strategy, eval_step, run_eagerly = run_eagerly)
        
        start_test_time = time.time()
        
        try:
            self._test_loop(
                dataset, eval_function, callbacks, tqdm, prefix = prefix
            )
        except KeyboardInterrupt:
            logger.warning("Testing interrupted !")
        
        self.save_history()
        
        total_test_time = time.time() - start_test_time
        logger.info("Testing finished after {} !".format(time_to_string(total_test_time)))
        
        return self.__history
    
    def make_train_function(self, strategy, train_step = None, run_eagerly = False):
        if train_step is not None: pass
        elif hasattr(self, 'train_step'): train_step = self.train_step
        else:
            variables = self.list_trainable_variables
            loss_fn     = self.get_loss()
            optimizer   = self.get_optimizer()
            
            nb_loss     = len(get_metric_names(self.losses))
            
            def train_step(batch):
                inputs, target = batch
                
                with tf.GradientTape() as tape:
                    y_pred = self(inputs, training = True)
                    
                    replica_loss = compute_distributed_loss(
                        loss_fn, target, y_pred,
                        global_batch_size = self.global_batch_size,
                        nb_loss = nb_loss
                    )

                grads = tape.gradient(replica_loss, variables)
                optimizer.apply_gradients(zip(grads, variables))

                self.update_metrics(target, y_pred)
                return replica_loss
                        
        def run_step(batch):
            if strategy is None:
                outputs = train_step(batch)
            else:
                outputs = strategy.run(train_step, args = (batch,))

                outputs = _reduce_per_replica(outputs, strategy, reduction = 'sum')
            
            return outputs
        
        return _compile_fn(
            run_step, 
            run_eagerly = self.run_eagerly if not run_eagerly else True,
            signature   = (self.input_signature, self.output_signature),
            include_signature   = self.include_signature
        )
        
    def make_eval_function(self, strategy, eval_step = None, run_eagerly = False):
        if eval_step is not None: pass
        elif hasattr(self, 'eval_step'): eval_step = self.eval_step
        else:
            model = self.get_model()

            def eval_step(batch):
                inputs, target = batch
                y_pred = self(inputs, training = False)

                return self.update_metrics(target, y_pred)
        
        def run_step(batch):
            if strategy is None:
                outputs = eval_step(batch)
            else:
                outputs = strategy.run(eval_step, args = (batch,))

                #outputs = _reduce_per_replica(outputs, strategy, reduction = 'first')
            
            return outputs
        
        return _compile_fn(
            run_step, 
            run_eagerly = self.run_eagerly if not run_eagerly else True,
            signature   = (self.input_signature, self.output_signature),
            include_signature   = self.include_signature
        )
    
    def predict(self, inputs, name = None, **kwargs):
        model = self.get_model(name)
        return model.predict(inputs, **kwargs)
        
    def evaluate(self, datas, name = None, **kwargs):
        model = self.get_model(name)
        dataset_config = self.get_dataset_config(** kwargs)
        dataset = prepare_dataset(datas, ** dataset_config)
        return model.evaluate(dataset)
    
    def _add_history(self, history, by_step = False):
        self.__history.append(history, by_step = by_step)
        
    def plot_history(self, ** kwargs):
        self.__history.plot(** kwargs)
        
    def copy(self, nom = None):
        """ Create a copy of this model """
        return self.__class__.clone(pretrained = self.nom, nom = nom)
    
    def restore_models(self, directory = None, checkpoint = None, compile = True):
        if directory is not None:
            logger.info("Model restoration from {}...".format(directory))
            filename = os.path.join(directory, "config_models.json")
        else:
            logger.info("Model restoration...")
            filename = self.config_models_file
        
        variables_to_restore = load_json(filename)
        
        for model_name, infos in variables_to_restore['models'].items():
            compile_infos = None
            if infos['compiled'] and compile:
                compile_infos = {
                    ** variables_to_restore['optimizers'].pop(infos['optimizer_name']),
                    ** variables_to_restore['losses'].pop(infos['loss_name']),
                    'metrics' : [variables_to_restore['metrics'].pop(met_name) for met_name in infos['metrics_name']]
                }
            self.load_model(model_name, infos['save_path'], compile_infos)
        
        if compile:
            for opt_name, infos in variables_to_restore['optimizers'].items():
                name, kw = infos['optimizer'], infos['optimizer_config']
                setattr(self, opt_name, get_optimizer(name, **kw))

            for loss_name, infos in variables_to_restore['losses'].items():
                name, kw = infos['loss'], infos['loss_config']
                setattr(self, loss_name, get_loss(name, **kw))

            for met_name, infos in variables_to_restore['metrics'].items():
                name, kw = infos['metric'], infos['metric_config']
                setattr(self, met_name, get_metrics(name, **kw))
        
        try:
            self.load_checkpoint(directory = directory, checkpoint = checkpoint).assert_consumed()
        except AssertionError as e:
            logger.warning('[WARNING] Some layers have not bene restored from the checkpoint ! Run `model.load_checkpoint().assert_consumed()` to check if it is a critical error or not')
    
    def load_checkpoint(self, directory = None, checkpoint = None):
        if directory is None and checkpoint is None:
            checkpoint = self.latest_checkpoint
        elif directory is not None:
            if is_model_name(directory):
                directory = os.path.join(_pretrained_models_folder, directory, 'saving')
            
            if checkpoint is None:
                checkpoint = tf.train.latest_checkpoint(directory)
            else:
                checkpoint = os.path.join(directory, checkpoint)
            logger.info('Loading checkpoint {}'.format(checkpoint))

        return self.checkpoint.restore(checkpoint)

    def load_training_checkpoint(self):
        self.load_checkpoint(checkpoint = self.latest_train_checkpoint)
        
    def get_config(self, with_trackable_variables = False):
        config = {
            "nom" : self.nom,
            'pretrained_name'   : self.pretrained_name,
            ** self.backend_kwargs
        }
        
        if with_trackable_variables:
            config['trackable_variables'] = self.get_trackable_variables_config()
        
        return config
    
    def get_trackable_variables_config(self):
        config = {
            'models'   : {},
            'losses'    : {},
            'metrics'   : {},
            'optimizers'    : {}
        }
        for model_name, model_infos in self.model_infos.items():
            config['models'][model_name] = {k : v for k, v in model_infos.items() if k != 'model'}
            
        for opt_name, opt in self.optimizers.items():
            config['optimizers'][opt_name] = {
                'optimizer'    : opt.__class__.__name__,
                'optimizer_config'  : opt.get_config()
            }
            
        for met_name, met in self.__metrics.items():
            config['metrics'][met_name] = {
                'metric'    : met.__class__.__name__,
                'metric_config'  : met.get_config()
            }
            
        for loss_name, loss in self.losses.items():
            name, kw = loss, {}
            if isinstance(loss, tf.keras.losses.Loss):
                name = loss.__class__
                kw = loss.get_config() 
            name = name.__name__
            
            config['losses'][loss_name] = {
                'loss'    : name,
                'loss_config'  : kw
            }
            
        return config
    
    def save(self, save_models = True, save_ckpt = True, 
             save_history = True, save_config = True):
        if save_models: self.save_models()
        if save_ckpt: self.ckpt_manager.save()
        if save_history: self.save_history()
        if save_config: self.save_config()
    
    def save_history(self):
        self.__history.save(self.history_file)
        
    def save_models(self, directory = None, **kwargs):
        for model_name in self.model_names:
            filename = None if directory is None else os.path.join(directory, model_name)
            self.save_model(
                model_name      = model_name, 
                filename        = filename,
                ** kwargs
            )
        
        
    def save_model(self, model_name, filename = None, save_weights = False, ** kwargs):
        if filename is None and type(model_name) is str: 
            if model_name not in self.models:
                raise ValueError("Unknown model !\n  Accepted : {}\n  Got : {}".format(
                    self.model_names, model_name
                ))
            
            filename = self.model_infos[model_name]['save_path']
        
        config_filename = filename if '.json' in filename else filename + '.json'
        with open(config_filename, 'w', encoding = 'utf-8') as model_config_file:
            model_config = self.__models[model_name]['model'].to_json(indent = 4)
            model_config_file.write(model_config)
            
        if save_weights:
            self.__models[model_name]['model'].save_weights(filename, **kwargs)
            
        logger.info("Submodel {} saved in {} !".format(model_name, config_filename))
                
    def save_config(self, with_trackable_variables = True, directory = None):
        config = {
            'class_name'    : self.__class__.__name__,
            'config'        : self.get_config(with_trackable_variables = False)
        }
        
        config_file = self.config_file if directory is None else os.path.join(directory, 'config.json')
        dump_json(config_file, config, indent = 4)
        
        if with_trackable_variables:
            trackable_variables_config = self.get_trackable_variables_config()
            config_models_file = self.config_models_file if directory is None else os.path.join(directory, 'config_models_file.json')
            
            dump_json(config_models_file, trackable_variables_config, indent = 4)
        
    def load_model(self, name, filename, compile_infos = None, verbose = True):
        restored_model = None
        if '.json' in filename:
            with open(filename, 'r', encoding = 'utf-8') as fichier_config:
                config = fichier_config.read()
            restored_model = model_from_json(config, custom_objects = self.custom_objects)
        else:
            restored_model = load_model(
                filename, custom_objects = self.custom_objects, compile = False
            )
        
        setattr(self, name, restored_model)
        if compile_infos is not None:
            self.compile(model_name = name, ** compile_infos, verbose = False)

        logger.info("Successfully restored {} from {} !".format(name, filename))
    
    def destroy(self, ask = True):
        """ Destroy the model and all its folders """
        y = True
        if ask:
            y = input("Are you sure you want to destroy agent {} ? (y to validate)".format(self.nom))
            y = y == 'y'
        
        if y:
            shutil.rmtree(self.folder)
            del self
    
    @classmethod
    def clone(cls, pretrained, nom = None, compile = False):
        pretrained_dir = get_model_dir(pretrained)
        if not os.path.exists(pretrained_dir):
            raise ValueError("Pretrained model {} does not exist !".format(pretrained))
        
        if nom is None:
            n = len([
                n for n in os.listdir(_pretrained_models_folder) if n.startswith(pretrained)
            ])
            nom = '{}_copy_{}'.format(pretrained, n)
        elif nom in os.listdir(_pretrained_models_folder):
            raise ValueError("Model {} already exist, cannot create a copy !".format(nom))

        config = load_json(os.path.join(pretrained_dir, 'config.json'))
        if config['class_name'] != cls.__name__:
            raise ValueError("Model {} already exists but is not the expected class !\n  Expected : {}\n  Got : {}".format(nom, config['class_name'], cls.__name__))
        
        config = config['config']
        config.update({'nom' : nom, 'pretrained_name' : pretrained})
        config.setdefault('max_to_keep', 1)
        
        instance = cls(
            restore = {'directory' : pretrained, 'compile' : compile}, ** config
        )
        instance.save()
        return instance
    
    @classmethod
    def from_pretrained(cls, nom, pretrained_name, ** kwargs):
        from models import get_pretrained
        
        with tf.device('cpu') as d:
            pretrained = get_pretrained(pretrained_name)
        
        config = pretrained.get_config()
        config.update({'nom' : nom, 'pretrained_name' : pretrained_name, ** kwargs})
        
        instance = cls(max_to_keep = 1, ** config)
        
        partial_transfer_learning(instance.get_model(), pretrained.get_model())
        
        instance.save()
        
        return instance

    @classmethod
    def restore(cls, nom, ** kwargs):
        folder = get_model_dir(nom)
        if not os.path.exists(folder): return None
        
        config = load_json(os.path.join(os.path.join(folder, 'config.json')))
        
        if config['class_name'] != cls.__name__:
            raise ValueError("Model {} already exists but is not the expected class !\n  Expected : {}\n  Got : {}".format(nom, config['class_name'], cls.__name__))
        
        return cls(** {** kwargs, ** config['config']})
    
    @staticmethod
    def rename(nom, new_name):
        def _rename_in_file(filename):
            if os.path.isdir(filename):
                for f in os.listdir(filename): _rename_in_file(os.path.join(filename, f))
            elif filename.endswith('.json'):
                with open(filename, 'r', encoding = 'utf-8') as file:
                    text = file.read().replace(nom, new_name)
                with open(filename, 'w', encoding = 'utf-8') as file:
                    file.write(text)
            
        folder = get_model_dir(nom)
        if not os.path.exists(folder):
            raise ValueError("Pretrained model {} does not exist !".format(nom))
        
        if is_model_name(new_name):
            raise ValueError("Model {} already exist, cannot rename model !".format(new_name))

        _rename_in_file(folder)
        os.rename(folder, os.path.join(get_model_dir(new_name)))
        
def _can_restore(restore, config_file):
    if restore is True: return os.path.exists(config_file)
    elif isinstance(restore, str):
        return is_model_name(restore) or os.path.exists(os.path.join(restore, 'config.json'))
    elif isinstance(restore, dict):
        return is_model_name(restore['directory']) or os.path.exists(os.path.join(restore['directory'], 'config.json'))
    
def _compile_fn(fn, run_eagerly = False, signature = None, 
                include_signature = True, ** kwargs):
    if not run_eagerly:
        config = {
            'experimental_relax_shapes' : True,
            ** kwargs
        }
        if include_signature and signature is not None:
            config['input_signature'] = [signature]
        
        fn = def_function.function(fn, ** config)
    
    return fn
    
def _reduce_per_replica(values, strategy, reduction = 'mean'):
    def _reduce(v):
        if reduction == 'first':
            return strategy.unwrap(v)[0]
        elif reduction == 'mean':
            return strategy.reduce(tf.distribute.ReduceOp.MEAN, v, axis = None)
        elif reduction == 'sum':
            return strategy.reduce(tf.distribute.ReduceOp.SUM, v, axis = None)
        else:
            return v

    return nest.map_structure(_reduce, values)

def compute_distributed_loss(loss_fn, y_true, y_pred, global_batch_size = None, nb_loss = None):
    loss = loss_fn(y_true, y_pred)

    if nb_loss is not None and nb_loss > 1: loss = loss[0]
    return tf.nn.compute_average_loss(loss, global_batch_size = global_batch_size)
=======

# Copyright (C) 2022 yui-mhcp project's author. All rights reserved.
# Licenced under the Affero GPL v3 Licence (the "Licence").
# you may not use this file except in compliance with the License.
# See the "LICENCE" file at the root of the directory for the licence information.
#
# Unless required by applicable law or agreed to in writing, software
# distributed under the License is distributed on an "AS IS" BASIS,
# WITHOUT WARRANTIES OR CONDITIONS OF ANY KIND, either express or implied.
# See the License for the specific language governing permissions and
# limitations under the License.

import os
import time
import shutil
import logging
import numpy as np
import pandas as pd
import tensorflow as tf

from tqdm import tqdm as tqdm_progress_bar
from tensorflow.keras.models import load_model, model_from_json

from tensorflow.python.util import nest
from tensorflow.python.eager import def_function
from tensorflow.python.keras.callbacks import CallbackList

from loggers import DEV
from hparams import HParams, HParamsTraining, HParamsTesting
from datasets import train_test_split, prepare_dataset, summarize_dataset
from utils import time_to_string, load_json, dump_json, create_iterator, get_metric_names, map_output_names
from custom_architectures import get_architecture, custom_objects
from custom_train_objects import History, MetricList
from custom_train_objects import get_optimizer, get_loss, get_metrics, get_callbacks
from models.weights_converter import partial_transfer_learning
from models.model_utils import _pretrained_models_folder, is_model_name, get_model_dir

logger = logging.getLogger(__name__)

_trackable_objects = (
    tf.keras.Model, 
    tf.keras.losses.Loss, 
    tf.keras.optimizers.Optimizer, 
    tf.keras.metrics.Metric
)

class ModelInstances(type):
    _instances = {}
    _is_restoring   = False
    
    def __call__(cls, * args, ** kwargs):
        nom = kwargs.get('nom', None)
        if nom is None: nom = cls.__name__
        if nom in cls._instances:
            pass
        elif not cls._is_restoring and kwargs.get('restore', True) and is_model_name(nom):
            cls._is_restoring = True
            
            kwargs['nom'] = nom
            try:
                cls.restore(** kwargs)
            except Exception as e:
                logger.critical('An error occured while restoring : {}'.format(e))
                raise e
            finally:
                cls._is_restoring = False
        else: # cls._is_restoring = False
            cls._instances[nom] = super(ModelInstances, cls).__call__(* args, ** kwargs)
        
        return cls._instances[nom]

class BaseModel(metaclass = ModelInstances):
    """
        Abstract class defining methods to track some variables (such as `tf.keras.Model`), save and load checkpoints, train and evaluate, ... 
        There are some methods to define in sub-classes to allow the processing pipeline / model construction to be complete : these methods are specific to the models. 
        
        You can also check other interfaces (such as `BaseAudioModel`) that define dedicated methods for a specific domain (audio / image / text). 
    """
    def __init__(self,
                 nom    = None,
                 restore    = True,
                 max_to_keep    = 3,
                 pretrained_name    = None,
                 
                 ** kwargs
                ):
        """ Constructor that initialize the model's configuration, architecture, folders, ... """
        # Allows to pass all kwargs to super-classes 
        kwargs  = {k : v for k, v in kwargs.items() if not hasattr(self, k)}
        
        self.nom    = nom if nom is not None else self.__class__.__name__
        self.pretrained_name    = pretrained_name
        
        self.__history  = History.load(self.history_file)
        
        self.__models        = {}
        self.__losses        = {}
        self.__optimizers    = {}
        self.__metrics       = {}
        
        self.__ckpt     = tf.train.Checkpoint()
        self.__ckpt_manager = tf.train.CheckpointManager(
            self.__ckpt, directory = self.save_dir, max_to_keep = max_to_keep
        )
        
        self.backend_kwargs = kwargs        
        if restore and _can_restore(restore, self.config_file):
            restore_kwargs  = {} if not isinstance(restore, dict) else restore
            if isinstance(restore, str): restore_kwargs = {'directory' : restore}
            
            if 'directory' in restore_kwargs:
                if is_model_name(restore_kwargs['directory']):
                    restore_kwargs['directory'] = get_model_dir(
                        restore_kwargs['directory'], 'saving'
                    )
                self.__history  = History.load(
                    os.path.join(restore_kwargs['directory'], 'historique.json')
                )
            
            self.restore_models(** restore_kwargs)
            if restore not in (True, False) and os.path.exists(self.folder):
                self.save()
        else:
            self._build_model(** kwargs)
                
        if not os.path.exists(self.config_file):
            self._init_folders()
            self.save()
        
        self.__build_call_fn()
        
        self.init_train_config()
        
        logger.info("Model {} initialized successfully !".format(self.nom))
    
    def __build_call_fn(self):
        """ Set up `self.call_fn` as a tf-compiled version of `self.call()` """
        if not hasattr(self, 'call_fn'):
            if hasattr(self, 'call'): call_fn = self.call
            else:
                model = self.get_model()

                def call_fn(inputs, training = False):
                    return model(inputs, training = training)
            
            self.call_fn = _compile_fn(
                call_fn,
                run_eagerly = self.run_eagerly,
                signature   = None, #self.call_signature if hasattr(self, 'call_signature') else self.input_signature,
                include_signature   = self.include_signature
            )
            
    def _init_folders(self):
        """ Initialize default folders """
        os.makedirs(self.train_dir,     exist_ok=True)
        os.makedirs(self.ckpt_dir,      exist_ok=True)
        os.makedirs(self.train_test_dir, exist_ok=True)
        os.makedirs(self.eval_dir,      exist_ok=True)
        os.makedirs(self.pred_dir,      exist_ok=True)
        os.makedirs(self.save_dir,      exist_ok=True)
    
    def _build_model(self, ** kwargs):
        """
            Initialize models' variables
            Arguments :
                - kwargs where keys are models' variable name and values are their configuration passed to the `get_architecture` method
                    Can be either a `tf.keras.Model` or a dict of config. 
                    If it is a dict it must contain the key `architecture_name`
        """
        def _build_single_model(model):
            if isinstance(model, tf.keras.Model):
                return model
            elif isinstance(model, dict):
                return get_architecture(** model)
            else:
                raise ValueError("Unhandled model type !\n  Accepted : (tf.keras.Model, dict)\n  Got : {}".format(model))
        
        def _set_single_model(model, name = None):
            if isinstance(model, dict):
                [_set_single_model(m, n) for n, m in model.items()]
            elif isinstance(model, (tuple, list)):
                [_set_single_model(m, 'model_{}'.format(i)) for i, m in enumerate(model)]
            elif isinstance(model, tf.keras.Model):
                if name is None: name = 'model'
                setattr(self, name, model)
            else:
                raise ValueError("Unknown model type (type {}) : {}".format(type(model), model))
        
        logger.info('Initializing model with kwargs : {}'.format(kwargs))
        for name, model_config in kwargs.items():
            models = _build_single_model(model_config)
            _set_single_model(models, name = name)
            
    def init_train_config(self, global_batch_size = None, ** kwargs):
        """
            Initialize training configuration
            Can take as argument whathever you put in the `training_hparams` property
        """
        
        self.stop_training  = False
        self.current_epoch  = tf.Variable(self.epochs, trainable = False, name = 'epoch')
        self.current_step   = tf.Variable(self.steps, trainable = False, name = 'step')
        self.global_batch_size  = -1
        
        mapper = self.training_hparams_mapper
        
        for k, v in self.training_hparams.items():
            val = kwargs.get(k, v)
            if k in mapper:
                mapper[k](val)
            elif not hasattr(self, k) or val is not None:
                setattr(self, k, val)
    
    def _update_augment_prct(self, augment_prct):
        self.augment_prct_scheduler = augment_prct if callable(augment_prct) else None
        if self.augment_prct_scheduler:
            self.augment_prct = tf.Variable(
                0., trainable = False, name = 'augment_prct', dtype = tf.float32
            )
        else:
            self.augment_prct = tf.constant(tf.cast(augment_prct, tf.float32))
    
    def update_train_config(self, epoch, step):
        """ Update training configuration after each step / epoch """
        self.current_epoch.assign(epoch)
        self.current_step.assign(step)
        
        if self.augment_prct_scheduler:
            self.augment_prct.assign(self.augment_prct_scheduler(
                epoch = self.current_epoch, step = self.current_step,
                old_value = self.augment_prct
            ))
    
    @property
    def folder(self):
        return os.path.join(_pretrained_models_folder, self.nom)
    
    @property
    def save_dir(self):
        return os.path.join(self.folder, "saving")
        
    @property
    def train_dir(self):
        return os.path.join(self.folder, "training-logs")
    
    @property
    def eval_dir(self):
        return os.path.join(self.folder, "eval")
    
    @property
    def pred_dir(self):
        return os.path.join(self.folder, "outputs")
    
    @property
    def ckpt_dir(self):
        return os.path.join(self.train_dir, "checkpoints")
    
    @property
    def train_test_dir(self):
        return os.path.join(self.train_dir, "eval")
        
    
    @property
    def config_file(self):
        return os.path.join(self.folder, "config.json")
    
    @property
    def history_file(self):
        return os.path.join(self.save_dir, "historique.json")
        
    @property
    def ckpt_format(self):
        return os.path.join(self.ckpt_dir, "checkpoint-{epoch:04d}.ckpt")
    
    @property
    def config_models_file(self):
        return os.path.join(self.save_dir, "config_models.json")
        
    @property
    def run_eagerly(self):
        return False
    
    @property
    def include_signature(self):
        strat = self.distribute_strategy
        return False if strat is not None and strat.num_replicas_in_sync > 1 else True
    
    @property
    def input_signature(self):
        shape = self.input_shape
        if isinstance(shape, dict):
            raise NotImplementedError("When you have multiple submodels you must define `input_signature`")
        elif isinstance(shape, list):
            return tuple([tf.TensorSpec(shape = s, dtype = tf.float32) for s in shape])
        return tf.TensorSpec(shape = shape, dtype = tf.float32)
            
    @property
    def output_signature(self):
        shape = self.output_shape
        if isinstance(shape, dict):
            raise NotImplementedError("When you have multiple submodels you must define `output_signature`")
        elif isinstance(shape, list):
            return (tf.TensorSpec(shape = s, dtype = tf.float32) for s in shape)
        return tf.TensorSpec(shape = shape, dtype = tf.float32)
    
    @property
    def distribute_strategy(self):
        if hasattr(self.get_model(name = self.model_names[0]), 'distribute_strategy'):
            return self.get_model(name = self.model_names[0]).distribute_strategy
        else:
            return None
    
    @property
    def inputs(self):
        if len(self.__models) == 1:
            return self.get_model().inputs
        else:
            return {name : model.inputs for name, model in self.models.items()}
    
    @property
    def outputs(self):
        if len(self.__models) == 1:
            return self.get_model().outputs
        else:
            return {name : model.outputs for name, model in self.models.items()}
    
    @property
    def input_shape(self):
        if len(self.__models) == 1:
            return self.get_model().input_shape
        else:
            return {name : model.input_shape for name, model in self.models.items()}
    
    @property
    def output_shape(self):
        if len(self.__models) == 1:
            return self.get_model().output_shape
        else:
            return {name : model.output_shape for name, model in self.models.items()}
        
    @property
    def model_names(self):
        return list(self.__models.keys())
        
    @property
    def models(self):
        return {name : infos['model'] for name, infos in self.__models.items()}
    
    @property
    def model_infos(self):
        return self.__models
    
    @property
    def default_metrics_config(self):
        return {}
    
    @property
    def layers(self):
        if len(self.__models) == 1:
            return self.get_model().layers
        else:
            return {name : model.layers for name, model in self.models.items()}
    
    @property
    def optimizers(self):
        return self.__optimizers
    
    @property
    def losses(self):
        return self.__losses
    
    @property
    def metrics(self):
        return list(self.__metrics.values())
            
    @property
    def metric_names(self):
        loss_names      = get_metric_names(self.losses)
        metric_names    = get_metric_names(self.__metrics)
        if len(loss_names) == 1:
            loss_names = ['loss']
        elif len(loss_names) > 1 and 'loss' not in loss_names:
            loss_names = ['loss'] + loss_names
        
        return loss_names + metric_names
    
    @property
    def history(self):
        return self.__history
    
    @property
    def step_history(self):
        return self.__history.step_history
    
    @property
    def epochs(self):
        return len(self.__history)
    
    @property
    def steps(self):
        return self.__history.steps
    
    @property
    def custom_objects(self):
        return custom_objects
    
    @property
    def training_hparams(self):
        return HParams(augment_prct = 0.25)
    
    @property
    def training_hparams_mapper(self):
        return {'augment_prct' : self._update_augment_prct}
    
    @property
    def trainable_variables(self):
        if len(self.__models) == 1:
            return self.get_model().trainable_variables
        else:
            return {name : model.trainable_variables for name, model in self.models.items()}
    
    @property
    def variables(self):
        var = []
        for _, model in self.models.items():
            var += model.variables
        return var
    
    @property
    def list_trainable_variables(self):
        var = []
        for _, model in self.models.items():
            var += model.trainable_variables
        
        for _, loss in self.losses.items():
            if isinstance(loss, tf.keras.losses.Loss) and hasattr(loss, 'trainable_variables'):
                var += loss.trainable_variables
        return var
    
    @property
    def checkpoint(self):
        return self.__ckpt
    
    @property
    def ckpt_manager(self):
        return self.__ckpt_manager
    
    @property
    def latest_checkpoint(self):
        return self.__ckpt_manager.latest_checkpoint
    
    @property
    def latest_train_checkpoint(self):
        return tf.train.latest_checkpoint(self.ckpt_dir)
            
    def is_compiled(self, model_name):
        return self.__models[model_name]['compiled']
    
    def add_loss(self, loss, name = 'loss', **kwargs):
        if isinstance(loss, str):
            loss = get_loss(loss, **kwargs)
        setattr(self, name, loss)
    
    def add_optimizer(self, optimizer, name = 'optimizer', **kwargs):
        if isinstance(optimizer, str):
            optimizer = get_optimizer(optimizer, **kwargs)
        setattr(self, name, optimizer)
        
    def add_metric(self, metric, name = 'metric', prefix = None, **kwargs):
        if isinstance(metric, str):
            metric = get_metrics(metric, **kwargs)
        if isinstance(metric, list):
            if len(metric) == 1 and not isinstance(name, (list, tuple)): name = [name]
            for i, m in enumerate(metric):
                n = name[i] if isinstance(name, (list, tuple)) else m.__class__.__name__
                if prefix is not None: n = prefix + n
                self.add_metric(m, name = n)
        else:
            setattr(self, name, metric)
        
    def _init_trackable_variable(self, name, var):
        if not isinstance(var, _trackable_objects):
            raise ValueError("Type '{}' should not be tracked !".format(type(var)))
            
        if hasattr(self, name):
            raise ValueError("Variable '{}' already exists and is not mutable.".format(name))
            
        if isinstance(var, tf.keras.Model):
            self._init_model(name, var)
        elif isinstance(var, tf.keras.optimizers.Optimizer):
            self._init_optimizer(name, var)
        elif isinstance(var, tf.keras.losses.Loss):
            self._init_loss(name, var)
        elif isinstance(var, tf.keras.metrics.Metric):
            self._init_metric(name, var)
        
    def _init_model(self, name, model):
        assert isinstance(model, tf.keras.Model), "'model' must be a `tf.keras.Model` instance !"
        if name in self.__models:
            logger.warning("Submodel '{}' already exists !".format(name))
            return
        
        if hasattr(model, '_build'): model._build()
        
        logger.info("Initializing submodel : `{}` !".format(name))
        
        config_model_file = os.path.join(self.save_dir, name + '.json')
        
        self.__models[name] = {
            'save_path' : config_model_file,
            'model'     : model,
            'compiled'  : False,
            'optimizer_name'    : None,
            'metrics_name'      : None,
            'loss_name'         : None
        }
        setattr(self.__ckpt, name, model)
        
    def _init_optimizer(self, name, optimizer):
        assert isinstance(optimizer, tf.keras.optimizers.Optimizer), "'optimizer' must be a `tf.keras.optimizers.Optimizer` instance !"
        
        if name in self.__optimizers:
            logger.warning("Optimizer '{}' already exists !".format(name))
            return
        
        logger.info("Optimizer '{}' initilized successfully !".format(name))
        
        self.__optimizers[name] = optimizer
        setattr(self.__ckpt, name, optimizer)
                
    def _init_loss(self, name, loss):
        assert isinstance(loss, tf.keras.losses.Loss) or callable(loss), "'loss' must be a `tf.keras.losses.Loss` or a callable !"
        
        if name in self.__losses:
            logger.warning("Loss '{}' already exists !".format(name))
            return
        
        self.__losses[name] = loss
        
    def _init_metric(self, name, metric):
        assert isinstance(metric, tf.keras.metrics.Metric) or callable(metric), "'metric' must be a `tf.keras.metrics.Metric or a callable !"
        
        if name in self.__metrics:
            logger.warning("Metric '{}' already exists !".format(name))
            return
        
        self.__metrics[name] = metric
        
    def get_model(self, name = None):
        if name is None and len(self.__models) > 1:
            raise ValueError("When there are multiple sub-models, you must specify the model's name you want")
                
        name = name if name is not None else self.model_names[0]
        
        if name not in self.__models:
            raise ValueError("Sub-model does not exist !\n  Accepted : {}\n  Got : {}".format(
                self.model_names, name
            ))
            
        return self.__models[name]['model']
    
    def get_optimizer(self, model_name = None, opt_name = None):
        if opt_name is None:
            if model_name is not None:
                opt_name = self.__models[model_name].get('optimizer_name', None)
            elif len(self.optimizers) == 1:
                opt_name = list(self.optimizers.keys())[0]
        
        return self.optimizers[opt_name] if opt_name is not None else None
    
    def get_loss(self, model_name = None, loss_name = None):
        if loss_name is None:
            if model_name is not None:
                loss_name = self.__models[model_name].get('loss_name', None)
            elif len(self.losses) == 1:
                loss_name = list(self.losses.keys())[0]
        
        return self.losses[loss_name] if loss_name is not None else None
    
    def get_metric(self, model_name = None, met_name = None):
        if met_name is None:
            if model_name is not None:
                met_name = self.__models[model_name].get('metrics_name', None)
            elif len(self.metrics) == 1:
                met_name = self.metrics[0]
        
        if isinstance(met_name, list):
            return [self.__metrics[m] if isinstance(m, str) else m for m in met_name]
        return self.__metrics[met_name] if isinstance(met_name, str) else met_name
    
    def get_compiled_metrics(self, new_metrics = None, add_loss = True):
        metrics = get_metrics(
            new_metrics, ** self.default_metrics_config
        ) if new_metrics else self.__metrics
        return MetricList(metrics, losses = self.__losses if add_loss else None)
    
    def __setattr__(self, name, value):
        if isinstance(value, _trackable_objects) and name != 'compiled_metrics':
            self._init_trackable_variable(name, value)
        
        super().__setattr__(name, value)
        
    def __str__(self):
        free_optimizer, free_loss, free_metric = [], [], []
        for _, model in self.__models.items():
            if model['compiled']:
                free_optimizer.append(model['optimizer_name'])
                free_loss.append(model['loss_name'])
                free_metric += model['metrics_name']
        
        free_optimizer = {n : opt for n, opt in self.optimizers.items() if n not in free_optimizer}
        free_loss = {n : loss for n, loss in self.losses.items() if n not in free_loss}
        free_metric = {n : met for n, met in self.__metrics.items() if n not in free_metric}
        
        des = "\n========== {} ==========\n".format(self.nom)
        for name in self.model_names:
            des += self.describe_model(name) + '\n'
            
        if len(self.model_names) > 1:
            des += "Total number of layers : {}\n".format(self.count_layers())
            des += "Total number of parameters : {:.3f} Millions\n".format(self.count_params() / 1000000)
            
        if self.pretrained_name is not None:
            des += "Transfer-learning from : {}\n".format(self.pretrained_name)
        des += "Already trained on {} epochs ({} steps)\n\n".format(self.epochs, self.steps)
            
        if len(free_optimizer) > 0:
            des += "Optimizers :\n"
            for name, opt in free_optimizer.items():
                des += "- {} :\t{}\n".format(name, opt.get_config())
            des += "\n"
        
        if len(free_loss) > 0:
            des += "Losses :\n"
            for name, loss in free_loss.items():
                str_loss = loss.get_config() if hasattr(loss, 'get_config') else loss.__class__.__name__
                des += "- {} :\t{}\n".format(name, str_loss)
            des += "\n"
                
        if len(free_metric) > 0:
            des += "Metrics :\n"
            for name, met in free_metric.items():
                des += "- {} :\t{}\n".format(name, met.get_config())
            des += "\n"
        
        if len(free_optimizer) + len(free_loss) + len(free_metric) > 0: des += '\n'
        return des
    
    def __call__(self, * inputs, training = False, ** kwargs):
        return self.call_fn(* inputs, training = training, ** kwargs)
    
    def summary(self, model = None, **kwargs):
        if model is None: model = self.model_names
        for name in model:
            if name not in self.__models:
                print("[WARNING]\tModel {} does not exist !\n".format(name))
                continue
            print("\n========== Summary of {} ==========\n".format(name))
            self.__models[name]['model'].summary(**kwargs)
            print()
    
    def describe_model(self, name):
        model   = self.__models[name]['model']
        opt     = self.get_optimizer(name)
        loss    = self.get_loss(name)
        metrics = self.get_metric(name)
        if opt is not None: opt = opt.get_config()
        if metrics is not None: metrics = [m.get_config() for m in metrics]
        if hasattr(loss, 'get_config'): loss = loss.get_config()
        
        des = "Sub model {}\n".format(name)
        try:
            des += "- Inputs \t: {}\n".format(model.input_shape)
            des += "- Outputs \t: {}\n".format(model.output_shape)
        except AttributeError:
            des += "- Inputs \t: unknown\n"
            des += "- Outputs \t: unknown\n"
        des += "- Number of layers \t: {}\n".format(len(model.layers))
        des += "- Number of parameters \t: {:.3f} Millions\n".format(model.count_params() / 1000000)
        if opt is None:
            des += "- Model not compiled\n"
        else:
            des += "- Optimizer \t: {}\n".format(opt)
            des += "- Loss \t : {}\n".format(loss)
            des += "- Metrics\t : {}\n".format(metrics)
        return des
    
    def count_layers(self):
        return sum([len(model.layers) for _, model in self.models.items()])
    
    def count_params(self):
        return sum([model.count_params() for name, model in self.models.items()])
    
    def compile(self, model_name = None, ** kwargs):
        """
            compile sub model(s) with given loss, optimizer, metrics and their respective configuration 
            See `compile_model` for accepted kwargs names
            
            If you do not want to really `compile` a model but just add losses / optimizers to this class, you can call `self.add_{loss / optimizer / metrics}` instead
            Therefore the `fit` function will not be usable but in some cases it can be useful to have multiple losses / optimizers that are not attached to one specific submodel
        """
        if model_name is None or isinstance(model_name, (list, tuple)):
            if model_name is None: model_name = self.model_names
                
            for name in model_name:
                self.compile(model_name = name, ** kwargs)
        
        elif type(model_name) is dict:
            for name, kw in model_name.items():
                self.compile(model_name = name, ** kw)
        
        elif type(model_name) is str and model_name in self.__models:
            self.compile_model(model_name, ** kwargs)
        else:
            raise ValueError("Unknown model !\n  Accepted : {}\n  Got : {}".format(
                self.model_names, model_name
            ))
            
    def compile_model(self,
                      model_name, 
                      loss          = 'mse',    loss_config         = {},
                      optimizer     = 'adam',   optimizer_config    = {},
                      metrics       = [],       metrics_config      = {},
                      verbose       = True
                     ):
        if self.is_compiled(model_name):
            logger.warning("Model {} is already compiled !".format(model_name))
            return
        
        loss_config.setdefault('reduction', tf.keras.losses.Reduction.NONE)

        loss    = get_loss(loss,            ** loss_config)
        opt     = get_optimizer(optimizer,  ** optimizer_config)
        metrics = get_metrics(metrics,      ** metrics_config)
        
        self.__models[model_name]['model'].compile(optimizer = opt, loss = loss, metrics = metrics)
        
        model_optimizer = self.__models[model_name]['model'].optimizer
        model_loss      = self.__models[model_name]['model'].loss
        if hasattr(self.__models[model_name]['model'], 'compiled_metrics'):
            model_metrics   = self.__models[model_name]['model'].compiled_metrics._metrics
        else:
            model_metrics   = metrics
        
        opt_name    = '{}_optimizer'.format(model_name)
        loss_name   = '{}_loss'.format(model_name)
        met_name    = ['{}_{}'.format(model_name, m.__class__.__name__) for m in model_metrics]
                
        self.__models[model_name]['compiled']       = True
        self.__models[model_name]['optimizer_name'] = opt_name
        self.__models[model_name]['loss_name']      = loss_name
        self.__models[model_name]['metrics_name']   = met_name
                
        self.add_optimizer(model_optimizer, opt_name)
        self.add_loss(model_loss, loss_name)
        self.add_metric(model_metrics, met_name)
        
        str_loss = model_loss.get_config() if isinstance(model_loss, tf.keras.losses.Loss) else model_loss.__name__
        logger.log(
            logging.INFO if verbose else DEV,
            "Submodel {} compiled !\n  Loss : {}\n  Optimizer : {}\n  Metrics : {}".format(
                model_name, 
                str_loss, 
                model_optimizer.get_config(), 
                [m.get_config() for m in model_metrics]
        ))
                
    def _get_default_callbacks(self):
        callbacks = get_callbacks(
            TerminateOnNaN  = {},
            CkptCallback    = {
                'checkpoint'    : self.__ckpt,
                'directory'     : self.ckpt_dir,
                'save_best_only'    : True,
                'monitor'       : 'val_loss'
            }
        )
        return callbacks
        
    def get_dataset_config(self,
                           batch_size       = 16,
                           train_batch_size = None,
                           valid_batch_size = None,

                           shuffle_size     = 1024,
                           is_validation    = True,
                           strategy     = None,
                           ** kwargs
                          ):
        """
            Function that returns dataset configuration that should be used in the `prepare_dataset` call
        """
        config = kwargs.copy()
        
        if train_batch_size: batch_size = train_batch_size
        if is_validation and valid_batch_size: 
            if isinstance(valid_batch_size, float):
                batch_size = int(valid_batch_size * batch_size)
            else:
                batch_size = valid_batch_size
        
        if isinstance(shuffle_size, float): shuffle_size = int(shuffle_size * batch_size)
        
        if strategy is not None:
            batch_size *= strategy.num_replicas_in_sync
        
        config['batch_size']    = batch_size
        config['shuffle_size']  = shuffle_size if not is_validation else 0
        
        if hasattr(self, 'encode_data'): config.setdefault('encode_fn', self.encode_data)
        if hasattr(self, 'filter_data'): config.setdefault('filter_fn', self.filter_data)
        if hasattr(self, 'augment_data') and not is_validation:
            config.setdefault('augment_fn', self.augment_data)
        if hasattr(self, 'preprocess_data'): 
            config.setdefault('map_fn', self.preprocess_data)
        if hasattr(self, 'memory_consuming_fn'):
            config.setdefault('memory_consuming_fn', self.memory_consuming_fn)
        
        return config
        
    def _get_train_config(self,
                          x     = None,
                          y     = None,
                          
                          add_dataset_infos = True,
                          summary_kwargs    = {},
                          
                          train_size        = None,
                          valid_size        = None,
                          test_size         = 4,
                          
                          train_times       = 1,
                          valid_times       = 1,
                          
                          pre_shuffle       = False,
                          random_state      = 10,
                          labels            = None,
                          validation_data   = None,
                          
                          test_batch_size   = 1,
                          pred_step         = -1,
                          
                          epochs            = 5, 
                          relative_epoch    = True,
                          
                          verbose           = 1, 
                          callbacks         = [], 
                          ** kwargs
                          ):
        """
            Function that returns dataset configuration for training / evaluation data
            
            Arguments :
                - x / y     : training dataset that will be passed to `prepare_dataset`
                - train_size / valid_size / test_size   : sizes of datasets
                - random_state  : used for shuffling the same way accross trainings
                It allows to pass a complete dataset and the splits will **always** be the same accross trainings which is really interesting to not have problems with shuffling
                - labels        : use in the `sklearn.train_test_split`, rarely used
                - validation_data   : dataset used for validation
                    If not provided, will split training dataset by train_size and valid_size
                    Note that the `test` dataset is a subset of the validation dataset and is used in the `PredictorCallback`
                
                - test_batch_size / pred_step   : kwargs specific for `PredictorCallback`
                
                - epochs    : the number of epochs to train
                - relative_epochs   : whether `epochs` must be seen as absolute epochs (ie the final epoch to reach) or the number of epochs to train on
                
                - verbose   : verbosity level
                - callbacks : training callbacks (added to `self._get_default_callbacks`)
                
                - kwargs    : additional configuration passed to `get_dataset_config` (such as `cache`, `prefetch`, ...)
        """
        train_config = self.get_dataset_config(is_validation = False, ** kwargs)
        valid_config = self.get_dataset_config(is_validation = True, ** kwargs)
        valid_config['cache'] = False
        
        test_kwargs = kwargs.copy()
        if isinstance(test_batch_size, float):
            test_batch_size = int(valid_config['batch_size'] * test_batch_size)
        test_kwargs.update({
            'batch_size' : test_batch_size, 'train_batch_size' : None, 'valid_batch_size' : None,
            'cache' : False, 'is_validation' : True
        })
        test_config  = self.get_dataset_config(** test_kwargs)
        
        dataset = x if y is None else (x, y)
        if isinstance(dataset, dict) and 'train' in dataset:
            validation_data = dataset.get('valid', dataset.get('test', validation_data))
            dataset         = dataset['train']
        
        if validation_data is None:
            train_dataset, valid_dataset = train_test_split(
                dataset, 
                train_size     = train_size,
                valid_size     = valid_size,
                random_state   = random_state,
                shuffle        = pre_shuffle,
                labels         = labels
            )
        else:
            train_dataset, _ = train_test_split(
                dataset, train_size = train_size,
                random_state = random_state, shuffle = pre_shuffle
            ) if (train_size) and (not hasattr(dataset, '__len__') or train_size < len(dataset)) else dataset, None
            valid_dataset, _ = train_test_split(
                validation_data, train_size = train_size,
                random_state = random_state, shuffle = pre_shuffle
            ) if (valid_size) and (not hasattr(validation_data, '__len__') or valid_size < len(validation_data)) else validation_data, None
        
        if test_size > 0:
            test_dataset    = prepare_dataset(valid_dataset,  ** test_config)
            test_dataset    = test_dataset.take(test_size)
        
        ds_infos    = {
            'train' : summarize_dataset(train_dataset, ** summary_kwargs),
            'valid' : summarize_dataset(valid_dataset, ** summary_kwargs)
        } if add_dataset_infos else {}
        
        train_dataset = prepare_dataset(train_dataset, ** train_config)
        valid_dataset = prepare_dataset(valid_dataset, ** valid_config)
        
        if train_times > 1: train_dataset = train_dataset.repeat(train_times)
        if valid_times > 1: valid_dataset = valid_dataset.repeat(valid_times)
        
        if relative_epoch: epochs += self.epochs
        
        callbacks = callbacks + self._get_default_callbacks()
        
        if hasattr(self, 'predict_with_target') and test_size > 0 and pred_step != 0:
            predictor_callback  = get_callbacks(PredictorCallback = {
                'method'    : self.predict_with_target,
                'generator' : test_dataset,
                'directory' : self.train_test_dir,
                'initial_step'  : self.steps,
                'pred_every'    : pred_step
            })
            callbacks += predictor_callback
        
        return {
            'x'                 : train_dataset,
            'epochs'            : epochs,
            'verbose'           : verbose,
            'callbacks'         : callbacks,
            'validation_data'   : valid_dataset,
            'shuffle'           : False,
            'initial_epoch'     : self.epochs,
            'global_batch_size' : train_config['batch_size'],
            'dataset_infos'     : ds_infos
        }
        
    def fit(self, * args, name = None, custom_config = True, ** kwargs):
        """
            Call `model.fit` for the specified model (or single model if it has only 1 submodel) 
            
            if custom_config is True, pass kwargs and args to self._get_train_config and keep track of training configuration
            Otherwise, just call `fit` by passing args and kwargs (bad idea because it will not include all processing function in the dataset preparation) so only use it if you already processed the datasets or do not want to process it
        """
        if name is None and len(self.model_names) > 1:
            if 'full_model' in self.__models:
                name = 'full_model'
            else:
                raise ValueError("Pour entrainer un modèle quand il existe plusieurs sous-modèles, il faut l'identifier par son nom ! (ou alors instancier la variable 'full_model' combinant les différents sous-modèles)")

        train_model = self.get_model(name)
        
        if custom_config:
            base_hparams    = HParamsTraining().extract(kwargs, pop = False)
            train_hparams   = self.training_hparams.extract(kwargs, pop = True)
            self.init_train_config(** train_hparams)

            config = self._get_train_config(*args, **kwargs)
            self.global_batch_size = config.pop('global_batch_size', -1)
            
            base_hparams.extract(config, pop = False)
            train_hparams.update(base_hparams)
            
            self.history.set_params(train_hparams)
            
            logger.info("Training config :\n{}\n".format(train_hparams))
        else:
            config = kwargs

        config.setdefault('callbacks', [])
        config['callbacks'].append(self.history)
        
        start = time.time()
        try:
            if custom_config:                
                _ = train_model.fit(** config)
            else:
                _ = train_model.fit(* args, ** config)
        except KeyboardInterrupt as e:
            logger.warning("Training interrupted ! Saving model...")
        
        logger.info("Training finished after {} !".format(time_to_string(time.time() - start)))
        
        self.save()
        return self.history
    
    def train(self,
              * args,
              additional_infos  = None,
              
              verbose       = 1,
              eval_epoch    = 1,
              verbose_step  = 100,
              tqdm          = tqdm_progress_bar,
              
              strategy      = None,
              run_eagerly   = False,
              # custom functions for training and evaluation
              train_step    = None,
              eval_step     = None,
              ** kwargs
             ):
        """
            Train the model with given datasets and configuration bby keeping track of all training hyperparameters
            
            Arguments :
                - args  : arguments passed to `self._get_train_config`, often the datasets iteself
                - verbose   : verbosity level of the `ProgressBar` (1 to add it and 0 for not)
                    If tf.__version__ == 2.1.0, verbose can also be 2 to print every `verbose_step` because the `ProgressBar` callback is not handled correctly in this version
                - verbose_step / tqdm  : only relevant for tf.__version__ == 2.1.0
                
                - strategy  : the distribute strategy to use for training (therically working but not tested in practice)
                
                - train_step / eval_step    : callable that takes a batch as argument and returns metrics
                    By default, use self.train_step and self.test_step
                
                - kwargs    : all configuration to pass to self._get_train_config()
                    It can also be whathever training hparams you specified in the `training_hparams` property
                    All these training configuration will be tracked by the `History` callback
        """
        if strategy is None: strategy = self.distribute_strategy
        if verbose_step is not None or verbose < 2: tqdm = lambda x: x
        
        ########################################
        #     Initialisation des variables     #
        ########################################
        
        base_hparams    = HParamsTraining().extract(kwargs, pop = False)
        train_hparams   = self.training_hparams.extract(kwargs, pop = True)
        self.init_train_config(** train_hparams)
        
        config = self._get_train_config(* args, strategy = strategy, ** kwargs)
        self.global_batch_size = config.pop('global_batch_size', -1)
        
        base_hparams.extract(config, pop = False)
        train_hparams.update(base_hparams)
        
        logger.info("Training config :\n{}\n".format(train_hparams))
        
        ds_infos = config.pop('dataset_infos', {})
        if ds_infos: train_hparams.update({'dataset_infos' : ds_infos})
        
        if additional_infos: train_hparams.update({'additional_infos' : additional_infos})
        ##############################
        #     Dataset variables      #
        ##############################
        
        train_dataset = config['x']
        valid_dataset = config['validation_data']
        
        assert isinstance(train_dataset, tf.data.Dataset)
        assert isinstance(valid_dataset, tf.data.Dataset) or valid_epoch <= 0
                
        if strategy is not None:
            logger.info("Running on {} GPU".format(strategy.num_replicas_in_sync))
            train_dataset   = strategy.experimental_distribute_dataset(train_dataset)
            valid_dataset   = strategy.experimental_distribute_dataset(valid_dataset)
        
        init_epoch  = config['initial_epoch']
        last_epoch  = config['epochs']
        
        ##############################
        #  Metrics + callbacks init  #
        ##############################
        
        # Get compiled metrics
        self.compiled_metrics = self.get_compiled_metrics()
        
        # Prepare callbacks
        if verbose: verbose = 1
        callbacks   = config['callbacks'] + [self.__history]
        callbacks   = CallbackList(callbacks, add_progbar = verbose > 0, model = self)
        
        callbacks.on_train_begin()
        
        callbacks.set_params(train_hparams)
        
        ####################
        #     Training     #
        ####################
        
        train_function  = self.make_train_function(strategy, train_step, run_eagerly = run_eagerly)
        eval_function   = self.make_eval_function(strategy, eval_step, run_eagerly = run_eagerly)
        
        start_training_time = time.time()
        last_print_time, last_print_step = start_training_time, int(self.current_step.numpy())
        
        try:
            for epoch in range(init_epoch, last_epoch):
                logger.info("\nEpoch {} / {}".format(epoch + 1, last_epoch))
                callbacks.on_epoch_begin(epoch)
                
                start_epoch_time = time.time()
                
                self.compiled_metrics.reset_states()
                
                for i, batch in enumerate(tqdm(train_dataset)):
                    callbacks.on_train_batch_begin(i)
                    
                    metrics = train_function(batch)
                    metrics = {
                        n : m for n, m in zip(self.compiled_metrics.metric_names, self.compiled_metrics.result())
                    }
                    
                    callbacks.on_train_batch_end(i, logs = metrics)

                    self.update_train_config(
                        step    = self.current_step + 1,
                        epoch   = self.current_epoch
                    )
                    if self.stop_training: break
                    
                    if verbose == 2 and (i+1) % verbose_step == 0:
                        logger.info("Epoch {} step {} (avg time : {}) :\n  {}".format(
                            epoch,
                            i+1, 
                            time_to_string((time.time() - last_print_time) / (int(self.current_step) - last_print_step)), 
                            self.__history.str_training()))
                        last_print_time, last_print_step = time.time(), int(self.current_step)

                if eval_epoch > 0 and epoch % eval_epoch == 0:
                    self._test_loop(
                        valid_dataset, eval_function, callbacks, tqdm, prefix = 'val_'
                    )

                epoch_time = time.time() - start_epoch_time
                
                self.update_train_config(
                    step    = self.current_step,
                    epoch   = self.current_epoch + 1
                )
                
                callbacks.on_epoch_end(epoch, logs = self.__history.training_logs)
                
                if verbose == 2:
                    logger.info("\nEpoch {} / {} - Time : {} - Remaining time : {}\n{}".format(
                        epoch, last_epoch,
                        time_to_string(epoch_time),
                        time_to_string(epoch_time * (last_epoch - epoch)),
                        self.__history.to_string(mode = 'all')
                    ))

        except KeyboardInterrupt:
            logger.warning("Training interrupted ! Saving model...")
        
        callbacks.on_train_end()
        
        total_training_time = time.time() - start_training_time
        logger.info("Training finished after {} !".format(time_to_string(total_training_time)))
        
        self.save()
        
        return self.__history
    
    def update_metrics(self, y_true, y_pred):
        self.compiled_metrics.update_state(y_true, y_pred)

        return self.compiled_metrics.result()
        
    def _test_loop(self, dataset, eval_function, callbacks, tqdm, prefix = None):
        """ Utility function used in `train` for evaluation phase and in `test` """
        if prefix is None:
            prefix = 'val_' if self.__history.training else 'test_'

        self.compiled_metrics.reset_states()

        callbacks.on_test_begin()
        for i, batch in enumerate(tqdm(dataset)):
            callbacks.on_test_batch_begin(i)
            
            val_metrics = eval_function(batch)
            val_metrics = {
                n : m for n, m in zip(self.compiled_metrics.metric_names, self.compiled_metrics.result())
            }
            
            val_metrics = {
                prefix + name : val for name, val in val_metrics.items()
            }
            
            callbacks.on_test_batch_end(i, logs = val_metrics)
        
        callbacks.on_test_end(logs = self.__history.training_logs)
    
    def test(self, 
             dataset,
             test_name      = 'test',
             metrics        = None,
             add_loss       = True,
             
             add_dataset_infos  = True,
             summary_kwargs     = {},
             additional_infos   = None,
             
             verbose        = 1,
             verbose_step   = 100,
             tqdm           = tqdm_progress_bar,
             strategy       = None,
             run_eagerly    = False,
             # custom functions for training and evaluation
             eval_step      = None,
             ** kwargs
            ):
        """
            Same as `train`, it is an equivalent to `tf.keras.Model.evaluate` but using `self.test_step` as testing function
        """
        if strategy is None: strategy = self.distribute_strategy
        if verbose_step is not None or verbose < 2: tqdm = lambda x: x
        
        prefix = test_name if test_name.endswith('_') else test_name + '_'
        ########################################
        #     Initialisation des variables     #
        ########################################
        
        base_hparams    = HParamsTesting().extract(kwargs, pop = False)
        test_hparams   = self.training_hparams.extract(kwargs, pop = True)
        self.init_train_config(** test_hparams)
        
        test_hparams.update(base_hparams)
        
        logger.info("Testing config :\n{}\n".format(test_hparams))
        
        if add_dataset_infos:
            test_hparams.update({'dataset_infos' : summarize_dataset(dataset, ** summary_kwargs)})

        if additional_infos: test_hparams.update({'additional_infos' : additional_infos})
        ##################################
        #     Dataset initialization     #
        ##################################
        
        config  = self.get_dataset_config(is_validation = True, ** kwargs)
        dataset = prepare_dataset(dataset, ** config)
        
        assert isinstance(dataset, tf.data.Dataset)
        
        if strategy is not None:
            dataset   = strategy.experimental_distribute_dataset(dataset)
                        
        # Prepare metrics and logs
        if metrics is not None and not isinstance(metrics, list): metrics = [metrics]
        self.compiled_metrics    = self.get_compiled_metrics(metrics, add_loss = add_loss)
        
        # Prepare callbacks
        if verbose: verbose = 1
        callbacks   = CallbackList([self.__history], add_progbar = verbose > 0, model = self)
        
        test_hparams.update({
            'verbose'   : verbose,
            'epochs'    : self.epochs,
            'test_prefix'   : prefix
        })
        callbacks.set_params(test_hparams)
        
        ####################
        #     Testing      #
        ####################
        
        eval_function   = self.make_eval_function(strategy, eval_step, run_eagerly = run_eagerly)
        
        start_test_time = time.time()
        
        try:
            self._test_loop(
                dataset, eval_function, callbacks, tqdm, prefix = prefix
            )
        except KeyboardInterrupt:
            logger.warning("Testing interrupted !")
        
        self.save_history()
        
        total_test_time = time.time() - start_test_time
        logger.info("Testing finished after {} !".format(time_to_string(total_test_time)))
        
        return self.__history
    
    def make_train_function(self, strategy, train_step = None, run_eagerly = False):
        if train_step is not None: pass
        elif hasattr(self, 'train_step'): train_step = self.train_step
        else:
            variables = self.list_trainable_variables
            loss_fn     = self.get_loss()
            optimizer   = self.get_optimizer()
            
            nb_loss     = len(get_metric_names(self.losses))
            
            def train_step(batch):
                inputs, target = batch
                
                with tf.GradientTape() as tape:
                    y_pred = self(inputs, training = True)
                    
                    replica_loss = compute_distributed_loss(
                        loss_fn, target, y_pred,
                        global_batch_size = self.global_batch_size,
                        nb_loss = nb_loss
                    )

                grads = tape.gradient(replica_loss, variables)
                optimizer.apply_gradients(zip(grads, variables))

                self.update_metrics(target, y_pred)
                return replica_loss
                        
        def run_step(batch):
            if strategy is None:
                outputs = train_step(batch)
            else:
                outputs = strategy.run(train_step, args = (batch,))

                outputs = _reduce_per_replica(outputs, strategy, reduction = 'sum')
            
            return outputs
        
        return _compile_fn(
            run_step, 
            run_eagerly = self.run_eagerly if not run_eagerly else True,
            signature   = (self.input_signature, self.output_signature),
            include_signature   = self.include_signature
        )
        
    def make_eval_function(self, strategy, eval_step = None, run_eagerly = False):
        if eval_step is not None: pass
        elif hasattr(self, 'eval_step'): eval_step = self.eval_step
        else:
            model = self.get_model()

            def eval_step(batch):
                inputs, target = batch
                y_pred = self(inputs, training = False)

                return self.update_metrics(target, y_pred)
        
        def run_step(batch):
            if strategy is None:
                outputs = eval_step(batch)
            else:
                outputs = strategy.run(eval_step, args = (batch,))

                #outputs = _reduce_per_replica(outputs, strategy, reduction = 'first')
            
            return outputs
        
        return _compile_fn(
            run_step, 
            run_eagerly = self.run_eagerly if not run_eagerly else True,
            signature   = (self.input_signature, self.output_signature),
            include_signature   = self.include_signature
        )
    
    def predict(self, inputs, name = None, **kwargs):
        model = self.get_model(name)
        return model.predict(inputs, **kwargs)
    
    def stream(self, stream, callback = None, timeout = None, return_results = False, ** kwargs):
        if callback is not None and not callable(callback):
            if hasattr(callback, 'put'): callback = callback.put
            else: raise ValueError('Callback {} must be callable or have a `put` method'.format(callback))
        
        logger.debug('[STREAM] Start...')
        
        results = [] if return_results else None
        for data in create_iterator(stream, timeout = timeout):
            res = self.predict(data, ** kwargs)
            if return_results: results.append(res)
            if callback is not None: callback(res)
        
        logger.debug('[STREAM] End')
        return results

    def evaluate(self, datas, name = None, **kwargs):
        model = self.get_model(name)
        dataset_config = self.get_dataset_config(** kwargs)
        dataset = prepare_dataset(datas, ** dataset_config)
        return model.evaluate(dataset)
    
    def _add_history(self, history, by_step = False):
        self.__history.append(history, by_step = by_step)
        
    def plot_history(self, ** kwargs):
        self.__history.plot(** kwargs)
        
    def copy(self, nom = None):
        """ Create a copy of this model """
        return self.__class__.clone(pretrained = self.nom, nom = nom)
    
    def restore_models(self, directory = None, checkpoint = None, compile = True):
        if directory is not None:
            logger.info("Model restoration from {}...".format(directory))
            filename = os.path.join(directory, "config_models.json")
        else:
            logger.info("Model restoration...")
            filename = self.config_models_file
        
        variables_to_restore = load_json(filename)
        
        for model_name, infos in variables_to_restore['models'].items():
            compile_infos = None
            if infos['compiled'] and compile:
                compile_infos = {
                    ** variables_to_restore['optimizers'].pop(infos['optimizer_name']),
                    ** variables_to_restore['losses'].pop(infos['loss_name']),
                    'metrics' : [variables_to_restore['metrics'].pop(met_name) for met_name in infos['metrics_name']]
                }
            if not self.load_model(model_name, infos['save_path'], compile_infos):
                self._build_model(** self.backend_kwargs)
                self.compile(model_name = model_name, ** compile_infos, verbose = False)
                break
        
        if compile:
            for opt_name, infos in variables_to_restore['optimizers'].items():
                name, kw = infos['optimizer'], infos['optimizer_config']
                setattr(self, opt_name, get_optimizer(name, **kw))

            for loss_name, infos in variables_to_restore['losses'].items():
                name, kw = infos['loss'], infos['loss_config']
                setattr(self, loss_name, get_loss(name, **kw))

            for met_name, infos in variables_to_restore['metrics'].items():
                name, kw = infos['metric'], infos['metric_config']
                setattr(self, met_name, get_metrics(name, **kw))
        
        try:
            self.load_checkpoint(directory = directory, checkpoint = checkpoint).assert_consumed()
        except AssertionError as e:
            logger.warning('[WARNING] Some layers have not bene restored from the checkpoint ! Run `model.load_checkpoint().assert_consumed()` to check if it is a critical error or not')
    
    def load_checkpoint(self, directory = None, checkpoint = None):
        if directory is None and checkpoint is None:
            checkpoint = self.latest_checkpoint
        elif directory is not None:
            if is_model_name(directory):
                directory = os.path.join(_pretrained_models_folder, directory, 'saving')
            
            if checkpoint is None:
                checkpoint = tf.train.latest_checkpoint(directory)
            else:
                checkpoint = os.path.join(directory, checkpoint)
            logger.info('Loading checkpoint {}'.format(checkpoint))

        return self.checkpoint.restore(checkpoint)

    def load_training_checkpoint(self):
        self.load_checkpoint(checkpoint = self.latest_train_checkpoint)
        
    def get_config(self, with_trackable_variables = False):
        config = {
            "nom" : self.nom,
            'pretrained_name'   : self.pretrained_name,
            ** self.backend_kwargs
        }
        
        if with_trackable_variables:
            config['trackable_variables'] = self.get_trackable_variables_config()
        
        return config
    
    def get_trackable_variables_config(self):
        config = {
            'models'   : {},
            'losses'    : {},
            'metrics'   : {},
            'optimizers'    : {}
        }
        for model_name, model_infos in self.model_infos.items():
            config['models'][model_name] = {k : v for k, v in model_infos.items() if k != 'model'}
            
        for opt_name, opt in self.optimizers.items():
            config['optimizers'][opt_name] = {
                'optimizer'    : opt.__class__.__name__,
                'optimizer_config'  : opt.get_config()
            }
            
        for met_name, met in self.__metrics.items():
            config['metrics'][met_name] = {
                'metric'    : met.__class__.__name__,
                'metric_config'  : met.get_config()
            }
            
        for loss_name, loss in self.losses.items():
            name, kw = loss, {}
            if isinstance(loss, tf.keras.losses.Loss):
                name = loss.__class__
                kw = loss.get_config() 
            name = name.__name__
            
            config['losses'][loss_name] = {
                'loss'    : name,
                'loss_config'  : kw
            }
            
        return config
    
    def save(self, save_models = True, save_ckpt = True, 
             save_history = True, save_config = True):
        if save_models: self.save_models()
        if save_ckpt: self.ckpt_manager.save()
        if save_history: self.save_history()
        if save_config: self.save_config()
    
    def save_history(self):
        self.__history.save(self.history_file)
        
    def save_models(self, directory = None, **kwargs):
        for model_name in self.model_names:
            filename = None if directory is None else os.path.join(directory, model_name)
            self.save_model(
                model_name      = model_name, 
                filename        = filename,
                ** kwargs
            )
        
        
    def save_model(self, model_name, filename = None, save_weights = False, ** kwargs):
        if filename is None and type(model_name) is str: 
            if model_name not in self.models:
                raise ValueError("Unknown model !\n  Accepted : {}\n  Got : {}".format(
                    self.model_names, model_name
                ))
            
            filename = self.model_infos[model_name]['save_path']
        
        config_filename = filename if '.json' in filename else filename + '.json'
        with open(config_filename, 'w', encoding = 'utf-8') as model_config_file:
            model_config = self.__models[model_name]['model'].to_json(indent = 4)
            model_config_file.write(model_config)
            
        if save_weights:
            self.__models[model_name]['model'].save_weights(filename, **kwargs)
            
        logger.info("Submodel {} saved in {} !".format(model_name, config_filename))
                
    def save_config(self, with_trackable_variables = True, directory = None):
        config = {
            'class_name'    : self.__class__.__name__,
            'config'        : self.get_config(with_trackable_variables = False)
        }
        
        config_file = self.config_file if directory is None else os.path.join(directory, 'config.json')
        dump_json(config_file, config, indent = 4)
        
        if with_trackable_variables:
            trackable_variables_config = self.get_trackable_variables_config()
            config_models_file = self.config_models_file if directory is None else os.path.join(directory, 'config_models_file.json')
            
            dump_json(config_models_file, trackable_variables_config, indent = 4)
        
    def load_model(self, name, filename, compile_infos = None, verbose = True):
        restored_model = None
        if '.json' in filename:
            with open(filename, 'r', encoding = 'utf-8') as fichier_config:
                config = fichier_config.read()
            try:
                restored_model = model_from_json(config, custom_objects = self.custom_objects)
            except Exception as e:
                logger.critical(
                    'Model {} has not been restored due to an exception : {}'.format(name, e)
                )
                return False
        else:
            restored_model = load_model(
                filename, custom_objects = self.custom_objects, compile = False
            )
        
        setattr(self, name, restored_model)
        if compile_infos is not None:
            self.compile(model_name = name, ** compile_infos, verbose = False)

        logger.info("Successfully restored {} from {} !".format(name, filename))
        return True
    
    def destroy(self, ask = True):
        """ Destroy the model and all its folders """
        if BaseModel.destroy(self.nom, ask):
            del self
    
    @staticmethod
    def destroy(nom, ask = True):
        """ Destroys a model by removing its folder """
        y = True
        if ask:
            inp = input("Are you sure you want to destroy model {} ? (y to validate)".format(nom))
            y = inp == 'y'
        
        if y: shutil.rmtree(self.folder)
        return y
    
    @classmethod
    def clone(cls, pretrained, nom = None, compile = False):
        """
            Creates a perfect clone of `pretrained` by copying everything
            The difference with `cls.from_pretrained` is that the latter allows to modify the model configuration, and may therefore performs a *partial transfer* between the 2 architectures, which is not the case here
        """
        pretrained_dir = get_model_dir(pretrained)
        if not os.path.exists(pretrained_dir):
            raise ValueError("Pretrained model {} does not exist !".format(pretrained))
        
        if nom is None:
            n = len([
                n for n in os.listdir(_pretrained_models_folder) if n.startswith(pretrained)
            ])
            nom = '{}_copy_{}'.format(pretrained, n)
        elif nom in os.listdir(_pretrained_models_folder):
            raise ValueError("Model {} already exist, cannot create a copy !".format(nom))

        config = load_json(os.path.join(pretrained_dir, 'config.json'))
        if config['class_name'] != cls.__name__:
            raise ValueError("Model {} already exists but is not the expected class !\n  Expected : {}\n  Got : {}".format(nom, config['class_name'], cls.__name__))
        
        config = config['config']
        config.update({'nom' : nom, 'pretrained_name' : pretrained})
        config.setdefault('max_to_keep', 1)
        
        instance = cls(
            restore = {'directory' : pretrained, 'compile' : compile}, ** config
        )
        instance.save()
        return instance
    
    @classmethod
    def from_pretrained(cls, nom, pretrained_name, ** kwargs):
        """
            Creates a copy of `pretrained_name` by copying its configuration + transfering model weights
            
            Note : the transfer is *partial*, meaning that the new model architecture can be modified (by passing specific new `kwargs`)
            
            **Important note** : the pretrained model is loaded on CPU, so it is higly recommanded to restart the kernel before using the new instance
        """
        from models import get_pretrained
        
        with tf.device('cpu') as d:
            pretrained = get_pretrained(pretrained_name)
        
        config = pretrained.get_config()
        config.update({'nom' : nom, 'pretrained_name' : pretrained_name, ** kwargs})
        
        instance = cls(max_to_keep = 1, ** config)
        
        partial_transfer_learning(instance.get_model(), pretrained.get_model())
        
        instance.save()
        
        return instance

    @classmethod
    def restore(cls, nom, ** kwargs):
        """ Returns the model saved in folder `{_pretrained_models_folder}/{nom}` """
        folder = get_model_dir(nom)
        if not os.path.exists(folder): return None
        
        config = load_json(os.path.join(folder, 'config.json'))
        
        if config['class_name'] != cls.__name__:
            raise ValueError("Model {} already exists but is not the expected class !\n  Expected : {}\n  Got : {}".format(nom, config['class_name'], cls.__name__))
        
        return cls(** {** kwargs, ** config['config']})
    
    @staticmethod
    def rename(nom, new_name):
        """
            Renames a model by renaming its main folder + adapting all its configuration files
            
            Arguments :
                - nom   : the model to rename
                - new_name  : the new name for the model
        """
        def _rename_in_file(filename):
            if os.path.isdir(filename):
                for f in os.listdir(filename): _rename_in_file(os.path.join(filename, f))
            elif filename.endswith('.json'):
                with open(filename, 'r', encoding = 'utf-8') as file:
                    text = file.read().replace(nom, new_name)
                with open(filename, 'w', encoding = 'utf-8') as file:
                    file.write(text)
            
        folder = get_model_dir(nom)
        if not os.path.exists(folder):
            raise ValueError("Pretrained model {} does not exist !".format(nom))
        
        if is_model_name(new_name):
            raise ValueError("Model {} already exist, cannot rename model !".format(new_name))

        _rename_in_file(folder)
        os.rename(folder, os.path.join(get_model_dir(new_name)))
        
def _can_restore(restore, config_file):
    if restore is True:           return os.path.exists(config_file)
    if isinstance(restore, dict): restore = restore.get('directory', None)
    if isinstance(restore, str):
        return is_model_name(restore) or os.path.exists(os.path.join(restore, 'config.json'))
    return False

def _compile_fn(fn, run_eagerly = False, signature = None, 
                include_signature = True, ** kwargs):
    if not run_eagerly:
        config = {
            'reduce_retracing' : True, ** kwargs
        }
        if include_signature and signature is not None:
            config['input_signature'] = [signature]
        
        fn = def_function.function(fn, ** config)
    
    return fn
    
def _reduce_per_replica(values, strategy, reduction = 'mean'):
    def _reduce(v):
        if reduction == 'first':
            return strategy.unwrap(v)[0]
        elif reduction == 'mean':
            return strategy.reduce(tf.distribute.ReduceOp.MEAN, v, axis = None)
        elif reduction == 'sum':
            return strategy.reduce(tf.distribute.ReduceOp.SUM, v, axis = None)
        else:
            return v

    return nest.map_structure(_reduce, values)

def compute_distributed_loss(loss_fn, y_true, y_pred, global_batch_size = None, nb_loss = None):
    loss = loss_fn(y_true, y_pred)

    if nb_loss is not None and nb_loss > 1: loss = loss[0]
    return tf.nn.compute_average_loss(loss, global_batch_size = global_batch_size)
>>>>>>> 80749ba6
<|MERGE_RESOLUTION|>--- conflicted
+++ resolved
@@ -1,3419 +1,1734 @@
-<<<<<<< HEAD
-
-# Copyright (C) 2022 yui-mhcp project's author. All rights reserved.
-# Licenced under the Affero GPL v3 Licence (the "Licence").
-# you may not use this file except in compliance with the License.
-# See the "LICENCE" file at the root of the directory for the licence information.
-#
-# Unless required by applicable law or agreed to in writing, software
-# distributed under the License is distributed on an "AS IS" BASIS,
-# WITHOUT WARRANTIES OR CONDITIONS OF ANY KIND, either express or implied.
-# See the License for the specific language governing permissions and
-# limitations under the License.
-
-import os
-import copy
-import time
-import shutil
-import logging
-import numpy as np
-import pandas as pd
-import tensorflow as tf
-
-from tqdm import tqdm as tqdm_progress_bar
-from tensorflow.keras.models import load_model, model_from_json
-
-from tensorflow.python.util import nest
-from tensorflow.python.eager import def_function
-from tensorflow.python.keras.callbacks import CallbackList
-
-from loggers import DEV
-from hparams import HParams, HParamsTraining, HParamsTesting
-from datasets import train_test_split, prepare_dataset, summarize_dataset
-from utils import time_to_string, load_json, dump_json, get_metric_names, map_output_names
-from custom_architectures import get_architecture, custom_objects
-from custom_train_objects import History, MetricList
-from custom_train_objects import get_optimizer, get_loss, get_metrics, get_callbacks
-from models.weights_converter import partial_transfer_learning
-from models.model_utils import _pretrained_models_folder, is_model_name, get_model_dir
-
-logger = logging.getLogger(__name__)
-
-_trackable_objects = (
-    tf.keras.Model, 
-    tf.keras.losses.Loss, 
-    tf.keras.optimizers.Optimizer, 
-    tf.keras.metrics.Metric
-)
-
-class ModelInstances(type):
-    _instances = {}
-    _is_restoring   = False
-    def __call__(cls, * args, ** kwargs):
-        nom = kwargs.get('nom', None)
-        if nom is None: nom = cls.__name__
-        if nom in cls._instances:
-            pass
-        elif not cls._is_restoring and kwargs.get('restore', True) and os.path.exists(os.path.join(_pretrained_models_folder, nom, 'config.json')):
-            cls._is_restoring = True
-            kwargs['nom'] = nom
-            cls.restore(** kwargs)
-            cls._is_restoring = False
-        else:
-            #cls._is_restoring = False
-            instance = super(ModelInstances, cls).__call__(* args, ** kwargs)
-            cls._instances[nom] = instance
-        return cls._instances[nom]
-
-class BaseModel(metaclass = ModelInstances):
-    """
-        Abstract class defining methods to track some variables (such as `tf.keras.Model`), save and load checkpoints, train and evaluate, ... 
-        There are some methods to define in sub-classes to allow the processing pipeline / model construction to be complete : these methods are specific to the models. 
-        
-        You can also check other interfaces (such as `BaseAudioModel`) that define dedicated methods for a specific domain (audio / image / text). 
-    """
-    def __init__(self,
-                 nom    = None,
-                 restore    = True,
-                 max_to_keep    = 3,
-                 pretrained_name    = None,
-                 
-                 ** kwargs
-                ):
-        """
-        Constructor that initialize the model's configuration, architecture, folders, ... 
-        """
-        # Allows to pass all kwargs to super-classes 
-        kwargs  = {k : v for k, v in kwargs.items() if not hasattr(self, k)}
-        
-        self.nom    = nom if nom is not None else self.__class__.__name__
-        self.pretrained_name    = pretrained_name
-        
-        self.__history  = History.load(self.history_file)
-        
-        self.__models        = {}
-        self.__losses        = {}
-        self.__optimizers    = {}
-        self.__metrics       = {}
-        
-        self.__ckpt     = tf.train.Checkpoint()
-        self.__ckpt_manager = tf.train.CheckpointManager(
-            self.__ckpt, 
-            directory   = self.save_dir,
-            max_to_keep = max_to_keep
-        )
-        
-        self.backend_kwargs = kwargs        
-        if restore and _can_restore(restore, self.config_file):
-            restore_kwargs  = {} if not isinstance(restore, dict) else restore
-            if isinstance(restore, str): restore_kwargs = {'directory' : restore}
-            
-            if 'directory' in restore_kwargs:
-                if is_model_name(restore_kwargs['directory']):
-                    restore_kwargs['directory'] = os.path.join(
-                        _pretrained_models_folder, restore_kwargs['directory'], 'saving'
-                    )
-                self.__history  = History.load(
-                    os.path.join(restore_kwargs['directory'], 'historique.json')
-                )
-            self.restore_models(** restore_kwargs)
-            if restore not in (True, False) and os.path.exists(self.folder):
-                self.save()
-        else:
-            self._build_model(** kwargs)
-                
-        if not os.path.exists(self.config_file):
-            self._init_folders()
-            self.save()
-        
-        self.__build_call_fn()
-        
-        self.init_train_config()
-        
-        logger.info("Model {} initialized successfully !".format(self.nom))
-    
-    def __build_call_fn(self):
-        if not hasattr(self, 'call_fn'):
-            if hasattr(self, 'call'): call_fn = self.call
-            else:
-                model = self.get_model()
-
-                def call_fn(inputs, training = False):
-                    return model(inputs, training = training)
-            
-            self.call_fn = _compile_fn(
-                call_fn,
-                run_eagerly = self.run_eagerly,
-                signature   = None, #self.call_signature if hasattr(self, 'call_signature') else self.input_signature,
-                include_signature   = self.include_signature
-            )
-            
-    def _init_folders(self):
-        """ Initialize default folders """
-        os.makedirs(self.train_dir,     exist_ok=True)
-        os.makedirs(self.ckpt_dir,      exist_ok=True)
-        os.makedirs(self.train_test_dir, exist_ok=True)
-        os.makedirs(self.eval_dir,      exist_ok=True)
-        os.makedirs(self.pred_dir,      exist_ok=True)
-        os.makedirs(self.save_dir,      exist_ok=True)
-    
-    def _build_model(self, ** kwargs):
-        """
-            Initialize models' variables
-            Arguments :
-                - kwargs where keys are models' variable name and values are their configuration passed to the `get_architecture` method
-                    Can be either a `tf.keras.Model` or a dict of config. 
-                    If it is a dict it must contain the key `architecture_name`
-        """
-        def _build_single_model(model):
-            if isinstance(model, tf.keras.Model):
-                return model
-            elif isinstance(model, dict):
-                return get_architecture(** model)
-            else:
-                raise ValueError("Unhandled model type !\n  Accepted : (tf.keras.Model, dict)\n  Got : {}".format(model))
-        
-        def _set_single_model(model, name = None):
-            if isinstance(model, dict):
-                [_set_single_model(m, n) for n, m in model.items()]
-            elif isinstance(model, (tuple, list)):
-                [_set_single_model(m, 'model_{}'.format(i)) for i, m in enumerate(model)]
-            elif isinstance(model, tf.keras.Model):
-                if name is None: name = 'model'
-                setattr(self, name, model)
-            else:
-                raise ValueError("Unknown model type (type {}) : {}".format(type(model), model))
-        
-        logger.info('Initializing model with kwargs : {}'.format(kwargs))
-        for name, model_config in kwargs.items():
-            models = _build_single_model(model_config)
-            _set_single_model(models, name = name)
-            
-    def init_train_config(self, global_batch_size = None, ** kwargs):
-        """
-            Initialize training configuration
-            Can take as argument whathever you put in the `training_hparams` property
-        """
-        
-        self.stop_training  = False
-        self.current_epoch  = tf.Variable(self.epochs, trainable = False, name = 'epoch')
-        self.current_step   = tf.Variable(self.steps, trainable = False, name = 'step')
-        self.global_batch_size  = -1
-        
-        mapper = self.training_hparams_mapper
-        
-        for k, v in self.training_hparams.items():
-            val = kwargs.get(k, v)
-            if k in mapper:
-                mapper[k](val)
-            elif not hasattr(self, k) or val is not None:
-                setattr(self, k, val)
-    
-    def _update_augment_prct(self, augment_prct):
-        self.augment_prct_scheduler = augment_prct if callable(augment_prct) else None
-        if self.augment_prct_scheduler:
-            self.augment_prct = tf.Variable(
-                0., trainable = False, name = 'augment_prct', dtype = tf.float32
-            )
-        else:
-            self.augment_prct = tf.constant(tf.cast(augment_prct, tf.float32))
-    
-    def update_train_config(self, epoch, step):
-        """ Update training configuration after each step / epoch """
-        self.current_epoch.assign(epoch)
-        self.current_step.assign(step)
-        
-        if self.augment_prct_scheduler:
-            self.augment_prct.assign(self.augment_prct_scheduler(
-                epoch = self.current_epoch, step = self.current_step,
-                old_value = self.augment_prct
-            ))
-    
-    @property
-    def folder(self):
-        return os.path.join(_pretrained_models_folder, self.nom)
-    
-    @property
-    def save_dir(self):
-        return os.path.join(self.folder, "saving")
-        
-    @property
-    def train_dir(self):
-        return os.path.join(self.folder, "training-logs")
-    
-    @property
-    def eval_dir(self):
-        return os.path.join(self.folder, "eval")
-    
-    @property
-    def pred_dir(self):
-        return os.path.join(self.folder, "outputs")
-    
-    @property
-    def ckpt_dir(self):
-        return os.path.join(self.train_dir, "checkpoints")
-    
-    @property
-    def train_test_dir(self):
-        return os.path.join(self.train_dir, "eval")
-        
-    
-    @property
-    def config_file(self):
-        return os.path.join(self.folder, "config.json")
-    
-    @property
-    def history_file(self):
-        return os.path.join(self.save_dir, "historique.json")
-        
-    @property
-    def ckpt_format(self):
-        return os.path.join(self.ckpt_dir, "checkpoint-{epoch:04d}.ckpt")
-    
-    @property
-    def config_models_file(self):
-        return os.path.join(self.save_dir, "config_models.json")
-        
-    @property
-    def run_eagerly(self):
-        return False
-    
-    @property
-    def include_signature(self):
-        strat = self.distribute_strategy
-        return False if strat is not None and strat.num_replicas_in_sync > 1 else True
-    
-    @property
-    def input_signature(self):
-        shape = self.input_shape
-        if isinstance(shape, dict):
-            raise NotImplementedError("When you have multiple submodels you must define `input_signature`")
-        elif isinstance(shape, list):
-            return tuple([tf.TensorSpec(shape = s, dtype = tf.float32) for s in shape])
-        return tf.TensorSpec(shape = shape, dtype = tf.float32)
-            
-    @property
-    def output_signature(self):
-        shape = self.output_shape
-        if isinstance(shape, dict):
-            raise NotImplementedError("When you have multiple submodels you must define `output_signature`")
-        elif isinstance(shape, list):
-            return (tf.TensorSpec(shape = s, dtype = tf.float32) for s in shape)
-        return tf.TensorSpec(shape = shape, dtype = tf.float32)
-    
-    @property
-    def distribute_strategy(self):
-        if hasattr(self.get_model(name = self.model_names[0]), 'distribute_strategy'):
-            return self.get_model(name = self.model_names[0]).distribute_strategy
-        else:
-            return None
-    
-    @property
-    def inputs(self):
-        if len(self.__models) == 1:
-            return self.get_model().inputs
-        else:
-            return {name : model.inputs for name, model in self.models.items()}
-    
-    @property
-    def outputs(self):
-        if len(self.__models) == 1:
-            return self.get_model().outputs
-        else:
-            return {name : model.outputs for name, model in self.models.items()}
-    
-    @property
-    def input_shape(self):
-        if len(self.__models) == 1:
-            return self.get_model().input_shape
-        else:
-            return {name : model.input_shape for name, model in self.models.items()}
-    
-    @property
-    def output_shape(self):
-        if len(self.__models) == 1:
-            return self.get_model().output_shape
-        else:
-            return {name : model.output_shape for name, model in self.models.items()}
-        
-    @property
-    def model_names(self):
-        return list(self.__models.keys())
-        
-    @property
-    def models(self):
-        return {name : infos['model'] for name, infos in self.__models.items()}
-    
-    @property
-    def model_infos(self):
-        return self.__models
-    
-    @property
-    def default_metrics_config(self):
-        return {}
-    
-    @property
-    def layers(self):
-        if len(self.__models) == 1:
-            return self.get_model().layers
-        else:
-            return {name : model.layers for name, model in self.models.items()}
-    
-    @property
-    def optimizers(self):
-        return self.__optimizers
-    
-    @property
-    def losses(self):
-        return self.__losses
-    
-    @property
-    def metrics(self):
-        return list(self.__metrics.values())
-            
-    @property
-    def metric_names(self):
-        loss_names      = get_metric_names(self.losses)
-        metric_names    = get_metric_names(self.__metrics)
-        if len(loss_names) == 1:
-            loss_names = ['loss']
-        elif len(loss_names) > 1 and 'loss' not in loss_names:
-            loss_names = ['loss'] + loss_names
-        
-        return loss_names + metric_names
-    
-    @property
-    def history(self):
-        return self.__history
-    
-    @property
-    def step_history(self):
-        return self.__history.step_history
-    
-    @property
-    def epochs(self):
-        return len(self.__history)
-    
-    @property
-    def steps(self):
-        return self.__history.steps
-    
-    @property
-    def custom_objects(self):
-        return custom_objects
-    
-    @property
-    def training_hparams(self):
-        return HParams(augment_prct = 0.25)
-    
-    @property
-    def training_hparams_mapper(self):
-        return {'augment_prct' : self._update_augment_prct}
-    
-    @property
-    def trainable_variables(self):
-        if len(self.__models) == 1:
-            return self.get_model().trainable_variables
-        else:
-            return {name : model.trainable_variables for name, model in self.models.items()}
-    
-    @property
-    def variables(self):
-        var = []
-        for _, model in self.models.items():
-            var += model.variables
-        return var
-    
-    @property
-    def list_trainable_variables(self):
-        var = []
-        for _, model in self.models.items():
-            var += model.trainable_variables
-        
-        for _, loss in self.losses.items():
-            if isinstance(loss, tf.keras.losses.Loss) and hasattr(loss, 'trainable_variables'):
-                var += loss.trainable_variables
-        return var
-    
-    @property
-    def checkpoint(self):
-        return self.__ckpt
-    
-    @property
-    def ckpt_manager(self):
-        return self.__ckpt_manager
-    
-    @property
-    def latest_checkpoint(self):
-        return self.__ckpt_manager.latest_checkpoint
-    
-    @property
-    def latest_train_checkpoint(self):
-        return tf.train.latest_checkpoint(self.ckpt_dir)
-            
-    def is_compiled(self, model_name):
-        return self.__models[model_name]['compiled']
-    
-    def add_loss(self, loss, name = 'loss', **kwargs):
-        if isinstance(loss, str):
-            loss = get_loss(loss, **kwargs)
-        setattr(self, name, loss)
-    
-    def add_optimizer(self, optimizer, name = 'optimizer', **kwargs):
-        if isinstance(optimizer, str):
-            optimizer = get_optimizer(optimizer, **kwargs)
-        setattr(self, name, optimizer)
-        
-    def add_metric(self, metric, name = 'metric', prefix = None, **kwargs):
-        if isinstance(metric, str):
-            metric = get_metrics(metric, **kwargs)
-        if isinstance(metric, list):
-            if len(metric) == 1 and not isinstance(name, (list, tuple)): name = [name]
-            for i, m in enumerate(metric):
-                n = name[i] if isinstance(name, (list, tuple)) else m.__class__.__name__
-                if prefix is not None: n = prefix + n
-                self.add_metric(m, name = n)
-        else:
-            setattr(self, name, metric)
-        
-    def _init_trackable_variable(self, name, var):
-        if not isinstance(var, _trackable_objects):
-            raise ValueError("Type '{}' should not be tracked !".format(type(var)))
-            
-        if hasattr(self, name):
-            raise ValueError("Variable '{}' already exists and is not mutable.".format(name))
-            
-        if isinstance(var, tf.keras.Model):
-            self._init_model(name, var)
-        elif isinstance(var, tf.keras.optimizers.Optimizer):
-            self._init_optimizer(name, var)
-        elif isinstance(var, tf.keras.losses.Loss):
-            self._init_loss(name, var)
-        elif isinstance(var, tf.keras.metrics.Metric):
-            self._init_metric(name, var)
-        
-    def _init_model(self, name, model):
-        assert isinstance(model, tf.keras.Model), "'model' must be a `tf.keras.Model` instance !"
-        if name in self.__models:
-            logger.warning("Submodel '{}' already exists !".format(name))
-            return
-        
-        if hasattr(model, '_build'): model._build()
-        
-        logger.info("Initializing submodel : `{}` !".format(name))
-        
-        config_model_file = os.path.join(self.save_dir, name + '.json')
-        
-        self.__models[name] = {
-            'save_path' : config_model_file,
-            'model'     : model,
-            'compiled'  : False,
-            'optimizer_name'    : None,
-            'metrics_name'      : None,
-            'loss_name'         : None
-        }
-        setattr(self.__ckpt, name, model)
-        
-    def _init_optimizer(self, name, optimizer):
-        assert isinstance(optimizer, tf.keras.optimizers.Optimizer), "'optimizer' must be a `tf.keras.optimizers.Optimizer` instance !"
-        
-        if name in self.__optimizers:
-            logger.warning("Optimizer '{}' already exists !".format(name))
-            return
-        
-        logger.info("Optimizer '{}' initilized successfully !".format(name))
-        
-        self.__optimizers[name] = optimizer
-        setattr(self.__ckpt, name, optimizer)
-                
-    def _init_loss(self, name, loss):
-        assert isinstance(loss, tf.keras.losses.Loss) or callable(loss), "'loss' must be a `tf.keras.losses.Loss` or a callable !"
-        
-        if name in self.__losses:
-            logger.warning("Loss '{}' already exists !".format(name))
-            return
-        
-        self.__losses[name] = loss
-        
-    def _init_metric(self, name, metric):
-        assert isinstance(metric, tf.keras.metrics.Metric) or callable(metric), "'metric' must be a `tf.keras.metrics.Metric or a callable !"
-        
-        if name in self.__metrics:
-            logger.warning("Metric '{}' already exists !".format(name))
-            return
-        
-        self.__metrics[name] = metric
-        
-    def get_model(self, name = None):
-        if name is None and len(self.__models) > 1:
-            raise ValueError("When there are multiple sub-models, you must specify the model's name you want")
-                
-        name = name if name is not None else self.model_names[0]
-        
-        if name not in self.__models:
-            raise ValueError("Sub-model does not exist !\n  Accepted : {}\n  Got : {}".format(
-                self.model_names, name
-            ))
-            
-        return self.__models[name]['model']
-    
-    def get_optimizer(self, model_name = None, opt_name = None):
-        if opt_name is None:
-            if model_name is not None:
-                opt_name = self.__models[model_name].get('optimizer_name', None)
-            elif len(self.optimizers) == 1:
-                opt_name = list(self.optimizers.keys())[0]
-        
-        return self.optimizers[opt_name] if opt_name is not None else None
-    
-    def get_loss(self, model_name = None, loss_name = None):
-        if loss_name is None:
-            if model_name is not None:
-                loss_name = self.__models[model_name].get('loss_name', None)
-            elif len(self.losses) == 1:
-                loss_name = list(self.losses.keys())[0]
-        
-        return self.losses[loss_name] if loss_name is not None else None
-    
-    def get_metric(self, model_name = None, met_name = None):
-        if met_name is None:
-            if model_name is not None:
-                met_name = self.__models[model_name].get('metrics_name', None)
-            elif len(self.metrics) == 1:
-                met_name = self.metrics[0]
-        
-        if isinstance(met_name, list):
-            return [self.__metrics[m] if isinstance(m, str) else m for m in met_name]
-        return self.__metrics[met_name] if isinstance(met_name, str) else met_name
-    
-    def get_compiled_metrics(self, new_metrics = None, add_loss = True):
-        metrics = get_metrics(
-            new_metrics, ** self.default_metrics_config
-        ) if new_metrics else self.__metrics
-        return MetricList(metrics, losses = self.__losses if add_loss else None)
-    
-    def __setattr__(self, name, value):
-        if isinstance(value, _trackable_objects) and name != 'compiled_metrics':
-            self._init_trackable_variable(name, value)
-        
-        super().__setattr__(name, value)
-        
-    def __str__(self):
-        free_optimizer, free_loss, free_metric = [], [], []
-        for _, model in self.__models.items():
-            if model['compiled']:
-                free_optimizer.append(model['optimizer_name'])
-                free_loss.append(model['loss_name'])
-                free_metric += model['metrics_name']
-        
-        free_optimizer = {n : opt for n, opt in self.optimizers.items() if n not in free_optimizer}
-        free_loss = {n : loss for n, loss in self.losses.items() if n not in free_loss}
-        free_metric = {n : met for n, met in self.__metrics.items() if n not in free_metric}
-        
-        des = "\n========== {} ==========\n".format(self.nom)
-        for name in self.model_names:
-            des += self.describe_model(name) + '\n'
-            
-        if len(self.model_names) > 1:
-            des += "Total number of layers : {}\n".format(self.count_layers())
-            des += "Total number of parameters : {:.3f} Millions\n".format(self.count_params() / 1000000)
-            
-        if self.pretrained_name is not None:
-            des += "Transfer-learning from : {}\n".format(self.pretrained_name)
-        des += "Already trained on {} epochs ({} steps)\n\n".format(self.epochs, self.steps)
-            
-        if len(free_optimizer) > 0:
-            des += "Optimizers :\n"
-            for name, opt in free_optimizer.items():
-                des += "- {} :\t{}\n".format(name, opt.get_config())
-            des += "\n"
-        
-        if len(free_loss) > 0:
-            des += "Losses :\n"
-            for name, loss in free_loss.items():
-                str_loss = loss.get_config() if hasattr(loss, 'get_config') else loss.__class__.__name__
-                des += "- {} :\t{}\n".format(name, str_loss)
-            des += "\n"
-                
-        if len(free_metric) > 0:
-            des += "Metrics :\n"
-            for name, met in free_metric.items():
-                des += "- {} :\t{}\n".format(name, met.get_config())
-            des += "\n"
-        
-        if len(free_optimizer) + len(free_loss) + len(free_metric) > 0: des += '\n'
-        return des
-    
-    def __call__(self, * inputs, training = False, ** kwargs):
-        return self.call_fn(* inputs, training = training, ** kwargs)
-    
-    def summary(self, model = None, **kwargs):
-        if model is None: model = self.model_names
-        for name in model:
-            if name not in self.__models:
-                print("[WARNING]\tModel {} does not exist !\n".format(name))
-                continue
-            print("\n========== Summary of {} ==========\n".format(name))
-            self.__models[name]['model'].summary(**kwargs)
-            print()
-    
-    def describe_model(self, name):
-        model   = self.__models[name]['model']
-        opt     = self.get_optimizer(name)
-        loss    = self.get_loss(name)
-        metrics = self.get_metric(name)
-        if opt is not None: opt = opt.get_config()
-        if metrics is not None: metrics = [m.get_config() for m in metrics]
-        if hasattr(loss, 'get_config'): loss = loss.get_config()
-        
-        des = "Sub model {}\n".format(name)
-        try:
-            des += "- Inputs \t: {}\n".format(model.input_shape)
-            des += "- Outputs \t: {}\n".format(model.output_shape)
-        except AttributeError:
-            des += "- Inputs \t: unknown\n"
-            des += "- Outputs \t: unknown\n"
-        des += "- Number of layers \t: {}\n".format(len(model.layers))
-        des += "- Number of parameters \t: {:.3f} Millions\n".format(model.count_params() / 1000000)
-        if opt is None:
-            des += "- Model not compiled\n"
-        else:
-            des += "- Optimizer \t: {}\n".format(opt)
-            des += "- Loss \t : {}\n".format(loss)
-            des += "- Metrics\t : {}\n".format(metrics)
-        return des
-    
-    def count_layers(self):
-        return sum([len(model.layers) for _, model in self.models.items()])
-    
-    def count_params(self):
-        return sum([model.count_params() for name, model in self.models.items()])
-    
-    def compile(self, model_name = None, ** kwargs):
-        """
-            compile sub model(s) with given loss, optimizer, metrics and their respective configuration 
-            See `compile_model` for accepted kwargs names
-            
-            If you do not want to really `compile` a model but just add losses / optimizers to this class, you can call `self.add_{loss / optimizer / metrics}` instead
-            Therefore the `fit` function will not be usable but in some cases it can be useful to have multiple losses / optimizers that are not attached to one specific submodel
-        """
-        if model_name is None or isinstance(model_name, (list, tuple)):
-            if model_name is None: model_name = self.model_names
-                
-            for name in model_name:
-                self.compile(model_name = name, ** kwargs)
-        
-        elif type(model_name) is dict:
-            for name, kw in model_name.items():
-                self.compile(model_name = name, ** kw)
-        
-        elif type(model_name) is str and model_name in self.__models:
-            self.compile_model(model_name, ** kwargs)
-        else:
-            raise ValueError("Unknown model !\n  Accepted : {}\n  Got : {}".format(
-                self.model_names, model_name
-            ))
-            
-    def compile_model(self,
-                      model_name, 
-                      loss          = 'mse',    loss_config         = {},
-                      optimizer     = 'adam',   optimizer_config    = {},
-                      metrics       = [],       metrics_config      = {},
-                      verbose       = True
-                     ):
-        if self.is_compiled(model_name):
-            logger.warning("Model {} is already compiled !".format(model_name))
-            return
-        
-        loss_config.setdefault('reduction', tf.keras.losses.Reduction.NONE)
-
-        loss    = get_loss(loss,            ** loss_config)
-        opt     = get_optimizer(optimizer,  ** optimizer_config)
-        metrics = get_metrics(metrics,      ** metrics_config)
-        
-        self.__models[model_name]['model'].compile(optimizer = opt, loss = loss, metrics = metrics)
-        
-        model_optimizer = self.__models[model_name]['model'].optimizer
-        model_loss      = self.__models[model_name]['model'].loss
-        if hasattr(self.__models[model_name]['model'], 'compiled_metrics'):
-            model_metrics   = self.__models[model_name]['model'].compiled_metrics._metrics
-        else:
-            model_metrics   = metrics
-        
-        opt_name    = '{}_optimizer'.format(model_name)
-        loss_name   = '{}_loss'.format(model_name)
-        met_name    = ['{}_{}'.format(model_name, m.__class__.__name__) for m in model_metrics]
-                
-        self.__models[model_name]['compiled']       = True
-        self.__models[model_name]['optimizer_name'] = opt_name
-        self.__models[model_name]['loss_name']      = loss_name
-        self.__models[model_name]['metrics_name']   = met_name
-                
-        self.add_optimizer(model_optimizer, opt_name)
-        self.add_loss(model_loss, loss_name)
-        self.add_metric(model_metrics, met_name)
-        
-        str_loss = model_loss.get_config() if isinstance(model_loss, tf.keras.losses.Loss) else model_loss.__name__
-        logger.log(
-            logging.INFO if verbose else DEV,
-            "Submodel {} compiled !\n  Loss : {}\n  Optimizer : {}\n  Metrics : {}".format(
-                model_name, 
-                str_loss, 
-                model_optimizer.get_config(), 
-                [m.get_config() for m in model_metrics]
-        ))
-                
-    def _get_default_callbacks(self):
-        callbacks = get_callbacks(
-            TerminateOnNaN  = {},
-            CkptCallback    = {
-                'checkpoint'    : self.__ckpt,
-                'directory'     : self.ckpt_dir,
-                'save_best_only'    : True,
-                'monitor'       : 'val_loss'
-            }
-        )
-        return callbacks
-        
-    def get_dataset_config(self,
-                           batch_size       = 16,
-                           train_batch_size = None,
-                           valid_batch_size = None,
-
-                           shuffle_size     = 1024,
-                           is_validation    = True,
-                           strategy     = None,
-                           ** kwargs
-                          ):
-        """
-            Function that returns dataset configuration that should be used in the `prepare_dataset` call
-        """
-        config = kwargs.copy()
-        
-        if train_batch_size: batch_size = train_batch_size
-        if is_validation and valid_batch_size: 
-            if isinstance(valid_batch_size, float):
-                batch_size = int(valid_batch_size * batch_size)
-            else:
-                batch_size = valid_batch_size
-        
-        if isinstance(shuffle_size, float): shuffle_size = int(shuffle_size * batch_size)
-        
-        if strategy is not None:
-            batch_size *= strategy.num_replicas_in_sync
-        
-        config['batch_size']    = batch_size
-        config['shuffle_size']  = shuffle_size if not is_validation else 0
-        
-        if hasattr(self, 'encode_data'): config.setdefault('encode_fn', self.encode_data)
-        if hasattr(self, 'filter_data'): config.setdefault('filter_fn', self.filter_data)
-        if hasattr(self, 'augment_data') and not is_validation:
-            config.setdefault('augment_fn', self.augment_data)
-        if hasattr(self, 'preprocess_data'): 
-            config.setdefault('map_fn', self.preprocess_data)
-        if hasattr(self, 'memory_consuming_fn'):
-            config.setdefault('memory_consuming_fn', self.memory_consuming_fn)
-        
-        return config
-        
-    def _get_train_config(self,
-                          x     = None,
-                          y     = None,
-                          
-                          add_dataset_infos = True,
-                          summary_kwargs    = {},
-                          
-                          train_size        = None,
-                          valid_size        = None,
-                          test_size         = 4,
-                          
-                          train_times       = 1,
-                          valid_times       = 1,
-                          
-                          pre_shuffle       = False,
-                          random_state      = 10,
-                          labels            = None,
-                          validation_data   = None,
-                          
-                          test_batch_size   = 1,
-                          pred_step         = -1,
-                          
-                          epochs            = 5, 
-                          relative_epoch    = True,
-                          
-                          verbose           = 1, 
-                          callbacks         = [], 
-                          ** kwargs
-                          ):
-        """
-            Function that returns dataset configuration for training / evaluation data
-            
-            Arguments :
-                - x / y     : training dataset that will be passed to `prepare_dataset`
-                - train_size / valid_size / test_size   : sizes of datasets
-                - random_state  : used for shuffling the same way accross trainings
-                It allows to pass a complete dataset and the splits will **always** be the same accross trainings which is really interesting to not have problems with shuffling
-                - labels        : use in the `sklearn.train_test_split`, rarely used
-                - validation_data   : dataset used for validation
-                    If not provided, will split training dataset by train_size and valid_size
-                    Note that the `test` dataset is a subset of the validation dataset and is used in the `PredictorCallback`
-                
-                - test_batch_size / pred_step   : kwargs specific for `PredictorCallback`
-                
-                - epochs    : the number of epochs to train
-                - relative_epochs   : whether `epochs` must be seen as absolute epochs (ie the final epoch to reach) or the number of epochs to train on
-                
-                - verbose   : verbosity level
-                - callbacks : training callbacks (added to `self._get_default_callbacks`)
-                
-                - kwargs    : additional configuration passed to `get_dataset_config` (such as `cache`, `prefetch`, ...)
-        """
-        train_config = self.get_dataset_config(is_validation = False, ** kwargs)
-        valid_config = self.get_dataset_config(is_validation = True, ** kwargs)
-        valid_config['cache'] = False
-        
-        test_kwargs = kwargs.copy()
-        if isinstance(test_batch_size, float):
-            test_batch_size = int(valid_config['batch_size'] * test_batch_size)
-        test_kwargs.update({
-            'batch_size' : test_batch_size, 'train_batch_size' : None, 'valid_batch_size' : None,
-            'cache' : False, 'is_validation' : True
-        })
-        test_config  = self.get_dataset_config(** test_kwargs)
-        
-        dataset = x if y is None else (x, y)
-        if isinstance(dataset, dict) and 'train' in dataset:
-            validation_data = dataset.get('valid', dataset.get('test', validation_data))
-            dataset         = dataset['train']
-        
-        if validation_data is None:
-            train_dataset, valid_dataset = train_test_split(
-                dataset, 
-                train_size     = train_size,
-                valid_size     = valid_size,
-                random_state   = random_state,
-                shuffle        = pre_shuffle,
-                labels         = labels
-            )
-        else:
-            train_dataset, _ = train_test_split(
-                dataset, train_size = train_size,
-                random_state = random_state, shuffle = pre_shuffle
-            ) if (train_size) and (not hasattr(dataset, '__len__') or train_size < len(dataset)) else dataset, None
-            valid_dataset, _ = train_test_split(
-                validation_data, train_size = train_size,
-                random_state = random_state, shuffle = pre_shuffle
-            ) if (valid_size) and (not hasattr(validation_data, '__len__') or valid_size < len(validation_data)) else validation_data, None
-        
-        if test_size > 0:
-            test_dataset    = prepare_dataset(valid_dataset,  ** test_config)
-            test_dataset    = test_dataset.take(test_size)
-        
-        ds_infos    = {
-            'train' : summarize_dataset(train_dataset, ** summary_kwargs),
-            'valid' : summarize_dataset(valid_dataset, ** summary_kwargs)
-        } if add_dataset_infos else {}
-        
-        train_dataset = prepare_dataset(train_dataset, ** train_config)
-        valid_dataset = prepare_dataset(valid_dataset, ** valid_config)
-        
-        if train_times > 1: train_dataset = train_dataset.repeat(train_times)
-        if valid_times > 1: valid_dataset = valid_dataset.repeat(valid_times)
-        
-        if relative_epoch: epochs += self.epochs
-        
-        callbacks = callbacks + self._get_default_callbacks()
-        
-        if hasattr(self, 'predict_with_target') and test_size > 0 and pred_step != 0:
-            predictor_callback  = get_callbacks(PredictorCallback = {
-                'method'    : self.predict_with_target,
-                'generator' : test_dataset,
-                'directory' : self.train_test_dir,
-                'initial_step'  : self.steps,
-                'pred_every'    : pred_step
-            })
-            callbacks += predictor_callback
-        
-        return {
-            'x'                 : train_dataset,
-            'epochs'            : epochs,
-            'verbose'           : verbose,
-            'callbacks'         : callbacks,
-            'validation_data'   : valid_dataset,
-            'shuffle'           : False,
-            'initial_epoch'     : self.epochs,
-            'global_batch_size' : train_config['batch_size'],
-            'dataset_infos'     : ds_infos
-        }
-        
-    def fit(self, * args, name = None, custom_config = True, ** kwargs):
-        """
-            Call `model.fit` for the specified model (or single model if it has only 1 submodel) 
-            
-            if custom_config is True, pass kwargs and args to self._get_train_config and keep track of training configuration
-            Otherwise, just call `fit` by passing args and kwargs (bad idea because it will not include all processing function in the dataset preparation) so only use it if you already processed the datasets or do not want to process it
-        """
-        if name is None and len(self.model_names) > 1:
-            if 'full_model' in self.__models:
-                name = 'full_model'
-            else:
-                raise ValueError("Pour entrainer un modèle quand il existe plusieurs sous-modèles, il faut l'identifier par son nom ! (ou alors instancier la variable 'full_model' combinant les différents sous-modèles)")
-
-        train_model = self.get_model(name)
-        
-        if custom_config:
-            base_hparams    = HParamsTraining().extract(kwargs, pop = False)
-            train_hparams   = self.training_hparams.extract(kwargs, pop = True)
-            self.init_train_config(** train_hparams)
-
-            config = self._get_train_config(*args, **kwargs)
-            self.global_batch_size = config.pop('global_batch_size', -1)
-            
-            base_hparams.extract(config, pop = False)
-            train_hparams.update(base_hparams)
-            
-            self.history.set_params(train_hparams)
-            
-            logger.info("Training config :\n{}\n".format(train_hparams))
-        else:
-            config = kwargs
-
-        config.setdefault('callbacks', [])
-        config['callbacks'].append(self.history)
-        
-        start = time.time()
-        try:
-            if custom_config:                
-                _ = train_model.fit(** config)
-            else:
-                _ = train_model.fit(* args, ** config)
-        except KeyboardInterrupt as e:
-            logger.warning("Training interrupted ! Saving model...")
-        
-        logger.info("Training finished after {} !".format(time_to_string(time.time() - start)))
-        
-        self.save()
-        return self.history
-    
-    def train(self,
-              * args,
-              additional_infos  = None,
-              
-              verbose       = 1,
-              eval_epoch    = 1,
-              verbose_step  = 100,
-              tqdm          = tqdm_progress_bar,
-              
-              strategy      = None,
-              run_eagerly   = False,
-              # custom functions for training and evaluation
-              train_step    = None,
-              eval_step     = None,
-              ** kwargs
-             ):
-        """
-            Train the model with given datasets and configuration bby keeping track of all training hyperparameters
-            
-            Arguments :
-                - args  : arguments passed to `self._get_train_config`, often the datasets iteself
-                - verbose   : verbosity level of the `ProgressBar` (1 to add it and 0 for not)
-                    If tf.__version__ == 2.1.0, verbose can also be 2 to print every `verbose_step` because the `ProgressBar` callback is not handled correctly in this version
-                - verbose_step / tqdm  : only relevant for tf.__version__ == 2.1.0
-                
-                - strategy  : the distribute strategy to use for training (therically working but not tested in practice)
-                
-                - train_step / eval_step    : callable that takes a batch as argument and returns metrics
-                    By default, use self.train_step and self.test_step
-                
-                - kwargs    : all configuration to pass to self._get_train_config()
-                    It can also be whathever training hparams you specified in the `training_hparams` property
-                    All these training configuration will be tracked by the `History` callback
-        """
-        if strategy is None: strategy = self.distribute_strategy
-        if verbose_step is not None or verbose < 2: tqdm = lambda x: x
-        
-        ########################################
-        #     Initialisation des variables     #
-        ########################################
-        
-        base_hparams    = HParamsTraining().extract(kwargs, pop = False)
-        train_hparams   = self.training_hparams.extract(kwargs, pop = True)
-        self.init_train_config(** train_hparams)
-        
-        config = self._get_train_config(* args, strategy = strategy, ** kwargs)
-        self.global_batch_size = config.pop('global_batch_size', -1)
-        
-        base_hparams.extract(config, pop = False)
-        train_hparams.update(base_hparams)
-        
-        logger.info("Training config :\n{}\n".format(train_hparams))
-        
-        ds_infos = config.pop('dataset_infos', {})
-        if ds_infos: train_hparams.update({'dataset_infos' : ds_infos})
-        
-        if additional_infos: train_hparams.update({'additional_infos' : additional_infos})
-        ##############################
-        #     Dataset variables      #
-        ##############################
-        
-        train_dataset = config['x']
-        valid_dataset = config['validation_data']
-        
-        assert isinstance(train_dataset, tf.data.Dataset)
-        assert isinstance(valid_dataset, tf.data.Dataset) or valid_epoch <= 0
-                
-        if strategy is not None:
-            logger.info("Running on {} GPU".format(strategy.num_replicas_in_sync))
-            train_dataset   = strategy.experimental_distribute_dataset(train_dataset)
-            valid_dataset   = strategy.experimental_distribute_dataset(valid_dataset)
-        
-        init_epoch  = config['initial_epoch']
-        last_epoch  = config['epochs']
-        
-        ##############################
-        #  Metrics + callbacks init  #
-        ##############################
-        
-        # Get compiled metrics
-        self.compiled_metrics = self.get_compiled_metrics()
-        
-        # Prepare callbacks
-        if verbose: verbose = 1
-        callbacks   = config['callbacks'] + [self.__history]
-        callbacks   = CallbackList(callbacks, add_progbar = verbose > 0, model = self)
-        
-        callbacks.on_train_begin()
-        
-        callbacks.set_params(train_hparams)
-        
-        ####################
-        #     Training     #
-        ####################
-        
-        train_function  = self.make_train_function(strategy, train_step, run_eagerly = run_eagerly)
-        eval_function   = self.make_eval_function(strategy, eval_step, run_eagerly = run_eagerly)
-        
-        start_training_time = time.time()
-        last_print_time, last_print_step = start_training_time, int(self.current_step.numpy())
-        
-        try:
-            for epoch in range(init_epoch, last_epoch):
-                logger.info("\nEpoch {} / {}".format(epoch + 1, last_epoch))
-                callbacks.on_epoch_begin(epoch)
-                
-                start_epoch_time = time.time()
-                
-                self.compiled_metrics.reset_states()
-                
-                for i, batch in enumerate(tqdm(train_dataset)):
-                    callbacks.on_train_batch_begin(i)
-                    
-                    metrics = train_function(batch)
-                    metrics = {
-                        n : m for n, m in zip(self.compiled_metrics.metric_names, self.compiled_metrics.result())
-                    }
-                    
-                    callbacks.on_train_batch_end(i, logs = metrics)
-
-                    self.update_train_config(
-                        step    = self.current_step + 1,
-                        epoch   = self.current_epoch
-                    )
-                    if self.stop_training: break
-                    
-                    if verbose == 2 and (i+1) % verbose_step == 0:
-                        logger.info("Epoch {} step {} (avg time : {}) :\n  {}".format(
-                            epoch,
-                            i+1, 
-                            time_to_string((time.time() - last_print_time) / (int(self.current_step) - last_print_step)), 
-                            self.__history.str_training()))
-                        last_print_time, last_print_step = time.time(), int(self.current_step)
-
-                if eval_epoch > 0 and epoch % eval_epoch == 0:
-                    self._test_loop(
-                        valid_dataset, eval_function, callbacks, tqdm, prefix = 'val_'
-                    )
-
-                epoch_time = time.time() - start_epoch_time
-                
-                self.update_train_config(
-                    step    = self.current_step,
-                    epoch   = self.current_epoch + 1
-                )
-                
-                callbacks.on_epoch_end(epoch, logs = self.__history.training_logs)
-                
-                if verbose == 2:
-                    logger.info("\nEpoch {} / {} - Time : {} - Remaining time : {}\n{}".format(
-                        epoch, last_epoch,
-                        time_to_string(epoch_time),
-                        time_to_string(epoch_time * (last_epoch - epoch)),
-                        self.__history.to_string(mode = 'all')
-                    ))
-
-        except KeyboardInterrupt:
-            logger.warning("Training interrupted ! Saving model...")
-        
-        callbacks.on_train_end()
-        
-        total_training_time = time.time() - start_training_time
-        logger.info("Training finished after {} !".format(time_to_string(total_training_time)))
-        
-        self.save()
-        
-        return self.__history
-    
-    def update_metrics(self, y_true, y_pred):
-        self.compiled_metrics.update_state(y_true, y_pred)
-
-        return self.compiled_metrics.result()
-        
-    def _test_loop(self, dataset, eval_function, callbacks, tqdm, prefix = None):
-        """ Utility function used in `train` for evaluation phase and in `test` """
-        if prefix is None:
-            prefix = 'val_' if self.__history.training else 'test_'
-
-        self.compiled_metrics.reset_states()
-
-        callbacks.on_test_begin()
-        for i, batch in enumerate(tqdm(dataset)):
-            callbacks.on_test_batch_begin(i)
-            
-            val_metrics = eval_function(batch)
-            val_metrics = {
-                n : m for n, m in zip(self.compiled_metrics.metric_names, self.compiled_metrics.result())
-            }
-            
-            val_metrics = {
-                prefix + name : val for name, val in val_metrics.items()
-            }
-            
-            callbacks.on_test_batch_end(i, logs = val_metrics)
-        
-        callbacks.on_test_end(logs = self.__history.training_logs)
-    
-    def test(self, 
-             dataset,
-             test_name      = 'test',
-             metrics        = None,
-             add_loss       = True,
-             
-             add_dataset_infos  = True,
-             summary_kwargs     = {},
-             additional_infos   = None,
-             
-             verbose        = 1,
-             verbose_step   = 100,
-             tqdm           = tqdm_progress_bar,
-             strategy       = None,
-             run_eagerly    = False,
-             # custom functions for training and evaluation
-             eval_step      = None,
-             ** kwargs
-            ):
-        """
-            Same as `train`, it is an equivalent to `tf.keras.Model.evaluate` but using `self.test_step` as testing function
-        """
-        if strategy is None: strategy = self.distribute_strategy
-        if verbose_step is not None or verbose < 2: tqdm = lambda x: x
-        
-        prefix = test_name if test_name.endswith('_') else test_name + '_'
-        ########################################
-        #     Initialisation des variables     #
-        ########################################
-        
-        base_hparams    = HParamsTesting().extract(kwargs, pop = False)
-        test_hparams   = self.training_hparams.extract(kwargs, pop = True)
-        self.init_train_config(** test_hparams)
-        
-        test_hparams.update(base_hparams)
-        
-        logger.info("Testing config :\n{}\n".format(test_hparams))
-        
-        if add_dataset_infos:
-            test_hparams.update({'dataset_infos' : summarize_dataset(dataset, ** summary_kwargs)})
-
-        if additional_infos: test_hparams.update({'additional_infos' : additional_infos})
-        ##################################
-        #     Dataset initialization     #
-        ##################################
-        
-        config  = self.get_dataset_config(is_validation = True, ** kwargs)
-        dataset = prepare_dataset(dataset, ** config)
-        
-        assert isinstance(dataset, tf.data.Dataset)
-        
-        if strategy is not None:
-            dataset   = strategy.experimental_distribute_dataset(dataset)
-                        
-        # Prepare metrics and logs
-        if metrics is not None and not isinstance(metrics, list): metrics = [metrics]
-        self.compiled_metrics    = self.get_compiled_metrics(metrics, add_loss = add_loss)
-        
-        # Prepare callbacks
-        if verbose: verbose = 1
-        callbacks   = CallbackList([self.__history], add_progbar = verbose > 0, model = self)
-        
-        test_hparams.update({
-            'verbose'   : verbose,
-            'epochs'    : self.epochs,
-            'test_prefix'   : prefix
-        })
-        callbacks.set_params(test_hparams)
-        
-        ####################
-        #     Testing      #
-        ####################
-        
-        eval_function   = self.make_eval_function(strategy, eval_step, run_eagerly = run_eagerly)
-        
-        start_test_time = time.time()
-        
-        try:
-            self._test_loop(
-                dataset, eval_function, callbacks, tqdm, prefix = prefix
-            )
-        except KeyboardInterrupt:
-            logger.warning("Testing interrupted !")
-        
-        self.save_history()
-        
-        total_test_time = time.time() - start_test_time
-        logger.info("Testing finished after {} !".format(time_to_string(total_test_time)))
-        
-        return self.__history
-    
-    def make_train_function(self, strategy, train_step = None, run_eagerly = False):
-        if train_step is not None: pass
-        elif hasattr(self, 'train_step'): train_step = self.train_step
-        else:
-            variables = self.list_trainable_variables
-            loss_fn     = self.get_loss()
-            optimizer   = self.get_optimizer()
-            
-            nb_loss     = len(get_metric_names(self.losses))
-            
-            def train_step(batch):
-                inputs, target = batch
-                
-                with tf.GradientTape() as tape:
-                    y_pred = self(inputs, training = True)
-                    
-                    replica_loss = compute_distributed_loss(
-                        loss_fn, target, y_pred,
-                        global_batch_size = self.global_batch_size,
-                        nb_loss = nb_loss
-                    )
-
-                grads = tape.gradient(replica_loss, variables)
-                optimizer.apply_gradients(zip(grads, variables))
-
-                self.update_metrics(target, y_pred)
-                return replica_loss
-                        
-        def run_step(batch):
-            if strategy is None:
-                outputs = train_step(batch)
-            else:
-                outputs = strategy.run(train_step, args = (batch,))
-
-                outputs = _reduce_per_replica(outputs, strategy, reduction = 'sum')
-            
-            return outputs
-        
-        return _compile_fn(
-            run_step, 
-            run_eagerly = self.run_eagerly if not run_eagerly else True,
-            signature   = (self.input_signature, self.output_signature),
-            include_signature   = self.include_signature
-        )
-        
-    def make_eval_function(self, strategy, eval_step = None, run_eagerly = False):
-        if eval_step is not None: pass
-        elif hasattr(self, 'eval_step'): eval_step = self.eval_step
-        else:
-            model = self.get_model()
-
-            def eval_step(batch):
-                inputs, target = batch
-                y_pred = self(inputs, training = False)
-
-                return self.update_metrics(target, y_pred)
-        
-        def run_step(batch):
-            if strategy is None:
-                outputs = eval_step(batch)
-            else:
-                outputs = strategy.run(eval_step, args = (batch,))
-
-                #outputs = _reduce_per_replica(outputs, strategy, reduction = 'first')
-            
-            return outputs
-        
-        return _compile_fn(
-            run_step, 
-            run_eagerly = self.run_eagerly if not run_eagerly else True,
-            signature   = (self.input_signature, self.output_signature),
-            include_signature   = self.include_signature
-        )
-    
-    def predict(self, inputs, name = None, **kwargs):
-        model = self.get_model(name)
-        return model.predict(inputs, **kwargs)
-        
-    def evaluate(self, datas, name = None, **kwargs):
-        model = self.get_model(name)
-        dataset_config = self.get_dataset_config(** kwargs)
-        dataset = prepare_dataset(datas, ** dataset_config)
-        return model.evaluate(dataset)
-    
-    def _add_history(self, history, by_step = False):
-        self.__history.append(history, by_step = by_step)
-        
-    def plot_history(self, ** kwargs):
-        self.__history.plot(** kwargs)
-        
-    def copy(self, nom = None):
-        """ Create a copy of this model """
-        return self.__class__.clone(pretrained = self.nom, nom = nom)
-    
-    def restore_models(self, directory = None, checkpoint = None, compile = True):
-        if directory is not None:
-            logger.info("Model restoration from {}...".format(directory))
-            filename = os.path.join(directory, "config_models.json")
-        else:
-            logger.info("Model restoration...")
-            filename = self.config_models_file
-        
-        variables_to_restore = load_json(filename)
-        
-        for model_name, infos in variables_to_restore['models'].items():
-            compile_infos = None
-            if infos['compiled'] and compile:
-                compile_infos = {
-                    ** variables_to_restore['optimizers'].pop(infos['optimizer_name']),
-                    ** variables_to_restore['losses'].pop(infos['loss_name']),
-                    'metrics' : [variables_to_restore['metrics'].pop(met_name) for met_name in infos['metrics_name']]
-                }
-            self.load_model(model_name, infos['save_path'], compile_infos)
-        
-        if compile:
-            for opt_name, infos in variables_to_restore['optimizers'].items():
-                name, kw = infos['optimizer'], infos['optimizer_config']
-                setattr(self, opt_name, get_optimizer(name, **kw))
-
-            for loss_name, infos in variables_to_restore['losses'].items():
-                name, kw = infos['loss'], infos['loss_config']
-                setattr(self, loss_name, get_loss(name, **kw))
-
-            for met_name, infos in variables_to_restore['metrics'].items():
-                name, kw = infos['metric'], infos['metric_config']
-                setattr(self, met_name, get_metrics(name, **kw))
-        
-        try:
-            self.load_checkpoint(directory = directory, checkpoint = checkpoint).assert_consumed()
-        except AssertionError as e:
-            logger.warning('[WARNING] Some layers have not bene restored from the checkpoint ! Run `model.load_checkpoint().assert_consumed()` to check if it is a critical error or not')
-    
-    def load_checkpoint(self, directory = None, checkpoint = None):
-        if directory is None and checkpoint is None:
-            checkpoint = self.latest_checkpoint
-        elif directory is not None:
-            if is_model_name(directory):
-                directory = os.path.join(_pretrained_models_folder, directory, 'saving')
-            
-            if checkpoint is None:
-                checkpoint = tf.train.latest_checkpoint(directory)
-            else:
-                checkpoint = os.path.join(directory, checkpoint)
-            logger.info('Loading checkpoint {}'.format(checkpoint))
-
-        return self.checkpoint.restore(checkpoint)
-
-    def load_training_checkpoint(self):
-        self.load_checkpoint(checkpoint = self.latest_train_checkpoint)
-        
-    def get_config(self, with_trackable_variables = False):
-        config = {
-            "nom" : self.nom,
-            'pretrained_name'   : self.pretrained_name,
-            ** self.backend_kwargs
-        }
-        
-        if with_trackable_variables:
-            config['trackable_variables'] = self.get_trackable_variables_config()
-        
-        return config
-    
-    def get_trackable_variables_config(self):
-        config = {
-            'models'   : {},
-            'losses'    : {},
-            'metrics'   : {},
-            'optimizers'    : {}
-        }
-        for model_name, model_infos in self.model_infos.items():
-            config['models'][model_name] = {k : v for k, v in model_infos.items() if k != 'model'}
-            
-        for opt_name, opt in self.optimizers.items():
-            config['optimizers'][opt_name] = {
-                'optimizer'    : opt.__class__.__name__,
-                'optimizer_config'  : opt.get_config()
-            }
-            
-        for met_name, met in self.__metrics.items():
-            config['metrics'][met_name] = {
-                'metric'    : met.__class__.__name__,
-                'metric_config'  : met.get_config()
-            }
-            
-        for loss_name, loss in self.losses.items():
-            name, kw = loss, {}
-            if isinstance(loss, tf.keras.losses.Loss):
-                name = loss.__class__
-                kw = loss.get_config() 
-            name = name.__name__
-            
-            config['losses'][loss_name] = {
-                'loss'    : name,
-                'loss_config'  : kw
-            }
-            
-        return config
-    
-    def save(self, save_models = True, save_ckpt = True, 
-             save_history = True, save_config = True):
-        if save_models: self.save_models()
-        if save_ckpt: self.ckpt_manager.save()
-        if save_history: self.save_history()
-        if save_config: self.save_config()
-    
-    def save_history(self):
-        self.__history.save(self.history_file)
-        
-    def save_models(self, directory = None, **kwargs):
-        for model_name in self.model_names:
-            filename = None if directory is None else os.path.join(directory, model_name)
-            self.save_model(
-                model_name      = model_name, 
-                filename        = filename,
-                ** kwargs
-            )
-        
-        
-    def save_model(self, model_name, filename = None, save_weights = False, ** kwargs):
-        if filename is None and type(model_name) is str: 
-            if model_name not in self.models:
-                raise ValueError("Unknown model !\n  Accepted : {}\n  Got : {}".format(
-                    self.model_names, model_name
-                ))
-            
-            filename = self.model_infos[model_name]['save_path']
-        
-        config_filename = filename if '.json' in filename else filename + '.json'
-        with open(config_filename, 'w', encoding = 'utf-8') as model_config_file:
-            model_config = self.__models[model_name]['model'].to_json(indent = 4)
-            model_config_file.write(model_config)
-            
-        if save_weights:
-            self.__models[model_name]['model'].save_weights(filename, **kwargs)
-            
-        logger.info("Submodel {} saved in {} !".format(model_name, config_filename))
-                
-    def save_config(self, with_trackable_variables = True, directory = None):
-        config = {
-            'class_name'    : self.__class__.__name__,
-            'config'        : self.get_config(with_trackable_variables = False)
-        }
-        
-        config_file = self.config_file if directory is None else os.path.join(directory, 'config.json')
-        dump_json(config_file, config, indent = 4)
-        
-        if with_trackable_variables:
-            trackable_variables_config = self.get_trackable_variables_config()
-            config_models_file = self.config_models_file if directory is None else os.path.join(directory, 'config_models_file.json')
-            
-            dump_json(config_models_file, trackable_variables_config, indent = 4)
-        
-    def load_model(self, name, filename, compile_infos = None, verbose = True):
-        restored_model = None
-        if '.json' in filename:
-            with open(filename, 'r', encoding = 'utf-8') as fichier_config:
-                config = fichier_config.read()
-            restored_model = model_from_json(config, custom_objects = self.custom_objects)
-        else:
-            restored_model = load_model(
-                filename, custom_objects = self.custom_objects, compile = False
-            )
-        
-        setattr(self, name, restored_model)
-        if compile_infos is not None:
-            self.compile(model_name = name, ** compile_infos, verbose = False)
-
-        logger.info("Successfully restored {} from {} !".format(name, filename))
-    
-    def destroy(self, ask = True):
-        """ Destroy the model and all its folders """
-        y = True
-        if ask:
-            y = input("Are you sure you want to destroy agent {} ? (y to validate)".format(self.nom))
-            y = y == 'y'
-        
-        if y:
-            shutil.rmtree(self.folder)
-            del self
-    
-    @classmethod
-    def clone(cls, pretrained, nom = None, compile = False):
-        pretrained_dir = get_model_dir(pretrained)
-        if not os.path.exists(pretrained_dir):
-            raise ValueError("Pretrained model {} does not exist !".format(pretrained))
-        
-        if nom is None:
-            n = len([
-                n for n in os.listdir(_pretrained_models_folder) if n.startswith(pretrained)
-            ])
-            nom = '{}_copy_{}'.format(pretrained, n)
-        elif nom in os.listdir(_pretrained_models_folder):
-            raise ValueError("Model {} already exist, cannot create a copy !".format(nom))
-
-        config = load_json(os.path.join(pretrained_dir, 'config.json'))
-        if config['class_name'] != cls.__name__:
-            raise ValueError("Model {} already exists but is not the expected class !\n  Expected : {}\n  Got : {}".format(nom, config['class_name'], cls.__name__))
-        
-        config = config['config']
-        config.update({'nom' : nom, 'pretrained_name' : pretrained})
-        config.setdefault('max_to_keep', 1)
-        
-        instance = cls(
-            restore = {'directory' : pretrained, 'compile' : compile}, ** config
-        )
-        instance.save()
-        return instance
-    
-    @classmethod
-    def from_pretrained(cls, nom, pretrained_name, ** kwargs):
-        from models import get_pretrained
-        
-        with tf.device('cpu') as d:
-            pretrained = get_pretrained(pretrained_name)
-        
-        config = pretrained.get_config()
-        config.update({'nom' : nom, 'pretrained_name' : pretrained_name, ** kwargs})
-        
-        instance = cls(max_to_keep = 1, ** config)
-        
-        partial_transfer_learning(instance.get_model(), pretrained.get_model())
-        
-        instance.save()
-        
-        return instance
-
-    @classmethod
-    def restore(cls, nom, ** kwargs):
-        folder = get_model_dir(nom)
-        if not os.path.exists(folder): return None
-        
-        config = load_json(os.path.join(os.path.join(folder, 'config.json')))
-        
-        if config['class_name'] != cls.__name__:
-            raise ValueError("Model {} already exists but is not the expected class !\n  Expected : {}\n  Got : {}".format(nom, config['class_name'], cls.__name__))
-        
-        return cls(** {** kwargs, ** config['config']})
-    
-    @staticmethod
-    def rename(nom, new_name):
-        def _rename_in_file(filename):
-            if os.path.isdir(filename):
-                for f in os.listdir(filename): _rename_in_file(os.path.join(filename, f))
-            elif filename.endswith('.json'):
-                with open(filename, 'r', encoding = 'utf-8') as file:
-                    text = file.read().replace(nom, new_name)
-                with open(filename, 'w', encoding = 'utf-8') as file:
-                    file.write(text)
-            
-        folder = get_model_dir(nom)
-        if not os.path.exists(folder):
-            raise ValueError("Pretrained model {} does not exist !".format(nom))
-        
-        if is_model_name(new_name):
-            raise ValueError("Model {} already exist, cannot rename model !".format(new_name))
-
-        _rename_in_file(folder)
-        os.rename(folder, os.path.join(get_model_dir(new_name)))
-        
-def _can_restore(restore, config_file):
-    if restore is True: return os.path.exists(config_file)
-    elif isinstance(restore, str):
-        return is_model_name(restore) or os.path.exists(os.path.join(restore, 'config.json'))
-    elif isinstance(restore, dict):
-        return is_model_name(restore['directory']) or os.path.exists(os.path.join(restore['directory'], 'config.json'))
-    
-def _compile_fn(fn, run_eagerly = False, signature = None, 
-                include_signature = True, ** kwargs):
-    if not run_eagerly:
-        config = {
-            'experimental_relax_shapes' : True,
-            ** kwargs
-        }
-        if include_signature and signature is not None:
-            config['input_signature'] = [signature]
-        
-        fn = def_function.function(fn, ** config)
-    
-    return fn
-    
-def _reduce_per_replica(values, strategy, reduction = 'mean'):
-    def _reduce(v):
-        if reduction == 'first':
-            return strategy.unwrap(v)[0]
-        elif reduction == 'mean':
-            return strategy.reduce(tf.distribute.ReduceOp.MEAN, v, axis = None)
-        elif reduction == 'sum':
-            return strategy.reduce(tf.distribute.ReduceOp.SUM, v, axis = None)
-        else:
-            return v
-
-    return nest.map_structure(_reduce, values)
-
-def compute_distributed_loss(loss_fn, y_true, y_pred, global_batch_size = None, nb_loss = None):
-    loss = loss_fn(y_true, y_pred)
-
-    if nb_loss is not None and nb_loss > 1: loss = loss[0]
-    return tf.nn.compute_average_loss(loss, global_batch_size = global_batch_size)
-=======
-
-# Copyright (C) 2022 yui-mhcp project's author. All rights reserved.
-# Licenced under the Affero GPL v3 Licence (the "Licence").
-# you may not use this file except in compliance with the License.
-# See the "LICENCE" file at the root of the directory for the licence information.
-#
-# Unless required by applicable law or agreed to in writing, software
-# distributed under the License is distributed on an "AS IS" BASIS,
-# WITHOUT WARRANTIES OR CONDITIONS OF ANY KIND, either express or implied.
-# See the License for the specific language governing permissions and
-# limitations under the License.
-
-import os
-import time
-import shutil
-import logging
-import numpy as np
-import pandas as pd
-import tensorflow as tf
-
-from tqdm import tqdm as tqdm_progress_bar
-from tensorflow.keras.models import load_model, model_from_json
-
-from tensorflow.python.util import nest
-from tensorflow.python.eager import def_function
-from tensorflow.python.keras.callbacks import CallbackList
-
-from loggers import DEV
-from hparams import HParams, HParamsTraining, HParamsTesting
-from datasets import train_test_split, prepare_dataset, summarize_dataset
-from utils import time_to_string, load_json, dump_json, create_iterator, get_metric_names, map_output_names
-from custom_architectures import get_architecture, custom_objects
-from custom_train_objects import History, MetricList
-from custom_train_objects import get_optimizer, get_loss, get_metrics, get_callbacks
-from models.weights_converter import partial_transfer_learning
-from models.model_utils import _pretrained_models_folder, is_model_name, get_model_dir
-
-logger = logging.getLogger(__name__)
-
-_trackable_objects = (
-    tf.keras.Model, 
-    tf.keras.losses.Loss, 
-    tf.keras.optimizers.Optimizer, 
-    tf.keras.metrics.Metric
-)
-
-class ModelInstances(type):
-    _instances = {}
-    _is_restoring   = False
-    
-    def __call__(cls, * args, ** kwargs):
-        nom = kwargs.get('nom', None)
-        if nom is None: nom = cls.__name__
-        if nom in cls._instances:
-            pass
-        elif not cls._is_restoring and kwargs.get('restore', True) and is_model_name(nom):
-            cls._is_restoring = True
-            
-            kwargs['nom'] = nom
-            try:
-                cls.restore(** kwargs)
-            except Exception as e:
-                logger.critical('An error occured while restoring : {}'.format(e))
-                raise e
-            finally:
-                cls._is_restoring = False
-        else: # cls._is_restoring = False
-            cls._instances[nom] = super(ModelInstances, cls).__call__(* args, ** kwargs)
-        
-        return cls._instances[nom]
-
-class BaseModel(metaclass = ModelInstances):
-    """
-        Abstract class defining methods to track some variables (such as `tf.keras.Model`), save and load checkpoints, train and evaluate, ... 
-        There are some methods to define in sub-classes to allow the processing pipeline / model construction to be complete : these methods are specific to the models. 
-        
-        You can also check other interfaces (such as `BaseAudioModel`) that define dedicated methods for a specific domain (audio / image / text). 
-    """
-    def __init__(self,
-                 nom    = None,
-                 restore    = True,
-                 max_to_keep    = 3,
-                 pretrained_name    = None,
-                 
-                 ** kwargs
-                ):
-        """ Constructor that initialize the model's configuration, architecture, folders, ... """
-        # Allows to pass all kwargs to super-classes 
-        kwargs  = {k : v for k, v in kwargs.items() if not hasattr(self, k)}
-        
-        self.nom    = nom if nom is not None else self.__class__.__name__
-        self.pretrained_name    = pretrained_name
-        
-        self.__history  = History.load(self.history_file)
-        
-        self.__models        = {}
-        self.__losses        = {}
-        self.__optimizers    = {}
-        self.__metrics       = {}
-        
-        self.__ckpt     = tf.train.Checkpoint()
-        self.__ckpt_manager = tf.train.CheckpointManager(
-            self.__ckpt, directory = self.save_dir, max_to_keep = max_to_keep
-        )
-        
-        self.backend_kwargs = kwargs        
-        if restore and _can_restore(restore, self.config_file):
-            restore_kwargs  = {} if not isinstance(restore, dict) else restore
-            if isinstance(restore, str): restore_kwargs = {'directory' : restore}
-            
-            if 'directory' in restore_kwargs:
-                if is_model_name(restore_kwargs['directory']):
-                    restore_kwargs['directory'] = get_model_dir(
-                        restore_kwargs['directory'], 'saving'
-                    )
-                self.__history  = History.load(
-                    os.path.join(restore_kwargs['directory'], 'historique.json')
-                )
-            
-            self.restore_models(** restore_kwargs)
-            if restore not in (True, False) and os.path.exists(self.folder):
-                self.save()
-        else:
-            self._build_model(** kwargs)
-                
-        if not os.path.exists(self.config_file):
-            self._init_folders()
-            self.save()
-        
-        self.__build_call_fn()
-        
-        self.init_train_config()
-        
-        logger.info("Model {} initialized successfully !".format(self.nom))
-    
-    def __build_call_fn(self):
-        """ Set up `self.call_fn` as a tf-compiled version of `self.call()` """
-        if not hasattr(self, 'call_fn'):
-            if hasattr(self, 'call'): call_fn = self.call
-            else:
-                model = self.get_model()
-
-                def call_fn(inputs, training = False):
-                    return model(inputs, training = training)
-            
-            self.call_fn = _compile_fn(
-                call_fn,
-                run_eagerly = self.run_eagerly,
-                signature   = None, #self.call_signature if hasattr(self, 'call_signature') else self.input_signature,
-                include_signature   = self.include_signature
-            )
-            
-    def _init_folders(self):
-        """ Initialize default folders """
-        os.makedirs(self.train_dir,     exist_ok=True)
-        os.makedirs(self.ckpt_dir,      exist_ok=True)
-        os.makedirs(self.train_test_dir, exist_ok=True)
-        os.makedirs(self.eval_dir,      exist_ok=True)
-        os.makedirs(self.pred_dir,      exist_ok=True)
-        os.makedirs(self.save_dir,      exist_ok=True)
-    
-    def _build_model(self, ** kwargs):
-        """
-            Initialize models' variables
-            Arguments :
-                - kwargs where keys are models' variable name and values are their configuration passed to the `get_architecture` method
-                    Can be either a `tf.keras.Model` or a dict of config. 
-                    If it is a dict it must contain the key `architecture_name`
-        """
-        def _build_single_model(model):
-            if isinstance(model, tf.keras.Model):
-                return model
-            elif isinstance(model, dict):
-                return get_architecture(** model)
-            else:
-                raise ValueError("Unhandled model type !\n  Accepted : (tf.keras.Model, dict)\n  Got : {}".format(model))
-        
-        def _set_single_model(model, name = None):
-            if isinstance(model, dict):
-                [_set_single_model(m, n) for n, m in model.items()]
-            elif isinstance(model, (tuple, list)):
-                [_set_single_model(m, 'model_{}'.format(i)) for i, m in enumerate(model)]
-            elif isinstance(model, tf.keras.Model):
-                if name is None: name = 'model'
-                setattr(self, name, model)
-            else:
-                raise ValueError("Unknown model type (type {}) : {}".format(type(model), model))
-        
-        logger.info('Initializing model with kwargs : {}'.format(kwargs))
-        for name, model_config in kwargs.items():
-            models = _build_single_model(model_config)
-            _set_single_model(models, name = name)
-            
-    def init_train_config(self, global_batch_size = None, ** kwargs):
-        """
-            Initialize training configuration
-            Can take as argument whathever you put in the `training_hparams` property
-        """
-        
-        self.stop_training  = False
-        self.current_epoch  = tf.Variable(self.epochs, trainable = False, name = 'epoch')
-        self.current_step   = tf.Variable(self.steps, trainable = False, name = 'step')
-        self.global_batch_size  = -1
-        
-        mapper = self.training_hparams_mapper
-        
-        for k, v in self.training_hparams.items():
-            val = kwargs.get(k, v)
-            if k in mapper:
-                mapper[k](val)
-            elif not hasattr(self, k) or val is not None:
-                setattr(self, k, val)
-    
-    def _update_augment_prct(self, augment_prct):
-        self.augment_prct_scheduler = augment_prct if callable(augment_prct) else None
-        if self.augment_prct_scheduler:
-            self.augment_prct = tf.Variable(
-                0., trainable = False, name = 'augment_prct', dtype = tf.float32
-            )
-        else:
-            self.augment_prct = tf.constant(tf.cast(augment_prct, tf.float32))
-    
-    def update_train_config(self, epoch, step):
-        """ Update training configuration after each step / epoch """
-        self.current_epoch.assign(epoch)
-        self.current_step.assign(step)
-        
-        if self.augment_prct_scheduler:
-            self.augment_prct.assign(self.augment_prct_scheduler(
-                epoch = self.current_epoch, step = self.current_step,
-                old_value = self.augment_prct
-            ))
-    
-    @property
-    def folder(self):
-        return os.path.join(_pretrained_models_folder, self.nom)
-    
-    @property
-    def save_dir(self):
-        return os.path.join(self.folder, "saving")
-        
-    @property
-    def train_dir(self):
-        return os.path.join(self.folder, "training-logs")
-    
-    @property
-    def eval_dir(self):
-        return os.path.join(self.folder, "eval")
-    
-    @property
-    def pred_dir(self):
-        return os.path.join(self.folder, "outputs")
-    
-    @property
-    def ckpt_dir(self):
-        return os.path.join(self.train_dir, "checkpoints")
-    
-    @property
-    def train_test_dir(self):
-        return os.path.join(self.train_dir, "eval")
-        
-    
-    @property
-    def config_file(self):
-        return os.path.join(self.folder, "config.json")
-    
-    @property
-    def history_file(self):
-        return os.path.join(self.save_dir, "historique.json")
-        
-    @property
-    def ckpt_format(self):
-        return os.path.join(self.ckpt_dir, "checkpoint-{epoch:04d}.ckpt")
-    
-    @property
-    def config_models_file(self):
-        return os.path.join(self.save_dir, "config_models.json")
-        
-    @property
-    def run_eagerly(self):
-        return False
-    
-    @property
-    def include_signature(self):
-        strat = self.distribute_strategy
-        return False if strat is not None and strat.num_replicas_in_sync > 1 else True
-    
-    @property
-    def input_signature(self):
-        shape = self.input_shape
-        if isinstance(shape, dict):
-            raise NotImplementedError("When you have multiple submodels you must define `input_signature`")
-        elif isinstance(shape, list):
-            return tuple([tf.TensorSpec(shape = s, dtype = tf.float32) for s in shape])
-        return tf.TensorSpec(shape = shape, dtype = tf.float32)
-            
-    @property
-    def output_signature(self):
-        shape = self.output_shape
-        if isinstance(shape, dict):
-            raise NotImplementedError("When you have multiple submodels you must define `output_signature`")
-        elif isinstance(shape, list):
-            return (tf.TensorSpec(shape = s, dtype = tf.float32) for s in shape)
-        return tf.TensorSpec(shape = shape, dtype = tf.float32)
-    
-    @property
-    def distribute_strategy(self):
-        if hasattr(self.get_model(name = self.model_names[0]), 'distribute_strategy'):
-            return self.get_model(name = self.model_names[0]).distribute_strategy
-        else:
-            return None
-    
-    @property
-    def inputs(self):
-        if len(self.__models) == 1:
-            return self.get_model().inputs
-        else:
-            return {name : model.inputs for name, model in self.models.items()}
-    
-    @property
-    def outputs(self):
-        if len(self.__models) == 1:
-            return self.get_model().outputs
-        else:
-            return {name : model.outputs for name, model in self.models.items()}
-    
-    @property
-    def input_shape(self):
-        if len(self.__models) == 1:
-            return self.get_model().input_shape
-        else:
-            return {name : model.input_shape for name, model in self.models.items()}
-    
-    @property
-    def output_shape(self):
-        if len(self.__models) == 1:
-            return self.get_model().output_shape
-        else:
-            return {name : model.output_shape for name, model in self.models.items()}
-        
-    @property
-    def model_names(self):
-        return list(self.__models.keys())
-        
-    @property
-    def models(self):
-        return {name : infos['model'] for name, infos in self.__models.items()}
-    
-    @property
-    def model_infos(self):
-        return self.__models
-    
-    @property
-    def default_metrics_config(self):
-        return {}
-    
-    @property
-    def layers(self):
-        if len(self.__models) == 1:
-            return self.get_model().layers
-        else:
-            return {name : model.layers for name, model in self.models.items()}
-    
-    @property
-    def optimizers(self):
-        return self.__optimizers
-    
-    @property
-    def losses(self):
-        return self.__losses
-    
-    @property
-    def metrics(self):
-        return list(self.__metrics.values())
-            
-    @property
-    def metric_names(self):
-        loss_names      = get_metric_names(self.losses)
-        metric_names    = get_metric_names(self.__metrics)
-        if len(loss_names) == 1:
-            loss_names = ['loss']
-        elif len(loss_names) > 1 and 'loss' not in loss_names:
-            loss_names = ['loss'] + loss_names
-        
-        return loss_names + metric_names
-    
-    @property
-    def history(self):
-        return self.__history
-    
-    @property
-    def step_history(self):
-        return self.__history.step_history
-    
-    @property
-    def epochs(self):
-        return len(self.__history)
-    
-    @property
-    def steps(self):
-        return self.__history.steps
-    
-    @property
-    def custom_objects(self):
-        return custom_objects
-    
-    @property
-    def training_hparams(self):
-        return HParams(augment_prct = 0.25)
-    
-    @property
-    def training_hparams_mapper(self):
-        return {'augment_prct' : self._update_augment_prct}
-    
-    @property
-    def trainable_variables(self):
-        if len(self.__models) == 1:
-            return self.get_model().trainable_variables
-        else:
-            return {name : model.trainable_variables for name, model in self.models.items()}
-    
-    @property
-    def variables(self):
-        var = []
-        for _, model in self.models.items():
-            var += model.variables
-        return var
-    
-    @property
-    def list_trainable_variables(self):
-        var = []
-        for _, model in self.models.items():
-            var += model.trainable_variables
-        
-        for _, loss in self.losses.items():
-            if isinstance(loss, tf.keras.losses.Loss) and hasattr(loss, 'trainable_variables'):
-                var += loss.trainable_variables
-        return var
-    
-    @property
-    def checkpoint(self):
-        return self.__ckpt
-    
-    @property
-    def ckpt_manager(self):
-        return self.__ckpt_manager
-    
-    @property
-    def latest_checkpoint(self):
-        return self.__ckpt_manager.latest_checkpoint
-    
-    @property
-    def latest_train_checkpoint(self):
-        return tf.train.latest_checkpoint(self.ckpt_dir)
-            
-    def is_compiled(self, model_name):
-        return self.__models[model_name]['compiled']
-    
-    def add_loss(self, loss, name = 'loss', **kwargs):
-        if isinstance(loss, str):
-            loss = get_loss(loss, **kwargs)
-        setattr(self, name, loss)
-    
-    def add_optimizer(self, optimizer, name = 'optimizer', **kwargs):
-        if isinstance(optimizer, str):
-            optimizer = get_optimizer(optimizer, **kwargs)
-        setattr(self, name, optimizer)
-        
-    def add_metric(self, metric, name = 'metric', prefix = None, **kwargs):
-        if isinstance(metric, str):
-            metric = get_metrics(metric, **kwargs)
-        if isinstance(metric, list):
-            if len(metric) == 1 and not isinstance(name, (list, tuple)): name = [name]
-            for i, m in enumerate(metric):
-                n = name[i] if isinstance(name, (list, tuple)) else m.__class__.__name__
-                if prefix is not None: n = prefix + n
-                self.add_metric(m, name = n)
-        else:
-            setattr(self, name, metric)
-        
-    def _init_trackable_variable(self, name, var):
-        if not isinstance(var, _trackable_objects):
-            raise ValueError("Type '{}' should not be tracked !".format(type(var)))
-            
-        if hasattr(self, name):
-            raise ValueError("Variable '{}' already exists and is not mutable.".format(name))
-            
-        if isinstance(var, tf.keras.Model):
-            self._init_model(name, var)
-        elif isinstance(var, tf.keras.optimizers.Optimizer):
-            self._init_optimizer(name, var)
-        elif isinstance(var, tf.keras.losses.Loss):
-            self._init_loss(name, var)
-        elif isinstance(var, tf.keras.metrics.Metric):
-            self._init_metric(name, var)
-        
-    def _init_model(self, name, model):
-        assert isinstance(model, tf.keras.Model), "'model' must be a `tf.keras.Model` instance !"
-        if name in self.__models:
-            logger.warning("Submodel '{}' already exists !".format(name))
-            return
-        
-        if hasattr(model, '_build'): model._build()
-        
-        logger.info("Initializing submodel : `{}` !".format(name))
-        
-        config_model_file = os.path.join(self.save_dir, name + '.json')
-        
-        self.__models[name] = {
-            'save_path' : config_model_file,
-            'model'     : model,
-            'compiled'  : False,
-            'optimizer_name'    : None,
-            'metrics_name'      : None,
-            'loss_name'         : None
-        }
-        setattr(self.__ckpt, name, model)
-        
-    def _init_optimizer(self, name, optimizer):
-        assert isinstance(optimizer, tf.keras.optimizers.Optimizer), "'optimizer' must be a `tf.keras.optimizers.Optimizer` instance !"
-        
-        if name in self.__optimizers:
-            logger.warning("Optimizer '{}' already exists !".format(name))
-            return
-        
-        logger.info("Optimizer '{}' initilized successfully !".format(name))
-        
-        self.__optimizers[name] = optimizer
-        setattr(self.__ckpt, name, optimizer)
-                
-    def _init_loss(self, name, loss):
-        assert isinstance(loss, tf.keras.losses.Loss) or callable(loss), "'loss' must be a `tf.keras.losses.Loss` or a callable !"
-        
-        if name in self.__losses:
-            logger.warning("Loss '{}' already exists !".format(name))
-            return
-        
-        self.__losses[name] = loss
-        
-    def _init_metric(self, name, metric):
-        assert isinstance(metric, tf.keras.metrics.Metric) or callable(metric), "'metric' must be a `tf.keras.metrics.Metric or a callable !"
-        
-        if name in self.__metrics:
-            logger.warning("Metric '{}' already exists !".format(name))
-            return
-        
-        self.__metrics[name] = metric
-        
-    def get_model(self, name = None):
-        if name is None and len(self.__models) > 1:
-            raise ValueError("When there are multiple sub-models, you must specify the model's name you want")
-                
-        name = name if name is not None else self.model_names[0]
-        
-        if name not in self.__models:
-            raise ValueError("Sub-model does not exist !\n  Accepted : {}\n  Got : {}".format(
-                self.model_names, name
-            ))
-            
-        return self.__models[name]['model']
-    
-    def get_optimizer(self, model_name = None, opt_name = None):
-        if opt_name is None:
-            if model_name is not None:
-                opt_name = self.__models[model_name].get('optimizer_name', None)
-            elif len(self.optimizers) == 1:
-                opt_name = list(self.optimizers.keys())[0]
-        
-        return self.optimizers[opt_name] if opt_name is not None else None
-    
-    def get_loss(self, model_name = None, loss_name = None):
-        if loss_name is None:
-            if model_name is not None:
-                loss_name = self.__models[model_name].get('loss_name', None)
-            elif len(self.losses) == 1:
-                loss_name = list(self.losses.keys())[0]
-        
-        return self.losses[loss_name] if loss_name is not None else None
-    
-    def get_metric(self, model_name = None, met_name = None):
-        if met_name is None:
-            if model_name is not None:
-                met_name = self.__models[model_name].get('metrics_name', None)
-            elif len(self.metrics) == 1:
-                met_name = self.metrics[0]
-        
-        if isinstance(met_name, list):
-            return [self.__metrics[m] if isinstance(m, str) else m for m in met_name]
-        return self.__metrics[met_name] if isinstance(met_name, str) else met_name
-    
-    def get_compiled_metrics(self, new_metrics = None, add_loss = True):
-        metrics = get_metrics(
-            new_metrics, ** self.default_metrics_config
-        ) if new_metrics else self.__metrics
-        return MetricList(metrics, losses = self.__losses if add_loss else None)
-    
-    def __setattr__(self, name, value):
-        if isinstance(value, _trackable_objects) and name != 'compiled_metrics':
-            self._init_trackable_variable(name, value)
-        
-        super().__setattr__(name, value)
-        
-    def __str__(self):
-        free_optimizer, free_loss, free_metric = [], [], []
-        for _, model in self.__models.items():
-            if model['compiled']:
-                free_optimizer.append(model['optimizer_name'])
-                free_loss.append(model['loss_name'])
-                free_metric += model['metrics_name']
-        
-        free_optimizer = {n : opt for n, opt in self.optimizers.items() if n not in free_optimizer}
-        free_loss = {n : loss for n, loss in self.losses.items() if n not in free_loss}
-        free_metric = {n : met for n, met in self.__metrics.items() if n not in free_metric}
-        
-        des = "\n========== {} ==========\n".format(self.nom)
-        for name in self.model_names:
-            des += self.describe_model(name) + '\n'
-            
-        if len(self.model_names) > 1:
-            des += "Total number of layers : {}\n".format(self.count_layers())
-            des += "Total number of parameters : {:.3f} Millions\n".format(self.count_params() / 1000000)
-            
-        if self.pretrained_name is not None:
-            des += "Transfer-learning from : {}\n".format(self.pretrained_name)
-        des += "Already trained on {} epochs ({} steps)\n\n".format(self.epochs, self.steps)
-            
-        if len(free_optimizer) > 0:
-            des += "Optimizers :\n"
-            for name, opt in free_optimizer.items():
-                des += "- {} :\t{}\n".format(name, opt.get_config())
-            des += "\n"
-        
-        if len(free_loss) > 0:
-            des += "Losses :\n"
-            for name, loss in free_loss.items():
-                str_loss = loss.get_config() if hasattr(loss, 'get_config') else loss.__class__.__name__
-                des += "- {} :\t{}\n".format(name, str_loss)
-            des += "\n"
-                
-        if len(free_metric) > 0:
-            des += "Metrics :\n"
-            for name, met in free_metric.items():
-                des += "- {} :\t{}\n".format(name, met.get_config())
-            des += "\n"
-        
-        if len(free_optimizer) + len(free_loss) + len(free_metric) > 0: des += '\n'
-        return des
-    
-    def __call__(self, * inputs, training = False, ** kwargs):
-        return self.call_fn(* inputs, training = training, ** kwargs)
-    
-    def summary(self, model = None, **kwargs):
-        if model is None: model = self.model_names
-        for name in model:
-            if name not in self.__models:
-                print("[WARNING]\tModel {} does not exist !\n".format(name))
-                continue
-            print("\n========== Summary of {} ==========\n".format(name))
-            self.__models[name]['model'].summary(**kwargs)
-            print()
-    
-    def describe_model(self, name):
-        model   = self.__models[name]['model']
-        opt     = self.get_optimizer(name)
-        loss    = self.get_loss(name)
-        metrics = self.get_metric(name)
-        if opt is not None: opt = opt.get_config()
-        if metrics is not None: metrics = [m.get_config() for m in metrics]
-        if hasattr(loss, 'get_config'): loss = loss.get_config()
-        
-        des = "Sub model {}\n".format(name)
-        try:
-            des += "- Inputs \t: {}\n".format(model.input_shape)
-            des += "- Outputs \t: {}\n".format(model.output_shape)
-        except AttributeError:
-            des += "- Inputs \t: unknown\n"
-            des += "- Outputs \t: unknown\n"
-        des += "- Number of layers \t: {}\n".format(len(model.layers))
-        des += "- Number of parameters \t: {:.3f} Millions\n".format(model.count_params() / 1000000)
-        if opt is None:
-            des += "- Model not compiled\n"
-        else:
-            des += "- Optimizer \t: {}\n".format(opt)
-            des += "- Loss \t : {}\n".format(loss)
-            des += "- Metrics\t : {}\n".format(metrics)
-        return des
-    
-    def count_layers(self):
-        return sum([len(model.layers) for _, model in self.models.items()])
-    
-    def count_params(self):
-        return sum([model.count_params() for name, model in self.models.items()])
-    
-    def compile(self, model_name = None, ** kwargs):
-        """
-            compile sub model(s) with given loss, optimizer, metrics and their respective configuration 
-            See `compile_model` for accepted kwargs names
-            
-            If you do not want to really `compile` a model but just add losses / optimizers to this class, you can call `self.add_{loss / optimizer / metrics}` instead
-            Therefore the `fit` function will not be usable but in some cases it can be useful to have multiple losses / optimizers that are not attached to one specific submodel
-        """
-        if model_name is None or isinstance(model_name, (list, tuple)):
-            if model_name is None: model_name = self.model_names
-                
-            for name in model_name:
-                self.compile(model_name = name, ** kwargs)
-        
-        elif type(model_name) is dict:
-            for name, kw in model_name.items():
-                self.compile(model_name = name, ** kw)
-        
-        elif type(model_name) is str and model_name in self.__models:
-            self.compile_model(model_name, ** kwargs)
-        else:
-            raise ValueError("Unknown model !\n  Accepted : {}\n  Got : {}".format(
-                self.model_names, model_name
-            ))
-            
-    def compile_model(self,
-                      model_name, 
-                      loss          = 'mse',    loss_config         = {},
-                      optimizer     = 'adam',   optimizer_config    = {},
-                      metrics       = [],       metrics_config      = {},
-                      verbose       = True
-                     ):
-        if self.is_compiled(model_name):
-            logger.warning("Model {} is already compiled !".format(model_name))
-            return
-        
-        loss_config.setdefault('reduction', tf.keras.losses.Reduction.NONE)
-
-        loss    = get_loss(loss,            ** loss_config)
-        opt     = get_optimizer(optimizer,  ** optimizer_config)
-        metrics = get_metrics(metrics,      ** metrics_config)
-        
-        self.__models[model_name]['model'].compile(optimizer = opt, loss = loss, metrics = metrics)
-        
-        model_optimizer = self.__models[model_name]['model'].optimizer
-        model_loss      = self.__models[model_name]['model'].loss
-        if hasattr(self.__models[model_name]['model'], 'compiled_metrics'):
-            model_metrics   = self.__models[model_name]['model'].compiled_metrics._metrics
-        else:
-            model_metrics   = metrics
-        
-        opt_name    = '{}_optimizer'.format(model_name)
-        loss_name   = '{}_loss'.format(model_name)
-        met_name    = ['{}_{}'.format(model_name, m.__class__.__name__) for m in model_metrics]
-                
-        self.__models[model_name]['compiled']       = True
-        self.__models[model_name]['optimizer_name'] = opt_name
-        self.__models[model_name]['loss_name']      = loss_name
-        self.__models[model_name]['metrics_name']   = met_name
-                
-        self.add_optimizer(model_optimizer, opt_name)
-        self.add_loss(model_loss, loss_name)
-        self.add_metric(model_metrics, met_name)
-        
-        str_loss = model_loss.get_config() if isinstance(model_loss, tf.keras.losses.Loss) else model_loss.__name__
-        logger.log(
-            logging.INFO if verbose else DEV,
-            "Submodel {} compiled !\n  Loss : {}\n  Optimizer : {}\n  Metrics : {}".format(
-                model_name, 
-                str_loss, 
-                model_optimizer.get_config(), 
-                [m.get_config() for m in model_metrics]
-        ))
-                
-    def _get_default_callbacks(self):
-        callbacks = get_callbacks(
-            TerminateOnNaN  = {},
-            CkptCallback    = {
-                'checkpoint'    : self.__ckpt,
-                'directory'     : self.ckpt_dir,
-                'save_best_only'    : True,
-                'monitor'       : 'val_loss'
-            }
-        )
-        return callbacks
-        
-    def get_dataset_config(self,
-                           batch_size       = 16,
-                           train_batch_size = None,
-                           valid_batch_size = None,
-
-                           shuffle_size     = 1024,
-                           is_validation    = True,
-                           strategy     = None,
-                           ** kwargs
-                          ):
-        """
-            Function that returns dataset configuration that should be used in the `prepare_dataset` call
-        """
-        config = kwargs.copy()
-        
-        if train_batch_size: batch_size = train_batch_size
-        if is_validation and valid_batch_size: 
-            if isinstance(valid_batch_size, float):
-                batch_size = int(valid_batch_size * batch_size)
-            else:
-                batch_size = valid_batch_size
-        
-        if isinstance(shuffle_size, float): shuffle_size = int(shuffle_size * batch_size)
-        
-        if strategy is not None:
-            batch_size *= strategy.num_replicas_in_sync
-        
-        config['batch_size']    = batch_size
-        config['shuffle_size']  = shuffle_size if not is_validation else 0
-        
-        if hasattr(self, 'encode_data'): config.setdefault('encode_fn', self.encode_data)
-        if hasattr(self, 'filter_data'): config.setdefault('filter_fn', self.filter_data)
-        if hasattr(self, 'augment_data') and not is_validation:
-            config.setdefault('augment_fn', self.augment_data)
-        if hasattr(self, 'preprocess_data'): 
-            config.setdefault('map_fn', self.preprocess_data)
-        if hasattr(self, 'memory_consuming_fn'):
-            config.setdefault('memory_consuming_fn', self.memory_consuming_fn)
-        
-        return config
-        
-    def _get_train_config(self,
-                          x     = None,
-                          y     = None,
-                          
-                          add_dataset_infos = True,
-                          summary_kwargs    = {},
-                          
-                          train_size        = None,
-                          valid_size        = None,
-                          test_size         = 4,
-                          
-                          train_times       = 1,
-                          valid_times       = 1,
-                          
-                          pre_shuffle       = False,
-                          random_state      = 10,
-                          labels            = None,
-                          validation_data   = None,
-                          
-                          test_batch_size   = 1,
-                          pred_step         = -1,
-                          
-                          epochs            = 5, 
-                          relative_epoch    = True,
-                          
-                          verbose           = 1, 
-                          callbacks         = [], 
-                          ** kwargs
-                          ):
-        """
-            Function that returns dataset configuration for training / evaluation data
-            
-            Arguments :
-                - x / y     : training dataset that will be passed to `prepare_dataset`
-                - train_size / valid_size / test_size   : sizes of datasets
-                - random_state  : used for shuffling the same way accross trainings
-                It allows to pass a complete dataset and the splits will **always** be the same accross trainings which is really interesting to not have problems with shuffling
-                - labels        : use in the `sklearn.train_test_split`, rarely used
-                - validation_data   : dataset used for validation
-                    If not provided, will split training dataset by train_size and valid_size
-                    Note that the `test` dataset is a subset of the validation dataset and is used in the `PredictorCallback`
-                
-                - test_batch_size / pred_step   : kwargs specific for `PredictorCallback`
-                
-                - epochs    : the number of epochs to train
-                - relative_epochs   : whether `epochs` must be seen as absolute epochs (ie the final epoch to reach) or the number of epochs to train on
-                
-                - verbose   : verbosity level
-                - callbacks : training callbacks (added to `self._get_default_callbacks`)
-                
-                - kwargs    : additional configuration passed to `get_dataset_config` (such as `cache`, `prefetch`, ...)
-        """
-        train_config = self.get_dataset_config(is_validation = False, ** kwargs)
-        valid_config = self.get_dataset_config(is_validation = True, ** kwargs)
-        valid_config['cache'] = False
-        
-        test_kwargs = kwargs.copy()
-        if isinstance(test_batch_size, float):
-            test_batch_size = int(valid_config['batch_size'] * test_batch_size)
-        test_kwargs.update({
-            'batch_size' : test_batch_size, 'train_batch_size' : None, 'valid_batch_size' : None,
-            'cache' : False, 'is_validation' : True
-        })
-        test_config  = self.get_dataset_config(** test_kwargs)
-        
-        dataset = x if y is None else (x, y)
-        if isinstance(dataset, dict) and 'train' in dataset:
-            validation_data = dataset.get('valid', dataset.get('test', validation_data))
-            dataset         = dataset['train']
-        
-        if validation_data is None:
-            train_dataset, valid_dataset = train_test_split(
-                dataset, 
-                train_size     = train_size,
-                valid_size     = valid_size,
-                random_state   = random_state,
-                shuffle        = pre_shuffle,
-                labels         = labels
-            )
-        else:
-            train_dataset, _ = train_test_split(
-                dataset, train_size = train_size,
-                random_state = random_state, shuffle = pre_shuffle
-            ) if (train_size) and (not hasattr(dataset, '__len__') or train_size < len(dataset)) else dataset, None
-            valid_dataset, _ = train_test_split(
-                validation_data, train_size = train_size,
-                random_state = random_state, shuffle = pre_shuffle
-            ) if (valid_size) and (not hasattr(validation_data, '__len__') or valid_size < len(validation_data)) else validation_data, None
-        
-        if test_size > 0:
-            test_dataset    = prepare_dataset(valid_dataset,  ** test_config)
-            test_dataset    = test_dataset.take(test_size)
-        
-        ds_infos    = {
-            'train' : summarize_dataset(train_dataset, ** summary_kwargs),
-            'valid' : summarize_dataset(valid_dataset, ** summary_kwargs)
-        } if add_dataset_infos else {}
-        
-        train_dataset = prepare_dataset(train_dataset, ** train_config)
-        valid_dataset = prepare_dataset(valid_dataset, ** valid_config)
-        
-        if train_times > 1: train_dataset = train_dataset.repeat(train_times)
-        if valid_times > 1: valid_dataset = valid_dataset.repeat(valid_times)
-        
-        if relative_epoch: epochs += self.epochs
-        
-        callbacks = callbacks + self._get_default_callbacks()
-        
-        if hasattr(self, 'predict_with_target') and test_size > 0 and pred_step != 0:
-            predictor_callback  = get_callbacks(PredictorCallback = {
-                'method'    : self.predict_with_target,
-                'generator' : test_dataset,
-                'directory' : self.train_test_dir,
-                'initial_step'  : self.steps,
-                'pred_every'    : pred_step
-            })
-            callbacks += predictor_callback
-        
-        return {
-            'x'                 : train_dataset,
-            'epochs'            : epochs,
-            'verbose'           : verbose,
-            'callbacks'         : callbacks,
-            'validation_data'   : valid_dataset,
-            'shuffle'           : False,
-            'initial_epoch'     : self.epochs,
-            'global_batch_size' : train_config['batch_size'],
-            'dataset_infos'     : ds_infos
-        }
-        
-    def fit(self, * args, name = None, custom_config = True, ** kwargs):
-        """
-            Call `model.fit` for the specified model (or single model if it has only 1 submodel) 
-            
-            if custom_config is True, pass kwargs and args to self._get_train_config and keep track of training configuration
-            Otherwise, just call `fit` by passing args and kwargs (bad idea because it will not include all processing function in the dataset preparation) so only use it if you already processed the datasets or do not want to process it
-        """
-        if name is None and len(self.model_names) > 1:
-            if 'full_model' in self.__models:
-                name = 'full_model'
-            else:
-                raise ValueError("Pour entrainer un modèle quand il existe plusieurs sous-modèles, il faut l'identifier par son nom ! (ou alors instancier la variable 'full_model' combinant les différents sous-modèles)")
-
-        train_model = self.get_model(name)
-        
-        if custom_config:
-            base_hparams    = HParamsTraining().extract(kwargs, pop = False)
-            train_hparams   = self.training_hparams.extract(kwargs, pop = True)
-            self.init_train_config(** train_hparams)
-
-            config = self._get_train_config(*args, **kwargs)
-            self.global_batch_size = config.pop('global_batch_size', -1)
-            
-            base_hparams.extract(config, pop = False)
-            train_hparams.update(base_hparams)
-            
-            self.history.set_params(train_hparams)
-            
-            logger.info("Training config :\n{}\n".format(train_hparams))
-        else:
-            config = kwargs
-
-        config.setdefault('callbacks', [])
-        config['callbacks'].append(self.history)
-        
-        start = time.time()
-        try:
-            if custom_config:                
-                _ = train_model.fit(** config)
-            else:
-                _ = train_model.fit(* args, ** config)
-        except KeyboardInterrupt as e:
-            logger.warning("Training interrupted ! Saving model...")
-        
-        logger.info("Training finished after {} !".format(time_to_string(time.time() - start)))
-        
-        self.save()
-        return self.history
-    
-    def train(self,
-              * args,
-              additional_infos  = None,
-              
-              verbose       = 1,
-              eval_epoch    = 1,
-              verbose_step  = 100,
-              tqdm          = tqdm_progress_bar,
-              
-              strategy      = None,
-              run_eagerly   = False,
-              # custom functions for training and evaluation
-              train_step    = None,
-              eval_step     = None,
-              ** kwargs
-             ):
-        """
-            Train the model with given datasets and configuration bby keeping track of all training hyperparameters
-            
-            Arguments :
-                - args  : arguments passed to `self._get_train_config`, often the datasets iteself
-                - verbose   : verbosity level of the `ProgressBar` (1 to add it and 0 for not)
-                    If tf.__version__ == 2.1.0, verbose can also be 2 to print every `verbose_step` because the `ProgressBar` callback is not handled correctly in this version
-                - verbose_step / tqdm  : only relevant for tf.__version__ == 2.1.0
-                
-                - strategy  : the distribute strategy to use for training (therically working but not tested in practice)
-                
-                - train_step / eval_step    : callable that takes a batch as argument and returns metrics
-                    By default, use self.train_step and self.test_step
-                
-                - kwargs    : all configuration to pass to self._get_train_config()
-                    It can also be whathever training hparams you specified in the `training_hparams` property
-                    All these training configuration will be tracked by the `History` callback
-        """
-        if strategy is None: strategy = self.distribute_strategy
-        if verbose_step is not None or verbose < 2: tqdm = lambda x: x
-        
-        ########################################
-        #     Initialisation des variables     #
-        ########################################
-        
-        base_hparams    = HParamsTraining().extract(kwargs, pop = False)
-        train_hparams   = self.training_hparams.extract(kwargs, pop = True)
-        self.init_train_config(** train_hparams)
-        
-        config = self._get_train_config(* args, strategy = strategy, ** kwargs)
-        self.global_batch_size = config.pop('global_batch_size', -1)
-        
-        base_hparams.extract(config, pop = False)
-        train_hparams.update(base_hparams)
-        
-        logger.info("Training config :\n{}\n".format(train_hparams))
-        
-        ds_infos = config.pop('dataset_infos', {})
-        if ds_infos: train_hparams.update({'dataset_infos' : ds_infos})
-        
-        if additional_infos: train_hparams.update({'additional_infos' : additional_infos})
-        ##############################
-        #     Dataset variables      #
-        ##############################
-        
-        train_dataset = config['x']
-        valid_dataset = config['validation_data']
-        
-        assert isinstance(train_dataset, tf.data.Dataset)
-        assert isinstance(valid_dataset, tf.data.Dataset) or valid_epoch <= 0
-                
-        if strategy is not None:
-            logger.info("Running on {} GPU".format(strategy.num_replicas_in_sync))
-            train_dataset   = strategy.experimental_distribute_dataset(train_dataset)
-            valid_dataset   = strategy.experimental_distribute_dataset(valid_dataset)
-        
-        init_epoch  = config['initial_epoch']
-        last_epoch  = config['epochs']
-        
-        ##############################
-        #  Metrics + callbacks init  #
-        ##############################
-        
-        # Get compiled metrics
-        self.compiled_metrics = self.get_compiled_metrics()
-        
-        # Prepare callbacks
-        if verbose: verbose = 1
-        callbacks   = config['callbacks'] + [self.__history]
-        callbacks   = CallbackList(callbacks, add_progbar = verbose > 0, model = self)
-        
-        callbacks.on_train_begin()
-        
-        callbacks.set_params(train_hparams)
-        
-        ####################
-        #     Training     #
-        ####################
-        
-        train_function  = self.make_train_function(strategy, train_step, run_eagerly = run_eagerly)
-        eval_function   = self.make_eval_function(strategy, eval_step, run_eagerly = run_eagerly)
-        
-        start_training_time = time.time()
-        last_print_time, last_print_step = start_training_time, int(self.current_step.numpy())
-        
-        try:
-            for epoch in range(init_epoch, last_epoch):
-                logger.info("\nEpoch {} / {}".format(epoch + 1, last_epoch))
-                callbacks.on_epoch_begin(epoch)
-                
-                start_epoch_time = time.time()
-                
-                self.compiled_metrics.reset_states()
-                
-                for i, batch in enumerate(tqdm(train_dataset)):
-                    callbacks.on_train_batch_begin(i)
-                    
-                    metrics = train_function(batch)
-                    metrics = {
-                        n : m for n, m in zip(self.compiled_metrics.metric_names, self.compiled_metrics.result())
-                    }
-                    
-                    callbacks.on_train_batch_end(i, logs = metrics)
-
-                    self.update_train_config(
-                        step    = self.current_step + 1,
-                        epoch   = self.current_epoch
-                    )
-                    if self.stop_training: break
-                    
-                    if verbose == 2 and (i+1) % verbose_step == 0:
-                        logger.info("Epoch {} step {} (avg time : {}) :\n  {}".format(
-                            epoch,
-                            i+1, 
-                            time_to_string((time.time() - last_print_time) / (int(self.current_step) - last_print_step)), 
-                            self.__history.str_training()))
-                        last_print_time, last_print_step = time.time(), int(self.current_step)
-
-                if eval_epoch > 0 and epoch % eval_epoch == 0:
-                    self._test_loop(
-                        valid_dataset, eval_function, callbacks, tqdm, prefix = 'val_'
-                    )
-
-                epoch_time = time.time() - start_epoch_time
-                
-                self.update_train_config(
-                    step    = self.current_step,
-                    epoch   = self.current_epoch + 1
-                )
-                
-                callbacks.on_epoch_end(epoch, logs = self.__history.training_logs)
-                
-                if verbose == 2:
-                    logger.info("\nEpoch {} / {} - Time : {} - Remaining time : {}\n{}".format(
-                        epoch, last_epoch,
-                        time_to_string(epoch_time),
-                        time_to_string(epoch_time * (last_epoch - epoch)),
-                        self.__history.to_string(mode = 'all')
-                    ))
-
-        except KeyboardInterrupt:
-            logger.warning("Training interrupted ! Saving model...")
-        
-        callbacks.on_train_end()
-        
-        total_training_time = time.time() - start_training_time
-        logger.info("Training finished after {} !".format(time_to_string(total_training_time)))
-        
-        self.save()
-        
-        return self.__history
-    
-    def update_metrics(self, y_true, y_pred):
-        self.compiled_metrics.update_state(y_true, y_pred)
-
-        return self.compiled_metrics.result()
-        
-    def _test_loop(self, dataset, eval_function, callbacks, tqdm, prefix = None):
-        """ Utility function used in `train` for evaluation phase and in `test` """
-        if prefix is None:
-            prefix = 'val_' if self.__history.training else 'test_'
-
-        self.compiled_metrics.reset_states()
-
-        callbacks.on_test_begin()
-        for i, batch in enumerate(tqdm(dataset)):
-            callbacks.on_test_batch_begin(i)
-            
-            val_metrics = eval_function(batch)
-            val_metrics = {
-                n : m for n, m in zip(self.compiled_metrics.metric_names, self.compiled_metrics.result())
-            }
-            
-            val_metrics = {
-                prefix + name : val for name, val in val_metrics.items()
-            }
-            
-            callbacks.on_test_batch_end(i, logs = val_metrics)
-        
-        callbacks.on_test_end(logs = self.__history.training_logs)
-    
-    def test(self, 
-             dataset,
-             test_name      = 'test',
-             metrics        = None,
-             add_loss       = True,
-             
-             add_dataset_infos  = True,
-             summary_kwargs     = {},
-             additional_infos   = None,
-             
-             verbose        = 1,
-             verbose_step   = 100,
-             tqdm           = tqdm_progress_bar,
-             strategy       = None,
-             run_eagerly    = False,
-             # custom functions for training and evaluation
-             eval_step      = None,
-             ** kwargs
-            ):
-        """
-            Same as `train`, it is an equivalent to `tf.keras.Model.evaluate` but using `self.test_step` as testing function
-        """
-        if strategy is None: strategy = self.distribute_strategy
-        if verbose_step is not None or verbose < 2: tqdm = lambda x: x
-        
-        prefix = test_name if test_name.endswith('_') else test_name + '_'
-        ########################################
-        #     Initialisation des variables     #
-        ########################################
-        
-        base_hparams    = HParamsTesting().extract(kwargs, pop = False)
-        test_hparams   = self.training_hparams.extract(kwargs, pop = True)
-        self.init_train_config(** test_hparams)
-        
-        test_hparams.update(base_hparams)
-        
-        logger.info("Testing config :\n{}\n".format(test_hparams))
-        
-        if add_dataset_infos:
-            test_hparams.update({'dataset_infos' : summarize_dataset(dataset, ** summary_kwargs)})
-
-        if additional_infos: test_hparams.update({'additional_infos' : additional_infos})
-        ##################################
-        #     Dataset initialization     #
-        ##################################
-        
-        config  = self.get_dataset_config(is_validation = True, ** kwargs)
-        dataset = prepare_dataset(dataset, ** config)
-        
-        assert isinstance(dataset, tf.data.Dataset)
-        
-        if strategy is not None:
-            dataset   = strategy.experimental_distribute_dataset(dataset)
-                        
-        # Prepare metrics and logs
-        if metrics is not None and not isinstance(metrics, list): metrics = [metrics]
-        self.compiled_metrics    = self.get_compiled_metrics(metrics, add_loss = add_loss)
-        
-        # Prepare callbacks
-        if verbose: verbose = 1
-        callbacks   = CallbackList([self.__history], add_progbar = verbose > 0, model = self)
-        
-        test_hparams.update({
-            'verbose'   : verbose,
-            'epochs'    : self.epochs,
-            'test_prefix'   : prefix
-        })
-        callbacks.set_params(test_hparams)
-        
-        ####################
-        #     Testing      #
-        ####################
-        
-        eval_function   = self.make_eval_function(strategy, eval_step, run_eagerly = run_eagerly)
-        
-        start_test_time = time.time()
-        
-        try:
-            self._test_loop(
-                dataset, eval_function, callbacks, tqdm, prefix = prefix
-            )
-        except KeyboardInterrupt:
-            logger.warning("Testing interrupted !")
-        
-        self.save_history()
-        
-        total_test_time = time.time() - start_test_time
-        logger.info("Testing finished after {} !".format(time_to_string(total_test_time)))
-        
-        return self.__history
-    
-    def make_train_function(self, strategy, train_step = None, run_eagerly = False):
-        if train_step is not None: pass
-        elif hasattr(self, 'train_step'): train_step = self.train_step
-        else:
-            variables = self.list_trainable_variables
-            loss_fn     = self.get_loss()
-            optimizer   = self.get_optimizer()
-            
-            nb_loss     = len(get_metric_names(self.losses))
-            
-            def train_step(batch):
-                inputs, target = batch
-                
-                with tf.GradientTape() as tape:
-                    y_pred = self(inputs, training = True)
-                    
-                    replica_loss = compute_distributed_loss(
-                        loss_fn, target, y_pred,
-                        global_batch_size = self.global_batch_size,
-                        nb_loss = nb_loss
-                    )
-
-                grads = tape.gradient(replica_loss, variables)
-                optimizer.apply_gradients(zip(grads, variables))
-
-                self.update_metrics(target, y_pred)
-                return replica_loss
-                        
-        def run_step(batch):
-            if strategy is None:
-                outputs = train_step(batch)
-            else:
-                outputs = strategy.run(train_step, args = (batch,))
-
-                outputs = _reduce_per_replica(outputs, strategy, reduction = 'sum')
-            
-            return outputs
-        
-        return _compile_fn(
-            run_step, 
-            run_eagerly = self.run_eagerly if not run_eagerly else True,
-            signature   = (self.input_signature, self.output_signature),
-            include_signature   = self.include_signature
-        )
-        
-    def make_eval_function(self, strategy, eval_step = None, run_eagerly = False):
-        if eval_step is not None: pass
-        elif hasattr(self, 'eval_step'): eval_step = self.eval_step
-        else:
-            model = self.get_model()
-
-            def eval_step(batch):
-                inputs, target = batch
-                y_pred = self(inputs, training = False)
-
-                return self.update_metrics(target, y_pred)
-        
-        def run_step(batch):
-            if strategy is None:
-                outputs = eval_step(batch)
-            else:
-                outputs = strategy.run(eval_step, args = (batch,))
-
-                #outputs = _reduce_per_replica(outputs, strategy, reduction = 'first')
-            
-            return outputs
-        
-        return _compile_fn(
-            run_step, 
-            run_eagerly = self.run_eagerly if not run_eagerly else True,
-            signature   = (self.input_signature, self.output_signature),
-            include_signature   = self.include_signature
-        )
-    
-    def predict(self, inputs, name = None, **kwargs):
-        model = self.get_model(name)
-        return model.predict(inputs, **kwargs)
-    
-    def stream(self, stream, callback = None, timeout = None, return_results = False, ** kwargs):
-        if callback is not None and not callable(callback):
-            if hasattr(callback, 'put'): callback = callback.put
-            else: raise ValueError('Callback {} must be callable or have a `put` method'.format(callback))
-        
-        logger.debug('[STREAM] Start...')
-        
-        results = [] if return_results else None
-        for data in create_iterator(stream, timeout = timeout):
-            res = self.predict(data, ** kwargs)
-            if return_results: results.append(res)
-            if callback is not None: callback(res)
-        
-        logger.debug('[STREAM] End')
-        return results
-
-    def evaluate(self, datas, name = None, **kwargs):
-        model = self.get_model(name)
-        dataset_config = self.get_dataset_config(** kwargs)
-        dataset = prepare_dataset(datas, ** dataset_config)
-        return model.evaluate(dataset)
-    
-    def _add_history(self, history, by_step = False):
-        self.__history.append(history, by_step = by_step)
-        
-    def plot_history(self, ** kwargs):
-        self.__history.plot(** kwargs)
-        
-    def copy(self, nom = None):
-        """ Create a copy of this model """
-        return self.__class__.clone(pretrained = self.nom, nom = nom)
-    
-    def restore_models(self, directory = None, checkpoint = None, compile = True):
-        if directory is not None:
-            logger.info("Model restoration from {}...".format(directory))
-            filename = os.path.join(directory, "config_models.json")
-        else:
-            logger.info("Model restoration...")
-            filename = self.config_models_file
-        
-        variables_to_restore = load_json(filename)
-        
-        for model_name, infos in variables_to_restore['models'].items():
-            compile_infos = None
-            if infos['compiled'] and compile:
-                compile_infos = {
-                    ** variables_to_restore['optimizers'].pop(infos['optimizer_name']),
-                    ** variables_to_restore['losses'].pop(infos['loss_name']),
-                    'metrics' : [variables_to_restore['metrics'].pop(met_name) for met_name in infos['metrics_name']]
-                }
-            if not self.load_model(model_name, infos['save_path'], compile_infos):
-                self._build_model(** self.backend_kwargs)
-                self.compile(model_name = model_name, ** compile_infos, verbose = False)
-                break
-        
-        if compile:
-            for opt_name, infos in variables_to_restore['optimizers'].items():
-                name, kw = infos['optimizer'], infos['optimizer_config']
-                setattr(self, opt_name, get_optimizer(name, **kw))
-
-            for loss_name, infos in variables_to_restore['losses'].items():
-                name, kw = infos['loss'], infos['loss_config']
-                setattr(self, loss_name, get_loss(name, **kw))
-
-            for met_name, infos in variables_to_restore['metrics'].items():
-                name, kw = infos['metric'], infos['metric_config']
-                setattr(self, met_name, get_metrics(name, **kw))
-        
-        try:
-            self.load_checkpoint(directory = directory, checkpoint = checkpoint).assert_consumed()
-        except AssertionError as e:
-            logger.warning('[WARNING] Some layers have not bene restored from the checkpoint ! Run `model.load_checkpoint().assert_consumed()` to check if it is a critical error or not')
-    
-    def load_checkpoint(self, directory = None, checkpoint = None):
-        if directory is None and checkpoint is None:
-            checkpoint = self.latest_checkpoint
-        elif directory is not None:
-            if is_model_name(directory):
-                directory = os.path.join(_pretrained_models_folder, directory, 'saving')
-            
-            if checkpoint is None:
-                checkpoint = tf.train.latest_checkpoint(directory)
-            else:
-                checkpoint = os.path.join(directory, checkpoint)
-            logger.info('Loading checkpoint {}'.format(checkpoint))
-
-        return self.checkpoint.restore(checkpoint)
-
-    def load_training_checkpoint(self):
-        self.load_checkpoint(checkpoint = self.latest_train_checkpoint)
-        
-    def get_config(self, with_trackable_variables = False):
-        config = {
-            "nom" : self.nom,
-            'pretrained_name'   : self.pretrained_name,
-            ** self.backend_kwargs
-        }
-        
-        if with_trackable_variables:
-            config['trackable_variables'] = self.get_trackable_variables_config()
-        
-        return config
-    
-    def get_trackable_variables_config(self):
-        config = {
-            'models'   : {},
-            'losses'    : {},
-            'metrics'   : {},
-            'optimizers'    : {}
-        }
-        for model_name, model_infos in self.model_infos.items():
-            config['models'][model_name] = {k : v for k, v in model_infos.items() if k != 'model'}
-            
-        for opt_name, opt in self.optimizers.items():
-            config['optimizers'][opt_name] = {
-                'optimizer'    : opt.__class__.__name__,
-                'optimizer_config'  : opt.get_config()
-            }
-            
-        for met_name, met in self.__metrics.items():
-            config['metrics'][met_name] = {
-                'metric'    : met.__class__.__name__,
-                'metric_config'  : met.get_config()
-            }
-            
-        for loss_name, loss in self.losses.items():
-            name, kw = loss, {}
-            if isinstance(loss, tf.keras.losses.Loss):
-                name = loss.__class__
-                kw = loss.get_config() 
-            name = name.__name__
-            
-            config['losses'][loss_name] = {
-                'loss'    : name,
-                'loss_config'  : kw
-            }
-            
-        return config
-    
-    def save(self, save_models = True, save_ckpt = True, 
-             save_history = True, save_config = True):
-        if save_models: self.save_models()
-        if save_ckpt: self.ckpt_manager.save()
-        if save_history: self.save_history()
-        if save_config: self.save_config()
-    
-    def save_history(self):
-        self.__history.save(self.history_file)
-        
-    def save_models(self, directory = None, **kwargs):
-        for model_name in self.model_names:
-            filename = None if directory is None else os.path.join(directory, model_name)
-            self.save_model(
-                model_name      = model_name, 
-                filename        = filename,
-                ** kwargs
-            )
-        
-        
-    def save_model(self, model_name, filename = None, save_weights = False, ** kwargs):
-        if filename is None and type(model_name) is str: 
-            if model_name not in self.models:
-                raise ValueError("Unknown model !\n  Accepted : {}\n  Got : {}".format(
-                    self.model_names, model_name
-                ))
-            
-            filename = self.model_infos[model_name]['save_path']
-        
-        config_filename = filename if '.json' in filename else filename + '.json'
-        with open(config_filename, 'w', encoding = 'utf-8') as model_config_file:
-            model_config = self.__models[model_name]['model'].to_json(indent = 4)
-            model_config_file.write(model_config)
-            
-        if save_weights:
-            self.__models[model_name]['model'].save_weights(filename, **kwargs)
-            
-        logger.info("Submodel {} saved in {} !".format(model_name, config_filename))
-                
-    def save_config(self, with_trackable_variables = True, directory = None):
-        config = {
-            'class_name'    : self.__class__.__name__,
-            'config'        : self.get_config(with_trackable_variables = False)
-        }
-        
-        config_file = self.config_file if directory is None else os.path.join(directory, 'config.json')
-        dump_json(config_file, config, indent = 4)
-        
-        if with_trackable_variables:
-            trackable_variables_config = self.get_trackable_variables_config()
-            config_models_file = self.config_models_file if directory is None else os.path.join(directory, 'config_models_file.json')
-            
-            dump_json(config_models_file, trackable_variables_config, indent = 4)
-        
-    def load_model(self, name, filename, compile_infos = None, verbose = True):
-        restored_model = None
-        if '.json' in filename:
-            with open(filename, 'r', encoding = 'utf-8') as fichier_config:
-                config = fichier_config.read()
-            try:
-                restored_model = model_from_json(config, custom_objects = self.custom_objects)
-            except Exception as e:
-                logger.critical(
-                    'Model {} has not been restored due to an exception : {}'.format(name, e)
-                )
-                return False
-        else:
-            restored_model = load_model(
-                filename, custom_objects = self.custom_objects, compile = False
-            )
-        
-        setattr(self, name, restored_model)
-        if compile_infos is not None:
-            self.compile(model_name = name, ** compile_infos, verbose = False)
-
-        logger.info("Successfully restored {} from {} !".format(name, filename))
-        return True
-    
-    def destroy(self, ask = True):
-        """ Destroy the model and all its folders """
-        if BaseModel.destroy(self.nom, ask):
-            del self
-    
-    @staticmethod
-    def destroy(nom, ask = True):
-        """ Destroys a model by removing its folder """
-        y = True
-        if ask:
-            inp = input("Are you sure you want to destroy model {} ? (y to validate)".format(nom))
-            y = inp == 'y'
-        
-        if y: shutil.rmtree(self.folder)
-        return y
-    
-    @classmethod
-    def clone(cls, pretrained, nom = None, compile = False):
-        """
-            Creates a perfect clone of `pretrained` by copying everything
-            The difference with `cls.from_pretrained` is that the latter allows to modify the model configuration, and may therefore performs a *partial transfer* between the 2 architectures, which is not the case here
-        """
-        pretrained_dir = get_model_dir(pretrained)
-        if not os.path.exists(pretrained_dir):
-            raise ValueError("Pretrained model {} does not exist !".format(pretrained))
-        
-        if nom is None:
-            n = len([
-                n for n in os.listdir(_pretrained_models_folder) if n.startswith(pretrained)
-            ])
-            nom = '{}_copy_{}'.format(pretrained, n)
-        elif nom in os.listdir(_pretrained_models_folder):
-            raise ValueError("Model {} already exist, cannot create a copy !".format(nom))
-
-        config = load_json(os.path.join(pretrained_dir, 'config.json'))
-        if config['class_name'] != cls.__name__:
-            raise ValueError("Model {} already exists but is not the expected class !\n  Expected : {}\n  Got : {}".format(nom, config['class_name'], cls.__name__))
-        
-        config = config['config']
-        config.update({'nom' : nom, 'pretrained_name' : pretrained})
-        config.setdefault('max_to_keep', 1)
-        
-        instance = cls(
-            restore = {'directory' : pretrained, 'compile' : compile}, ** config
-        )
-        instance.save()
-        return instance
-    
-    @classmethod
-    def from_pretrained(cls, nom, pretrained_name, ** kwargs):
-        """
-            Creates a copy of `pretrained_name` by copying its configuration + transfering model weights
-            
-            Note : the transfer is *partial*, meaning that the new model architecture can be modified (by passing specific new `kwargs`)
-            
-            **Important note** : the pretrained model is loaded on CPU, so it is higly recommanded to restart the kernel before using the new instance
-        """
-        from models import get_pretrained
-        
-        with tf.device('cpu') as d:
-            pretrained = get_pretrained(pretrained_name)
-        
-        config = pretrained.get_config()
-        config.update({'nom' : nom, 'pretrained_name' : pretrained_name, ** kwargs})
-        
-        instance = cls(max_to_keep = 1, ** config)
-        
-        partial_transfer_learning(instance.get_model(), pretrained.get_model())
-        
-        instance.save()
-        
-        return instance
-
-    @classmethod
-    def restore(cls, nom, ** kwargs):
-        """ Returns the model saved in folder `{_pretrained_models_folder}/{nom}` """
-        folder = get_model_dir(nom)
-        if not os.path.exists(folder): return None
-        
-        config = load_json(os.path.join(folder, 'config.json'))
-        
-        if config['class_name'] != cls.__name__:
-            raise ValueError("Model {} already exists but is not the expected class !\n  Expected : {}\n  Got : {}".format(nom, config['class_name'], cls.__name__))
-        
-        return cls(** {** kwargs, ** config['config']})
-    
-    @staticmethod
-    def rename(nom, new_name):
-        """
-            Renames a model by renaming its main folder + adapting all its configuration files
-            
-            Arguments :
-                - nom   : the model to rename
-                - new_name  : the new name for the model
-        """
-        def _rename_in_file(filename):
-            if os.path.isdir(filename):
-                for f in os.listdir(filename): _rename_in_file(os.path.join(filename, f))
-            elif filename.endswith('.json'):
-                with open(filename, 'r', encoding = 'utf-8') as file:
-                    text = file.read().replace(nom, new_name)
-                with open(filename, 'w', encoding = 'utf-8') as file:
-                    file.write(text)
-            
-        folder = get_model_dir(nom)
-        if not os.path.exists(folder):
-            raise ValueError("Pretrained model {} does not exist !".format(nom))
-        
-        if is_model_name(new_name):
-            raise ValueError("Model {} already exist, cannot rename model !".format(new_name))
-
-        _rename_in_file(folder)
-        os.rename(folder, os.path.join(get_model_dir(new_name)))
-        
-def _can_restore(restore, config_file):
-    if restore is True:           return os.path.exists(config_file)
-    if isinstance(restore, dict): restore = restore.get('directory', None)
-    if isinstance(restore, str):
-        return is_model_name(restore) or os.path.exists(os.path.join(restore, 'config.json'))
-    return False
-
-def _compile_fn(fn, run_eagerly = False, signature = None, 
-                include_signature = True, ** kwargs):
-    if not run_eagerly:
-        config = {
-            'reduce_retracing' : True, ** kwargs
-        }
-        if include_signature and signature is not None:
-            config['input_signature'] = [signature]
-        
-        fn = def_function.function(fn, ** config)
-    
-    return fn
-    
-def _reduce_per_replica(values, strategy, reduction = 'mean'):
-    def _reduce(v):
-        if reduction == 'first':
-            return strategy.unwrap(v)[0]
-        elif reduction == 'mean':
-            return strategy.reduce(tf.distribute.ReduceOp.MEAN, v, axis = None)
-        elif reduction == 'sum':
-            return strategy.reduce(tf.distribute.ReduceOp.SUM, v, axis = None)
-        else:
-            return v
-
-    return nest.map_structure(_reduce, values)
-
-def compute_distributed_loss(loss_fn, y_true, y_pred, global_batch_size = None, nb_loss = None):
-    loss = loss_fn(y_true, y_pred)
-
-    if nb_loss is not None and nb_loss > 1: loss = loss[0]
-    return tf.nn.compute_average_loss(loss, global_batch_size = global_batch_size)
->>>>>>> 80749ba6
+
+# Copyright (C) 2022 yui-mhcp project's author. All rights reserved.
+# Licenced under the Affero GPL v3 Licence (the "Licence").
+# you may not use this file except in compliance with the License.
+# See the "LICENCE" file at the root of the directory for the licence information.
+#
+# Unless required by applicable law or agreed to in writing, software
+# distributed under the License is distributed on an "AS IS" BASIS,
+# WITHOUT WARRANTIES OR CONDITIONS OF ANY KIND, either express or implied.
+# See the License for the specific language governing permissions and
+# limitations under the License.
+
+import os
+import time
+import shutil
+import logging
+import numpy as np
+import pandas as pd
+import tensorflow as tf
+
+from tqdm import tqdm as tqdm_progress_bar
+from tensorflow.keras.models import load_model, model_from_json
+
+from tensorflow.python.util import nest
+from tensorflow.python.eager import def_function
+from tensorflow.python.keras.callbacks import CallbackList
+
+from loggers import DEV
+from hparams import HParams, HParamsTraining, HParamsTesting
+from datasets import train_test_split, prepare_dataset, summarize_dataset
+from utils import time_to_string, load_json, dump_json, create_iterator, get_metric_names, map_output_names
+from custom_architectures import get_architecture, custom_objects
+from custom_train_objects import History, MetricList
+from custom_train_objects import get_optimizer, get_loss, get_metrics, get_callbacks
+from models.weights_converter import partial_transfer_learning
+from models.model_utils import _pretrained_models_folder, is_model_name, get_model_dir
+
+logger = logging.getLogger(__name__)
+
+_trackable_objects = (
+    tf.keras.Model, 
+    tf.keras.losses.Loss, 
+    tf.keras.optimizers.Optimizer, 
+    tf.keras.metrics.Metric
+)
+
+class ModelInstances(type):
+    _instances = {}
+    _is_restoring   = False
+    
+    def __call__(cls, * args, ** kwargs):
+        nom = kwargs.get('nom', None)
+        if nom is None: nom = cls.__name__
+        if nom in cls._instances:
+            pass
+        elif not cls._is_restoring and kwargs.get('restore', True) and is_model_name(nom):
+            cls._is_restoring = True
+            
+            kwargs['nom'] = nom
+            try:
+                cls.restore(** kwargs)
+            except Exception as e:
+                logger.critical('An error occured while restoring : {}'.format(e))
+                raise e
+            finally:
+                cls._is_restoring = False
+        else: # cls._is_restoring = False
+            cls._instances[nom] = super(ModelInstances, cls).__call__(* args, ** kwargs)
+        
+        return cls._instances[nom]
+
+class BaseModel(metaclass = ModelInstances):
+    """
+        Abstract class defining methods to track some variables (such as `tf.keras.Model`), save and load checkpoints, train and evaluate, ... 
+        There are some methods to define in sub-classes to allow the processing pipeline / model construction to be complete : these methods are specific to the models. 
+        
+        You can also check other interfaces (such as `BaseAudioModel`) that define dedicated methods for a specific domain (audio / image / text). 
+    """
+    def __init__(self,
+                 nom    = None,
+                 restore    = True,
+                 max_to_keep    = 3,
+                 pretrained_name    = None,
+                 
+                 ** kwargs
+                ):
+        """ Constructor that initialize the model's configuration, architecture, folders, ... """
+        # Allows to pass all kwargs to super-classes 
+        kwargs  = {k : v for k, v in kwargs.items() if not hasattr(self, k)}
+        
+        self.nom    = nom if nom is not None else self.__class__.__name__
+        self.pretrained_name    = pretrained_name
+        
+        self.__history  = History.load(self.history_file)
+        
+        self.__models        = {}
+        self.__losses        = {}
+        self.__optimizers    = {}
+        self.__metrics       = {}
+        
+        self.__ckpt     = tf.train.Checkpoint()
+        self.__ckpt_manager = tf.train.CheckpointManager(
+            self.__ckpt, directory = self.save_dir, max_to_keep = max_to_keep
+        )
+        
+        self.backend_kwargs = kwargs        
+        if restore and _can_restore(restore, self.config_file):
+            restore_kwargs  = {} if not isinstance(restore, dict) else restore
+            if isinstance(restore, str): restore_kwargs = {'directory' : restore}
+            
+            if 'directory' in restore_kwargs:
+                if is_model_name(restore_kwargs['directory']):
+                    restore_kwargs['directory'] = get_model_dir(
+                        restore_kwargs['directory'], 'saving'
+                    )
+                self.__history  = History.load(
+                    os.path.join(restore_kwargs['directory'], 'historique.json')
+                )
+            
+            self.restore_models(** restore_kwargs)
+            if restore not in (True, False) and os.path.exists(self.folder):
+                self.save()
+        else:
+            self._build_model(** kwargs)
+                
+        if not os.path.exists(self.config_file):
+            self._init_folders()
+            self.save()
+        
+        self.__build_call_fn()
+        
+        self.init_train_config()
+        
+        logger.info("Model {} initialized successfully !".format(self.nom))
+    
+    def __build_call_fn(self):
+        """ Set up `self.call_fn` as a tf-compiled version of `self.call()` """
+        if not hasattr(self, 'call_fn'):
+            if hasattr(self, 'call'): call_fn = self.call
+            else:
+                model = self.get_model()
+
+                def call_fn(inputs, training = False):
+                    return model(inputs, training = training)
+            
+            self.call_fn = _compile_fn(
+                call_fn,
+                run_eagerly = self.run_eagerly,
+                signature   = None, #self.call_signature if hasattr(self, 'call_signature') else self.input_signature,
+                include_signature   = self.include_signature
+            )
+            
+    def _init_folders(self):
+        """ Initialize default folders """
+        os.makedirs(self.train_dir,     exist_ok=True)
+        os.makedirs(self.ckpt_dir,      exist_ok=True)
+        os.makedirs(self.train_test_dir, exist_ok=True)
+        os.makedirs(self.eval_dir,      exist_ok=True)
+        os.makedirs(self.pred_dir,      exist_ok=True)
+        os.makedirs(self.save_dir,      exist_ok=True)
+    
+    def _build_model(self, ** kwargs):
+        """
+            Initialize models' variables
+            Arguments :
+                - kwargs where keys are models' variable name and values are their configuration passed to the `get_architecture` method
+                    Can be either a `tf.keras.Model` or a dict of config. 
+                    If it is a dict it must contain the key `architecture_name`
+        """
+        def _build_single_model(model):
+            if isinstance(model, tf.keras.Model):
+                return model
+            elif isinstance(model, dict):
+                return get_architecture(** model)
+            else:
+                raise ValueError("Unhandled model type !\n  Accepted : (tf.keras.Model, dict)\n  Got : {}".format(model))
+        
+        def _set_single_model(model, name = None):
+            if isinstance(model, dict):
+                [_set_single_model(m, n) for n, m in model.items()]
+            elif isinstance(model, (tuple, list)):
+                [_set_single_model(m, 'model_{}'.format(i)) for i, m in enumerate(model)]
+            elif isinstance(model, tf.keras.Model):
+                if name is None: name = 'model'
+                setattr(self, name, model)
+            else:
+                raise ValueError("Unknown model type (type {}) : {}".format(type(model), model))
+        
+        logger.info('Initializing model with kwargs : {}'.format(kwargs))
+        for name, model_config in kwargs.items():
+            models = _build_single_model(model_config)
+            _set_single_model(models, name = name)
+            
+    def init_train_config(self, global_batch_size = None, ** kwargs):
+        """
+            Initialize training configuration
+            Can take as argument whathever you put in the `training_hparams` property
+        """
+        
+        self.stop_training  = False
+        self.current_epoch  = tf.Variable(self.epochs, trainable = False, name = 'epoch')
+        self.current_step   = tf.Variable(self.steps, trainable = False, name = 'step')
+        self.global_batch_size  = -1
+        
+        mapper = self.training_hparams_mapper
+        
+        for k, v in self.training_hparams.items():
+            val = kwargs.get(k, v)
+            if k in mapper:
+                mapper[k](val)
+            elif not hasattr(self, k) or val is not None:
+                setattr(self, k, val)
+    
+    def _update_augment_prct(self, augment_prct):
+        self.augment_prct_scheduler = augment_prct if callable(augment_prct) else None
+        if self.augment_prct_scheduler:
+            self.augment_prct = tf.Variable(
+                0., trainable = False, name = 'augment_prct', dtype = tf.float32
+            )
+        else:
+            self.augment_prct = tf.constant(tf.cast(augment_prct, tf.float32))
+    
+    def update_train_config(self, epoch, step):
+        """ Update training configuration after each step / epoch """
+        self.current_epoch.assign(epoch)
+        self.current_step.assign(step)
+        
+        if self.augment_prct_scheduler:
+            self.augment_prct.assign(self.augment_prct_scheduler(
+                epoch = self.current_epoch, step = self.current_step,
+                old_value = self.augment_prct
+            ))
+    
+    @property
+    def folder(self):
+        return os.path.join(_pretrained_models_folder, self.nom)
+    
+    @property
+    def save_dir(self):
+        return os.path.join(self.folder, "saving")
+        
+    @property
+    def train_dir(self):
+        return os.path.join(self.folder, "training-logs")
+    
+    @property
+    def eval_dir(self):
+        return os.path.join(self.folder, "eval")
+    
+    @property
+    def pred_dir(self):
+        return os.path.join(self.folder, "outputs")
+    
+    @property
+    def ckpt_dir(self):
+        return os.path.join(self.train_dir, "checkpoints")
+    
+    @property
+    def train_test_dir(self):
+        return os.path.join(self.train_dir, "eval")
+        
+    
+    @property
+    def config_file(self):
+        return os.path.join(self.folder, "config.json")
+    
+    @property
+    def history_file(self):
+        return os.path.join(self.save_dir, "historique.json")
+        
+    @property
+    def ckpt_format(self):
+        return os.path.join(self.ckpt_dir, "checkpoint-{epoch:04d}.ckpt")
+    
+    @property
+    def config_models_file(self):
+        return os.path.join(self.save_dir, "config_models.json")
+        
+    @property
+    def run_eagerly(self):
+        return False
+    
+    @property
+    def include_signature(self):
+        strat = self.distribute_strategy
+        return False if strat is not None and strat.num_replicas_in_sync > 1 else True
+    
+    @property
+    def input_signature(self):
+        shape = self.input_shape
+        if isinstance(shape, dict):
+            raise NotImplementedError("When you have multiple submodels you must define `input_signature`")
+        elif isinstance(shape, list):
+            return tuple([tf.TensorSpec(shape = s, dtype = tf.float32) for s in shape])
+        return tf.TensorSpec(shape = shape, dtype = tf.float32)
+            
+    @property
+    def output_signature(self):
+        shape = self.output_shape
+        if isinstance(shape, dict):
+            raise NotImplementedError("When you have multiple submodels you must define `output_signature`")
+        elif isinstance(shape, list):
+            return (tf.TensorSpec(shape = s, dtype = tf.float32) for s in shape)
+        return tf.TensorSpec(shape = shape, dtype = tf.float32)
+    
+    @property
+    def distribute_strategy(self):
+        if hasattr(self.get_model(name = self.model_names[0]), 'distribute_strategy'):
+            return self.get_model(name = self.model_names[0]).distribute_strategy
+        else:
+            return None
+    
+    @property
+    def inputs(self):
+        if len(self.__models) == 1:
+            return self.get_model().inputs
+        else:
+            return {name : model.inputs for name, model in self.models.items()}
+    
+    @property
+    def outputs(self):
+        if len(self.__models) == 1:
+            return self.get_model().outputs
+        else:
+            return {name : model.outputs for name, model in self.models.items()}
+    
+    @property
+    def input_shape(self):
+        if len(self.__models) == 1:
+            return self.get_model().input_shape
+        else:
+            return {name : model.input_shape for name, model in self.models.items()}
+    
+    @property
+    def output_shape(self):
+        if len(self.__models) == 1:
+            return self.get_model().output_shape
+        else:
+            return {name : model.output_shape for name, model in self.models.items()}
+        
+    @property
+    def model_names(self):
+        return list(self.__models.keys())
+        
+    @property
+    def models(self):
+        return {name : infos['model'] for name, infos in self.__models.items()}
+    
+    @property
+    def model_infos(self):
+        return self.__models
+    
+    @property
+    def default_metrics_config(self):
+        return {}
+    
+    @property
+    def layers(self):
+        if len(self.__models) == 1:
+            return self.get_model().layers
+        else:
+            return {name : model.layers for name, model in self.models.items()}
+    
+    @property
+    def optimizers(self):
+        return self.__optimizers
+    
+    @property
+    def losses(self):
+        return self.__losses
+    
+    @property
+    def metrics(self):
+        return list(self.__metrics.values())
+            
+    @property
+    def metric_names(self):
+        loss_names      = get_metric_names(self.losses)
+        metric_names    = get_metric_names(self.__metrics)
+        if len(loss_names) == 1:
+            loss_names = ['loss']
+        elif len(loss_names) > 1 and 'loss' not in loss_names:
+            loss_names = ['loss'] + loss_names
+        
+        return loss_names + metric_names
+    
+    @property
+    def history(self):
+        return self.__history
+    
+    @property
+    def step_history(self):
+        return self.__history.step_history
+    
+    @property
+    def epochs(self):
+        return len(self.__history)
+    
+    @property
+    def steps(self):
+        return self.__history.steps
+    
+    @property
+    def custom_objects(self):
+        return custom_objects
+    
+    @property
+    def training_hparams(self):
+        return HParams(augment_prct = 0.25)
+    
+    @property
+    def training_hparams_mapper(self):
+        return {'augment_prct' : self._update_augment_prct}
+    
+    @property
+    def trainable_variables(self):
+        if len(self.__models) == 1:
+            return self.get_model().trainable_variables
+        else:
+            return {name : model.trainable_variables for name, model in self.models.items()}
+    
+    @property
+    def variables(self):
+        var = []
+        for _, model in self.models.items():
+            var += model.variables
+        return var
+    
+    @property
+    def list_trainable_variables(self):
+        var = []
+        for _, model in self.models.items():
+            var += model.trainable_variables
+        
+        for _, loss in self.losses.items():
+            if isinstance(loss, tf.keras.losses.Loss) and hasattr(loss, 'trainable_variables'):
+                var += loss.trainable_variables
+        return var
+    
+    @property
+    def checkpoint(self):
+        return self.__ckpt
+    
+    @property
+    def ckpt_manager(self):
+        return self.__ckpt_manager
+    
+    @property
+    def latest_checkpoint(self):
+        return self.__ckpt_manager.latest_checkpoint
+    
+    @property
+    def latest_train_checkpoint(self):
+        return tf.train.latest_checkpoint(self.ckpt_dir)
+            
+    def is_compiled(self, model_name):
+        return self.__models[model_name]['compiled']
+    
+    def add_loss(self, loss, name = 'loss', **kwargs):
+        if isinstance(loss, str):
+            loss = get_loss(loss, **kwargs)
+        setattr(self, name, loss)
+    
+    def add_optimizer(self, optimizer, name = 'optimizer', **kwargs):
+        if isinstance(optimizer, str):
+            optimizer = get_optimizer(optimizer, **kwargs)
+        setattr(self, name, optimizer)
+        
+    def add_metric(self, metric, name = 'metric', prefix = None, **kwargs):
+        if isinstance(metric, str):
+            metric = get_metrics(metric, **kwargs)
+        if isinstance(metric, list):
+            if len(metric) == 1 and not isinstance(name, (list, tuple)): name = [name]
+            for i, m in enumerate(metric):
+                n = name[i] if isinstance(name, (list, tuple)) else m.__class__.__name__
+                if prefix is not None: n = prefix + n
+                self.add_metric(m, name = n)
+        else:
+            setattr(self, name, metric)
+        
+    def _init_trackable_variable(self, name, var):
+        if not isinstance(var, _trackable_objects):
+            raise ValueError("Type '{}' should not be tracked !".format(type(var)))
+            
+        if hasattr(self, name):
+            raise ValueError("Variable '{}' already exists and is not mutable.".format(name))
+            
+        if isinstance(var, tf.keras.Model):
+            self._init_model(name, var)
+        elif isinstance(var, tf.keras.optimizers.Optimizer):
+            self._init_optimizer(name, var)
+        elif isinstance(var, tf.keras.losses.Loss):
+            self._init_loss(name, var)
+        elif isinstance(var, tf.keras.metrics.Metric):
+            self._init_metric(name, var)
+        
+    def _init_model(self, name, model):
+        assert isinstance(model, tf.keras.Model), "'model' must be a `tf.keras.Model` instance !"
+        if name in self.__models:
+            logger.warning("Submodel '{}' already exists !".format(name))
+            return
+        
+        if hasattr(model, '_build'): model._build()
+        
+        logger.info("Initializing submodel : `{}` !".format(name))
+        
+        config_model_file = os.path.join(self.save_dir, name + '.json')
+        
+        self.__models[name] = {
+            'save_path' : config_model_file,
+            'model'     : model,
+            'compiled'  : False,
+            'optimizer_name'    : None,
+            'metrics_name'      : None,
+            'loss_name'         : None
+        }
+        setattr(self.__ckpt, name, model)
+        
+    def _init_optimizer(self, name, optimizer):
+        assert isinstance(optimizer, tf.keras.optimizers.Optimizer), "'optimizer' must be a `tf.keras.optimizers.Optimizer` instance !"
+        
+        if name in self.__optimizers:
+            logger.warning("Optimizer '{}' already exists !".format(name))
+            return
+        
+        logger.info("Optimizer '{}' initilized successfully !".format(name))
+        
+        self.__optimizers[name] = optimizer
+        setattr(self.__ckpt, name, optimizer)
+                
+    def _init_loss(self, name, loss):
+        assert isinstance(loss, tf.keras.losses.Loss) or callable(loss), "'loss' must be a `tf.keras.losses.Loss` or a callable !"
+        
+        if name in self.__losses:
+            logger.warning("Loss '{}' already exists !".format(name))
+            return
+        
+        self.__losses[name] = loss
+        
+    def _init_metric(self, name, metric):
+        assert isinstance(metric, tf.keras.metrics.Metric) or callable(metric), "'metric' must be a `tf.keras.metrics.Metric or a callable !"
+        
+        if name in self.__metrics:
+            logger.warning("Metric '{}' already exists !".format(name))
+            return
+        
+        self.__metrics[name] = metric
+        
+    def get_model(self, name = None):
+        if name is None and len(self.__models) > 1:
+            raise ValueError("When there are multiple sub-models, you must specify the model's name you want")
+                
+        name = name if name is not None else self.model_names[0]
+        
+        if name not in self.__models:
+            raise ValueError("Sub-model does not exist !\n  Accepted : {}\n  Got : {}".format(
+                self.model_names, name
+            ))
+            
+        return self.__models[name]['model']
+    
+    def get_optimizer(self, model_name = None, opt_name = None):
+        if opt_name is None:
+            if model_name is not None:
+                opt_name = self.__models[model_name].get('optimizer_name', None)
+            elif len(self.optimizers) == 1:
+                opt_name = list(self.optimizers.keys())[0]
+        
+        return self.optimizers[opt_name] if opt_name is not None else None
+    
+    def get_loss(self, model_name = None, loss_name = None):
+        if loss_name is None:
+            if model_name is not None:
+                loss_name = self.__models[model_name].get('loss_name', None)
+            elif len(self.losses) == 1:
+                loss_name = list(self.losses.keys())[0]
+        
+        return self.losses[loss_name] if loss_name is not None else None
+    
+    def get_metric(self, model_name = None, met_name = None):
+        if met_name is None:
+            if model_name is not None:
+                met_name = self.__models[model_name].get('metrics_name', None)
+            elif len(self.metrics) == 1:
+                met_name = self.metrics[0]
+        
+        if isinstance(met_name, list):
+            return [self.__metrics[m] if isinstance(m, str) else m for m in met_name]
+        return self.__metrics[met_name] if isinstance(met_name, str) else met_name
+    
+    def get_compiled_metrics(self, new_metrics = None, add_loss = True):
+        metrics = get_metrics(
+            new_metrics, ** self.default_metrics_config
+        ) if new_metrics else self.__metrics
+        return MetricList(metrics, losses = self.__losses if add_loss else None)
+    
+    def __setattr__(self, name, value):
+        if isinstance(value, _trackable_objects) and name != 'compiled_metrics':
+            self._init_trackable_variable(name, value)
+        
+        super().__setattr__(name, value)
+        
+    def __str__(self):
+        free_optimizer, free_loss, free_metric = [], [], []
+        for _, model in self.__models.items():
+            if model['compiled']:
+                free_optimizer.append(model['optimizer_name'])
+                free_loss.append(model['loss_name'])
+                free_metric += model['metrics_name']
+        
+        free_optimizer = {n : opt for n, opt in self.optimizers.items() if n not in free_optimizer}
+        free_loss = {n : loss for n, loss in self.losses.items() if n not in free_loss}
+        free_metric = {n : met for n, met in self.__metrics.items() if n not in free_metric}
+        
+        des = "\n========== {} ==========\n".format(self.nom)
+        for name in self.model_names:
+            des += self.describe_model(name) + '\n'
+            
+        if len(self.model_names) > 1:
+            des += "Total number of layers : {}\n".format(self.count_layers())
+            des += "Total number of parameters : {:.3f} Millions\n".format(self.count_params() / 1000000)
+            
+        if self.pretrained_name is not None:
+            des += "Transfer-learning from : {}\n".format(self.pretrained_name)
+        des += "Already trained on {} epochs ({} steps)\n\n".format(self.epochs, self.steps)
+            
+        if len(free_optimizer) > 0:
+            des += "Optimizers :\n"
+            for name, opt in free_optimizer.items():
+                des += "- {} :\t{}\n".format(name, opt.get_config())
+            des += "\n"
+        
+        if len(free_loss) > 0:
+            des += "Losses :\n"
+            for name, loss in free_loss.items():
+                str_loss = loss.get_config() if hasattr(loss, 'get_config') else loss.__class__.__name__
+                des += "- {} :\t{}\n".format(name, str_loss)
+            des += "\n"
+                
+        if len(free_metric) > 0:
+            des += "Metrics :\n"
+            for name, met in free_metric.items():
+                des += "- {} :\t{}\n".format(name, met.get_config())
+            des += "\n"
+        
+        if len(free_optimizer) + len(free_loss) + len(free_metric) > 0: des += '\n'
+        return des
+    
+    def __call__(self, * inputs, training = False, ** kwargs):
+        return self.call_fn(* inputs, training = training, ** kwargs)
+    
+    def summary(self, model = None, **kwargs):
+        if model is None: model = self.model_names
+        for name in model:
+            if name not in self.__models:
+                print("[WARNING]\tModel {} does not exist !\n".format(name))
+                continue
+            print("\n========== Summary of {} ==========\n".format(name))
+            self.__models[name]['model'].summary(**kwargs)
+            print()
+    
+    def describe_model(self, name):
+        model   = self.__models[name]['model']
+        opt     = self.get_optimizer(name)
+        loss    = self.get_loss(name)
+        metrics = self.get_metric(name)
+        if opt is not None: opt = opt.get_config()
+        if metrics is not None: metrics = [m.get_config() for m in metrics]
+        if hasattr(loss, 'get_config'): loss = loss.get_config()
+        
+        des = "Sub model {}\n".format(name)
+        try:
+            des += "- Inputs \t: {}\n".format(model.input_shape)
+            des += "- Outputs \t: {}\n".format(model.output_shape)
+        except AttributeError:
+            des += "- Inputs \t: unknown\n"
+            des += "- Outputs \t: unknown\n"
+        des += "- Number of layers \t: {}\n".format(len(model.layers))
+        des += "- Number of parameters \t: {:.3f} Millions\n".format(model.count_params() / 1000000)
+        if opt is None:
+            des += "- Model not compiled\n"
+        else:
+            des += "- Optimizer \t: {}\n".format(opt)
+            des += "- Loss \t : {}\n".format(loss)
+            des += "- Metrics\t : {}\n".format(metrics)
+        return des
+    
+    def count_layers(self):
+        return sum([len(model.layers) for _, model in self.models.items()])
+    
+    def count_params(self):
+        return sum([model.count_params() for name, model in self.models.items()])
+    
+    def compile(self, model_name = None, ** kwargs):
+        """
+            compile sub model(s) with given loss, optimizer, metrics and their respective configuration 
+            See `compile_model` for accepted kwargs names
+            
+            If you do not want to really `compile` a model but just add losses / optimizers to this class, you can call `self.add_{loss / optimizer / metrics}` instead
+            Therefore the `fit` function will not be usable but in some cases it can be useful to have multiple losses / optimizers that are not attached to one specific submodel
+        """
+        if model_name is None or isinstance(model_name, (list, tuple)):
+            if model_name is None: model_name = self.model_names
+                
+            for name in model_name:
+                self.compile(model_name = name, ** kwargs)
+        
+        elif type(model_name) is dict:
+            for name, kw in model_name.items():
+                self.compile(model_name = name, ** kw)
+        
+        elif type(model_name) is str and model_name in self.__models:
+            self.compile_model(model_name, ** kwargs)
+        else:
+            raise ValueError("Unknown model !\n  Accepted : {}\n  Got : {}".format(
+                self.model_names, model_name
+            ))
+            
+    def compile_model(self,
+                      model_name, 
+                      loss          = 'mse',    loss_config         = {},
+                      optimizer     = 'adam',   optimizer_config    = {},
+                      metrics       = [],       metrics_config      = {},
+                      verbose       = True
+                     ):
+        if self.is_compiled(model_name):
+            logger.warning("Model {} is already compiled !".format(model_name))
+            return
+        
+        loss_config.setdefault('reduction', tf.keras.losses.Reduction.NONE)
+
+        loss    = get_loss(loss,            ** loss_config)
+        opt     = get_optimizer(optimizer,  ** optimizer_config)
+        metrics = get_metrics(metrics,      ** metrics_config)
+        
+        self.__models[model_name]['model'].compile(optimizer = opt, loss = loss, metrics = metrics)
+        
+        model_optimizer = self.__models[model_name]['model'].optimizer
+        model_loss      = self.__models[model_name]['model'].loss
+        if hasattr(self.__models[model_name]['model'], 'compiled_metrics'):
+            model_metrics   = self.__models[model_name]['model'].compiled_metrics._metrics
+        else:
+            model_metrics   = metrics
+        
+        opt_name    = '{}_optimizer'.format(model_name)
+        loss_name   = '{}_loss'.format(model_name)
+        met_name    = ['{}_{}'.format(model_name, m.__class__.__name__) for m in model_metrics]
+                
+        self.__models[model_name]['compiled']       = True
+        self.__models[model_name]['optimizer_name'] = opt_name
+        self.__models[model_name]['loss_name']      = loss_name
+        self.__models[model_name]['metrics_name']   = met_name
+                
+        self.add_optimizer(model_optimizer, opt_name)
+        self.add_loss(model_loss, loss_name)
+        self.add_metric(model_metrics, met_name)
+        
+        str_loss = model_loss.get_config() if isinstance(model_loss, tf.keras.losses.Loss) else model_loss.__name__
+        logger.log(
+            logging.INFO if verbose else DEV,
+            "Submodel {} compiled !\n  Loss : {}\n  Optimizer : {}\n  Metrics : {}".format(
+                model_name, 
+                str_loss, 
+                model_optimizer.get_config(), 
+                [m.get_config() for m in model_metrics]
+        ))
+                
+    def _get_default_callbacks(self):
+        callbacks = get_callbacks(
+            TerminateOnNaN  = {},
+            CkptCallback    = {
+                'checkpoint'    : self.__ckpt,
+                'directory'     : self.ckpt_dir,
+                'save_best_only'    : True,
+                'monitor'       : 'val_loss'
+            }
+        )
+        return callbacks
+        
+    def get_dataset_config(self,
+                           batch_size       = 16,
+                           train_batch_size = None,
+                           valid_batch_size = None,
+
+                           shuffle_size     = 1024,
+                           is_validation    = True,
+                           strategy     = None,
+                           ** kwargs
+                          ):
+        """
+            Function that returns dataset configuration that should be used in the `prepare_dataset` call
+        """
+        config = kwargs.copy()
+        
+        if train_batch_size: batch_size = train_batch_size
+        if is_validation and valid_batch_size: 
+            if isinstance(valid_batch_size, float):
+                batch_size = int(valid_batch_size * batch_size)
+            else:
+                batch_size = valid_batch_size
+        
+        if isinstance(shuffle_size, float): shuffle_size = int(shuffle_size * batch_size)
+        
+        if strategy is not None:
+            batch_size *= strategy.num_replicas_in_sync
+        
+        config['batch_size']    = batch_size
+        config['shuffle_size']  = shuffle_size if not is_validation else 0
+        
+        if hasattr(self, 'encode_data'): config.setdefault('encode_fn', self.encode_data)
+        if hasattr(self, 'filter_data'): config.setdefault('filter_fn', self.filter_data)
+        if hasattr(self, 'augment_data') and not is_validation:
+            config.setdefault('augment_fn', self.augment_data)
+        if hasattr(self, 'preprocess_data'): 
+            config.setdefault('map_fn', self.preprocess_data)
+        if hasattr(self, 'memory_consuming_fn'):
+            config.setdefault('memory_consuming_fn', self.memory_consuming_fn)
+        
+        return config
+        
+    def _get_train_config(self,
+                          x     = None,
+                          y     = None,
+                          
+                          add_dataset_infos = True,
+                          summary_kwargs    = {},
+                          
+                          train_size        = None,
+                          valid_size        = None,
+                          test_size         = 4,
+                          
+                          train_times       = 1,
+                          valid_times       = 1,
+                          
+                          pre_shuffle       = False,
+                          random_state      = 10,
+                          labels            = None,
+                          validation_data   = None,
+                          
+                          test_batch_size   = 1,
+                          pred_step         = -1,
+                          
+                          epochs            = 5, 
+                          relative_epoch    = True,
+                          
+                          verbose           = 1, 
+                          callbacks         = [], 
+                          ** kwargs
+                          ):
+        """
+            Function that returns dataset configuration for training / evaluation data
+            
+            Arguments :
+                - x / y     : training dataset that will be passed to `prepare_dataset`
+                - train_size / valid_size / test_size   : sizes of datasets
+                - random_state  : used for shuffling the same way accross trainings
+                It allows to pass a complete dataset and the splits will **always** be the same accross trainings which is really interesting to not have problems with shuffling
+                - labels        : use in the `sklearn.train_test_split`, rarely used
+                - validation_data   : dataset used for validation
+                    If not provided, will split training dataset by train_size and valid_size
+                    Note that the `test` dataset is a subset of the validation dataset and is used in the `PredictorCallback`
+                
+                - test_batch_size / pred_step   : kwargs specific for `PredictorCallback`
+                
+                - epochs    : the number of epochs to train
+                - relative_epochs   : whether `epochs` must be seen as absolute epochs (ie the final epoch to reach) or the number of epochs to train on
+                
+                - verbose   : verbosity level
+                - callbacks : training callbacks (added to `self._get_default_callbacks`)
+                
+                - kwargs    : additional configuration passed to `get_dataset_config` (such as `cache`, `prefetch`, ...)
+        """
+        train_config = self.get_dataset_config(is_validation = False, ** kwargs)
+        valid_config = self.get_dataset_config(is_validation = True, ** kwargs)
+        valid_config['cache'] = False
+        
+        test_kwargs = kwargs.copy()
+        if isinstance(test_batch_size, float):
+            test_batch_size = int(valid_config['batch_size'] * test_batch_size)
+        test_kwargs.update({
+            'batch_size' : test_batch_size, 'train_batch_size' : None, 'valid_batch_size' : None,
+            'cache' : False, 'is_validation' : True
+        })
+        test_config  = self.get_dataset_config(** test_kwargs)
+        
+        dataset = x if y is None else (x, y)
+        if isinstance(dataset, dict) and 'train' in dataset:
+            validation_data = dataset.get('valid', dataset.get('test', validation_data))
+            dataset         = dataset['train']
+        
+        if validation_data is None:
+            train_dataset, valid_dataset = train_test_split(
+                dataset, 
+                train_size     = train_size,
+                valid_size     = valid_size,
+                random_state   = random_state,
+                shuffle        = pre_shuffle,
+                labels         = labels
+            )
+        else:
+            train_dataset, _ = train_test_split(
+                dataset, train_size = train_size,
+                random_state = random_state, shuffle = pre_shuffle
+            ) if (train_size) and (not hasattr(dataset, '__len__') or train_size < len(dataset)) else dataset, None
+            valid_dataset, _ = train_test_split(
+                validation_data, train_size = train_size,
+                random_state = random_state, shuffle = pre_shuffle
+            ) if (valid_size) and (not hasattr(validation_data, '__len__') or valid_size < len(validation_data)) else validation_data, None
+        
+        if test_size > 0:
+            test_dataset    = prepare_dataset(valid_dataset,  ** test_config)
+            test_dataset    = test_dataset.take(test_size)
+        
+        ds_infos    = {
+            'train' : summarize_dataset(train_dataset, ** summary_kwargs),
+            'valid' : summarize_dataset(valid_dataset, ** summary_kwargs)
+        } if add_dataset_infos else {}
+        
+        train_dataset = prepare_dataset(train_dataset, ** train_config)
+        valid_dataset = prepare_dataset(valid_dataset, ** valid_config)
+        
+        if train_times > 1: train_dataset = train_dataset.repeat(train_times)
+        if valid_times > 1: valid_dataset = valid_dataset.repeat(valid_times)
+        
+        if relative_epoch: epochs += self.epochs
+        
+        callbacks = callbacks + self._get_default_callbacks()
+        
+        if hasattr(self, 'predict_with_target') and test_size > 0 and pred_step != 0:
+            predictor_callback  = get_callbacks(PredictorCallback = {
+                'method'    : self.predict_with_target,
+                'generator' : test_dataset,
+                'directory' : self.train_test_dir,
+                'initial_step'  : self.steps,
+                'pred_every'    : pred_step
+            })
+            callbacks += predictor_callback
+        
+        return {
+            'x'                 : train_dataset,
+            'epochs'            : epochs,
+            'verbose'           : verbose,
+            'callbacks'         : callbacks,
+            'validation_data'   : valid_dataset,
+            'shuffle'           : False,
+            'initial_epoch'     : self.epochs,
+            'global_batch_size' : train_config['batch_size'],
+            'dataset_infos'     : ds_infos
+        }
+        
+    def fit(self, * args, name = None, custom_config = True, ** kwargs):
+        """
+            Call `model.fit` for the specified model (or single model if it has only 1 submodel) 
+            
+            if custom_config is True, pass kwargs and args to self._get_train_config and keep track of training configuration
+            Otherwise, just call `fit` by passing args and kwargs (bad idea because it will not include all processing function in the dataset preparation) so only use it if you already processed the datasets or do not want to process it
+        """
+        if name is None and len(self.model_names) > 1:
+            if 'full_model' in self.__models:
+                name = 'full_model'
+            else:
+                raise ValueError("Pour entrainer un modèle quand il existe plusieurs sous-modèles, il faut l'identifier par son nom ! (ou alors instancier la variable 'full_model' combinant les différents sous-modèles)")
+
+        train_model = self.get_model(name)
+        
+        if custom_config:
+            base_hparams    = HParamsTraining().extract(kwargs, pop = False)
+            train_hparams   = self.training_hparams.extract(kwargs, pop = True)
+            self.init_train_config(** train_hparams)
+
+            config = self._get_train_config(*args, **kwargs)
+            self.global_batch_size = config.pop('global_batch_size', -1)
+            
+            base_hparams.extract(config, pop = False)
+            train_hparams.update(base_hparams)
+            
+            self.history.set_params(train_hparams)
+            
+            logger.info("Training config :\n{}\n".format(train_hparams))
+        else:
+            config = kwargs
+
+        config.setdefault('callbacks', [])
+        config['callbacks'].append(self.history)
+        
+        start = time.time()
+        try:
+            if custom_config:                
+                _ = train_model.fit(** config)
+            else:
+                _ = train_model.fit(* args, ** config)
+        except KeyboardInterrupt as e:
+            logger.warning("Training interrupted ! Saving model...")
+        
+        logger.info("Training finished after {} !".format(time_to_string(time.time() - start)))
+        
+        self.save()
+        return self.history
+    
+    def train(self,
+              * args,
+              additional_infos  = None,
+              
+              verbose       = 1,
+              eval_epoch    = 1,
+              verbose_step  = 100,
+              tqdm          = tqdm_progress_bar,
+              
+              strategy      = None,
+              run_eagerly   = False,
+              # custom functions for training and evaluation
+              train_step    = None,
+              eval_step     = None,
+              ** kwargs
+             ):
+        """
+            Train the model with given datasets and configuration bby keeping track of all training hyperparameters
+            
+            Arguments :
+                - args  : arguments passed to `self._get_train_config`, often the datasets iteself
+                - verbose   : verbosity level of the `ProgressBar` (1 to add it and 0 for not)
+                    If tf.__version__ == 2.1.0, verbose can also be 2 to print every `verbose_step` because the `ProgressBar` callback is not handled correctly in this version
+                - verbose_step / tqdm  : only relevant for tf.__version__ == 2.1.0
+                
+                - strategy  : the distribute strategy to use for training (therically working but not tested in practice)
+                
+                - train_step / eval_step    : callable that takes a batch as argument and returns metrics
+                    By default, use self.train_step and self.test_step
+                
+                - kwargs    : all configuration to pass to self._get_train_config()
+                    It can also be whathever training hparams you specified in the `training_hparams` property
+                    All these training configuration will be tracked by the `History` callback
+        """
+        if strategy is None: strategy = self.distribute_strategy
+        if verbose_step is not None or verbose < 2: tqdm = lambda x: x
+        
+        ########################################
+        #     Initialisation des variables     #
+        ########################################
+        
+        base_hparams    = HParamsTraining().extract(kwargs, pop = False)
+        train_hparams   = self.training_hparams.extract(kwargs, pop = True)
+        self.init_train_config(** train_hparams)
+        
+        config = self._get_train_config(* args, strategy = strategy, ** kwargs)
+        self.global_batch_size = config.pop('global_batch_size', -1)
+        
+        base_hparams.extract(config, pop = False)
+        train_hparams.update(base_hparams)
+        
+        logger.info("Training config :\n{}\n".format(train_hparams))
+        
+        ds_infos = config.pop('dataset_infos', {})
+        if ds_infos: train_hparams.update({'dataset_infos' : ds_infos})
+        
+        if additional_infos: train_hparams.update({'additional_infos' : additional_infos})
+        ##############################
+        #     Dataset variables      #
+        ##############################
+        
+        train_dataset = config['x']
+        valid_dataset = config['validation_data']
+        
+        assert isinstance(train_dataset, tf.data.Dataset)
+        assert isinstance(valid_dataset, tf.data.Dataset) or valid_epoch <= 0
+                
+        if strategy is not None:
+            logger.info("Running on {} GPU".format(strategy.num_replicas_in_sync))
+            train_dataset   = strategy.experimental_distribute_dataset(train_dataset)
+            valid_dataset   = strategy.experimental_distribute_dataset(valid_dataset)
+        
+        init_epoch  = config['initial_epoch']
+        last_epoch  = config['epochs']
+        
+        ##############################
+        #  Metrics + callbacks init  #
+        ##############################
+        
+        # Get compiled metrics
+        self.compiled_metrics = self.get_compiled_metrics()
+        
+        # Prepare callbacks
+        if verbose: verbose = 1
+        callbacks   = config['callbacks'] + [self.__history]
+        callbacks   = CallbackList(callbacks, add_progbar = verbose > 0, model = self)
+        
+        callbacks.on_train_begin()
+        
+        callbacks.set_params(train_hparams)
+        
+        ####################
+        #     Training     #
+        ####################
+        
+        train_function  = self.make_train_function(strategy, train_step, run_eagerly = run_eagerly)
+        eval_function   = self.make_eval_function(strategy, eval_step, run_eagerly = run_eagerly)
+        
+        start_training_time = time.time()
+        last_print_time, last_print_step = start_training_time, int(self.current_step.numpy())
+        
+        try:
+            for epoch in range(init_epoch, last_epoch):
+                logger.info("\nEpoch {} / {}".format(epoch + 1, last_epoch))
+                callbacks.on_epoch_begin(epoch)
+                
+                start_epoch_time = time.time()
+                
+                self.compiled_metrics.reset_states()
+                
+                for i, batch in enumerate(tqdm(train_dataset)):
+                    callbacks.on_train_batch_begin(i)
+                    
+                    metrics = train_function(batch)
+                    metrics = {
+                        n : m for n, m in zip(self.compiled_metrics.metric_names, self.compiled_metrics.result())
+                    }
+                    
+                    callbacks.on_train_batch_end(i, logs = metrics)
+
+                    self.update_train_config(
+                        step    = self.current_step + 1,
+                        epoch   = self.current_epoch
+                    )
+                    if self.stop_training: break
+                    
+                    if verbose == 2 and (i+1) % verbose_step == 0:
+                        logger.info("Epoch {} step {} (avg time : {}) :\n  {}".format(
+                            epoch,
+                            i+1, 
+                            time_to_string((time.time() - last_print_time) / (int(self.current_step) - last_print_step)), 
+                            self.__history.str_training()))
+                        last_print_time, last_print_step = time.time(), int(self.current_step)
+
+                if eval_epoch > 0 and epoch % eval_epoch == 0:
+                    self._test_loop(
+                        valid_dataset, eval_function, callbacks, tqdm, prefix = 'val_'
+                    )
+
+                epoch_time = time.time() - start_epoch_time
+                
+                self.update_train_config(
+                    step    = self.current_step,
+                    epoch   = self.current_epoch + 1
+                )
+                
+                callbacks.on_epoch_end(epoch, logs = self.__history.training_logs)
+                
+                if verbose == 2:
+                    logger.info("\nEpoch {} / {} - Time : {} - Remaining time : {}\n{}".format(
+                        epoch, last_epoch,
+                        time_to_string(epoch_time),
+                        time_to_string(epoch_time * (last_epoch - epoch)),
+                        self.__history.to_string(mode = 'all')
+                    ))
+
+        except KeyboardInterrupt:
+            logger.warning("Training interrupted ! Saving model...")
+        
+        callbacks.on_train_end()
+        
+        total_training_time = time.time() - start_training_time
+        logger.info("Training finished after {} !".format(time_to_string(total_training_time)))
+        
+        self.save()
+        
+        return self.__history
+    
+    def update_metrics(self, y_true, y_pred):
+        self.compiled_metrics.update_state(y_true, y_pred)
+
+        return self.compiled_metrics.result()
+        
+    def _test_loop(self, dataset, eval_function, callbacks, tqdm, prefix = None):
+        """ Utility function used in `train` for evaluation phase and in `test` """
+        if prefix is None:
+            prefix = 'val_' if self.__history.training else 'test_'
+
+        self.compiled_metrics.reset_states()
+
+        callbacks.on_test_begin()
+        for i, batch in enumerate(tqdm(dataset)):
+            callbacks.on_test_batch_begin(i)
+            
+            val_metrics = eval_function(batch)
+            val_metrics = {
+                n : m for n, m in zip(self.compiled_metrics.metric_names, self.compiled_metrics.result())
+            }
+            
+            val_metrics = {
+                prefix + name : val for name, val in val_metrics.items()
+            }
+            
+            callbacks.on_test_batch_end(i, logs = val_metrics)
+        
+        callbacks.on_test_end(logs = self.__history.training_logs)
+    
+    def test(self, 
+             dataset,
+             test_name      = 'test',
+             metrics        = None,
+             add_loss       = True,
+             
+             add_dataset_infos  = True,
+             summary_kwargs     = {},
+             additional_infos   = None,
+             
+             verbose        = 1,
+             verbose_step   = 100,
+             tqdm           = tqdm_progress_bar,
+             strategy       = None,
+             run_eagerly    = False,
+             # custom functions for training and evaluation
+             eval_step      = None,
+             ** kwargs
+            ):
+        """
+            Same as `train`, it is an equivalent to `tf.keras.Model.evaluate` but using `self.test_step` as testing function
+        """
+        if strategy is None: strategy = self.distribute_strategy
+        if verbose_step is not None or verbose < 2: tqdm = lambda x: x
+        
+        prefix = test_name if test_name.endswith('_') else test_name + '_'
+        ########################################
+        #     Initialisation des variables     #
+        ########################################
+        
+        base_hparams    = HParamsTesting().extract(kwargs, pop = False)
+        test_hparams   = self.training_hparams.extract(kwargs, pop = True)
+        self.init_train_config(** test_hparams)
+        
+        test_hparams.update(base_hparams)
+        
+        logger.info("Testing config :\n{}\n".format(test_hparams))
+        
+        if add_dataset_infos:
+            test_hparams.update({'dataset_infos' : summarize_dataset(dataset, ** summary_kwargs)})
+
+        if additional_infos: test_hparams.update({'additional_infos' : additional_infos})
+        ##################################
+        #     Dataset initialization     #
+        ##################################
+        
+        config  = self.get_dataset_config(is_validation = True, ** kwargs)
+        dataset = prepare_dataset(dataset, ** config)
+        
+        assert isinstance(dataset, tf.data.Dataset)
+        
+        if strategy is not None:
+            dataset   = strategy.experimental_distribute_dataset(dataset)
+                        
+        # Prepare metrics and logs
+        if metrics is not None and not isinstance(metrics, list): metrics = [metrics]
+        self.compiled_metrics    = self.get_compiled_metrics(metrics, add_loss = add_loss)
+        
+        # Prepare callbacks
+        if verbose: verbose = 1
+        callbacks   = CallbackList([self.__history], add_progbar = verbose > 0, model = self)
+        
+        test_hparams.update({
+            'verbose'   : verbose,
+            'epochs'    : self.epochs,
+            'test_prefix'   : prefix
+        })
+        callbacks.set_params(test_hparams)
+        
+        ####################
+        #     Testing      #
+        ####################
+        
+        eval_function   = self.make_eval_function(strategy, eval_step, run_eagerly = run_eagerly)
+        
+        start_test_time = time.time()
+        
+        try:
+            self._test_loop(
+                dataset, eval_function, callbacks, tqdm, prefix = prefix
+            )
+        except KeyboardInterrupt:
+            logger.warning("Testing interrupted !")
+        
+        self.save_history()
+        
+        total_test_time = time.time() - start_test_time
+        logger.info("Testing finished after {} !".format(time_to_string(total_test_time)))
+        
+        return self.__history
+    
+    def make_train_function(self, strategy, train_step = None, run_eagerly = False):
+        if train_step is not None: pass
+        elif hasattr(self, 'train_step'): train_step = self.train_step
+        else:
+            variables = self.list_trainable_variables
+            loss_fn     = self.get_loss()
+            optimizer   = self.get_optimizer()
+            
+            nb_loss     = len(get_metric_names(self.losses))
+            
+            def train_step(batch):
+                inputs, target = batch
+                
+                with tf.GradientTape() as tape:
+                    y_pred = self(inputs, training = True)
+                    
+                    replica_loss = compute_distributed_loss(
+                        loss_fn, target, y_pred,
+                        global_batch_size = self.global_batch_size,
+                        nb_loss = nb_loss
+                    )
+
+                grads = tape.gradient(replica_loss, variables)
+                optimizer.apply_gradients(zip(grads, variables))
+
+                self.update_metrics(target, y_pred)
+                return replica_loss
+                        
+        def run_step(batch):
+            if strategy is None:
+                outputs = train_step(batch)
+            else:
+                outputs = strategy.run(train_step, args = (batch,))
+
+                outputs = _reduce_per_replica(outputs, strategy, reduction = 'sum')
+            
+            return outputs
+        
+        return _compile_fn(
+            run_step, 
+            run_eagerly = self.run_eagerly if not run_eagerly else True,
+            signature   = (self.input_signature, self.output_signature),
+            include_signature   = self.include_signature
+        )
+        
+    def make_eval_function(self, strategy, eval_step = None, run_eagerly = False):
+        if eval_step is not None: pass
+        elif hasattr(self, 'eval_step'): eval_step = self.eval_step
+        else:
+            model = self.get_model()
+
+            def eval_step(batch):
+                inputs, target = batch
+                y_pred = self(inputs, training = False)
+
+                return self.update_metrics(target, y_pred)
+        
+        def run_step(batch):
+            if strategy is None:
+                outputs = eval_step(batch)
+            else:
+                outputs = strategy.run(eval_step, args = (batch,))
+
+                #outputs = _reduce_per_replica(outputs, strategy, reduction = 'first')
+            
+            return outputs
+        
+        return _compile_fn(
+            run_step, 
+            run_eagerly = self.run_eagerly if not run_eagerly else True,
+            signature   = (self.input_signature, self.output_signature),
+            include_signature   = self.include_signature
+        )
+    
+    def predict(self, inputs, name = None, **kwargs):
+        model = self.get_model(name)
+        return model.predict(inputs, **kwargs)
+    
+    def stream(self, stream, callback = None, timeout = None, return_results = False, ** kwargs):
+        if callback is not None and not callable(callback):
+            if hasattr(callback, 'put'): callback = callback.put
+            else: raise ValueError('Callback {} must be callable or have a `put` method'.format(callback))
+        
+        logger.debug('[STREAM] Start...')
+        
+        results = [] if return_results else None
+        for data in create_iterator(stream, timeout = timeout):
+            res = self.predict(data, ** kwargs)
+            if return_results: results.append(res)
+            if callback is not None: callback(res)
+        
+        logger.debug('[STREAM] End')
+        return results
+
+    def evaluate(self, datas, name = None, **kwargs):
+        model = self.get_model(name)
+        dataset_config = self.get_dataset_config(** kwargs)
+        dataset = prepare_dataset(datas, ** dataset_config)
+        return model.evaluate(dataset)
+    
+    def _add_history(self, history, by_step = False):
+        self.__history.append(history, by_step = by_step)
+        
+    def plot_history(self, ** kwargs):
+        self.__history.plot(** kwargs)
+        
+    def copy(self, nom = None):
+        """ Create a copy of this model """
+        return self.__class__.clone(pretrained = self.nom, nom = nom)
+    
+    def restore_models(self, directory = None, checkpoint = None, compile = True):
+        if directory is not None:
+            logger.info("Model restoration from {}...".format(directory))
+            filename = os.path.join(directory, "config_models.json")
+        else:
+            logger.info("Model restoration...")
+            filename = self.config_models_file
+        
+        variables_to_restore = load_json(filename)
+        
+        for model_name, infos in variables_to_restore['models'].items():
+            compile_infos = None
+            if infos['compiled'] and compile:
+                compile_infos = {
+                    ** variables_to_restore['optimizers'].pop(infos['optimizer_name']),
+                    ** variables_to_restore['losses'].pop(infos['loss_name']),
+                    'metrics' : [variables_to_restore['metrics'].pop(met_name) for met_name in infos['metrics_name']]
+                }
+            if not self.load_model(model_name, infos['save_path'], compile_infos):
+                self._build_model(** self.backend_kwargs)
+                self.compile(model_name = model_name, ** compile_infos, verbose = False)
+                break
+        
+        if compile:
+            for opt_name, infos in variables_to_restore['optimizers'].items():
+                name, kw = infos['optimizer'], infos['optimizer_config']
+                setattr(self, opt_name, get_optimizer(name, **kw))
+
+            for loss_name, infos in variables_to_restore['losses'].items():
+                name, kw = infos['loss'], infos['loss_config']
+                setattr(self, loss_name, get_loss(name, **kw))
+
+            for met_name, infos in variables_to_restore['metrics'].items():
+                name, kw = infos['metric'], infos['metric_config']
+                setattr(self, met_name, get_metrics(name, **kw))
+        
+        try:
+            self.load_checkpoint(directory = directory, checkpoint = checkpoint).assert_consumed()
+        except AssertionError as e:
+            logger.warning('[WARNING] Some layers have not bene restored from the checkpoint ! Run `model.load_checkpoint().assert_consumed()` to check if it is a critical error or not')
+    
+    def load_checkpoint(self, directory = None, checkpoint = None):
+        if directory is None and checkpoint is None:
+            checkpoint = self.latest_checkpoint
+        elif directory is not None:
+            if is_model_name(directory):
+                directory = os.path.join(_pretrained_models_folder, directory, 'saving')
+            
+            if checkpoint is None:
+                checkpoint = tf.train.latest_checkpoint(directory)
+            else:
+                checkpoint = os.path.join(directory, checkpoint)
+            logger.info('Loading checkpoint {}'.format(checkpoint))
+
+        return self.checkpoint.restore(checkpoint)
+
+    def load_training_checkpoint(self):
+        self.load_checkpoint(checkpoint = self.latest_train_checkpoint)
+        
+    def get_config(self, with_trackable_variables = False):
+        config = {
+            "nom" : self.nom,
+            'pretrained_name'   : self.pretrained_name,
+            ** self.backend_kwargs
+        }
+        
+        if with_trackable_variables:
+            config['trackable_variables'] = self.get_trackable_variables_config()
+        
+        return config
+    
+    def get_trackable_variables_config(self):
+        config = {
+            'models'   : {},
+            'losses'    : {},
+            'metrics'   : {},
+            'optimizers'    : {}
+        }
+        for model_name, model_infos in self.model_infos.items():
+            config['models'][model_name] = {k : v for k, v in model_infos.items() if k != 'model'}
+            
+        for opt_name, opt in self.optimizers.items():
+            config['optimizers'][opt_name] = {
+                'optimizer'    : opt.__class__.__name__,
+                'optimizer_config'  : opt.get_config()
+            }
+            
+        for met_name, met in self.__metrics.items():
+            config['metrics'][met_name] = {
+                'metric'    : met.__class__.__name__,
+                'metric_config'  : met.get_config()
+            }
+            
+        for loss_name, loss in self.losses.items():
+            name, kw = loss, {}
+            if isinstance(loss, tf.keras.losses.Loss):
+                name = loss.__class__
+                kw = loss.get_config() 
+            name = name.__name__
+            
+            config['losses'][loss_name] = {
+                'loss'    : name,
+                'loss_config'  : kw
+            }
+            
+        return config
+    
+    def save(self, save_models = True, save_ckpt = True, 
+             save_history = True, save_config = True):
+        if save_models: self.save_models()
+        if save_ckpt: self.ckpt_manager.save()
+        if save_history: self.save_history()
+        if save_config: self.save_config()
+    
+    def save_history(self):
+        self.__history.save(self.history_file)
+        
+    def save_models(self, directory = None, **kwargs):
+        for model_name in self.model_names:
+            filename = None if directory is None else os.path.join(directory, model_name)
+            self.save_model(
+                model_name      = model_name, 
+                filename        = filename,
+                ** kwargs
+            )
+        
+        
+    def save_model(self, model_name, filename = None, save_weights = False, ** kwargs):
+        if filename is None and type(model_name) is str: 
+            if model_name not in self.models:
+                raise ValueError("Unknown model !\n  Accepted : {}\n  Got : {}".format(
+                    self.model_names, model_name
+                ))
+            
+            filename = self.model_infos[model_name]['save_path']
+        
+        config_filename = filename if '.json' in filename else filename + '.json'
+        with open(config_filename, 'w', encoding = 'utf-8') as model_config_file:
+            model_config = self.__models[model_name]['model'].to_json(indent = 4)
+            model_config_file.write(model_config)
+            
+        if save_weights:
+            self.__models[model_name]['model'].save_weights(filename, **kwargs)
+            
+        logger.info("Submodel {} saved in {} !".format(model_name, config_filename))
+                
+    def save_config(self, with_trackable_variables = True, directory = None):
+        config = {
+            'class_name'    : self.__class__.__name__,
+            'config'        : self.get_config(with_trackable_variables = False)
+        }
+        
+        config_file = self.config_file if directory is None else os.path.join(directory, 'config.json')
+        dump_json(config_file, config, indent = 4)
+        
+        if with_trackable_variables:
+            trackable_variables_config = self.get_trackable_variables_config()
+            config_models_file = self.config_models_file if directory is None else os.path.join(directory, 'config_models_file.json')
+            
+            dump_json(config_models_file, trackable_variables_config, indent = 4)
+        
+    def load_model(self, name, filename, compile_infos = None, verbose = True):
+        restored_model = None
+        if '.json' in filename:
+            with open(filename, 'r', encoding = 'utf-8') as fichier_config:
+                config = fichier_config.read()
+            try:
+                restored_model = model_from_json(config, custom_objects = self.custom_objects)
+            except Exception as e:
+                logger.critical(
+                    'Model {} has not been restored due to an exception : {}'.format(name, e)
+                )
+                return False
+        else:
+            restored_model = load_model(
+                filename, custom_objects = self.custom_objects, compile = False
+            )
+        
+        setattr(self, name, restored_model)
+        if compile_infos is not None:
+            self.compile(model_name = name, ** compile_infos, verbose = False)
+
+        logger.info("Successfully restored {} from {} !".format(name, filename))
+        return True
+    
+    def destroy(self, ask = True):
+        """ Destroy the model and all its folders """
+        if BaseModel.destroy(self.nom, ask):
+            del self
+    
+    @staticmethod
+    def destroy(nom, ask = True):
+        """ Destroys a model by removing its folder """
+        y = True
+        if ask:
+            inp = input("Are you sure you want to destroy model {} ? (y to validate)".format(nom))
+            y = inp == 'y'
+        
+        if y: shutil.rmtree(self.folder)
+        return y
+    
+    @classmethod
+    def clone(cls, pretrained, nom = None, compile = False):
+        """
+            Creates a perfect clone of `pretrained` by copying everything
+            The difference with `cls.from_pretrained` is that the latter allows to modify the model configuration, and may therefore performs a *partial transfer* between the 2 architectures, which is not the case here
+        """
+        pretrained_dir = get_model_dir(pretrained)
+        if not os.path.exists(pretrained_dir):
+            raise ValueError("Pretrained model {} does not exist !".format(pretrained))
+        
+        if nom is None:
+            n = len([
+                n for n in os.listdir(_pretrained_models_folder) if n.startswith(pretrained)
+            ])
+            nom = '{}_copy_{}'.format(pretrained, n)
+        elif nom in os.listdir(_pretrained_models_folder):
+            raise ValueError("Model {} already exist, cannot create a copy !".format(nom))
+
+        config = load_json(os.path.join(pretrained_dir, 'config.json'))
+        if config['class_name'] != cls.__name__:
+            raise ValueError("Model {} already exists but is not the expected class !\n  Expected : {}\n  Got : {}".format(nom, config['class_name'], cls.__name__))
+        
+        config = config['config']
+        config.update({'nom' : nom, 'pretrained_name' : pretrained})
+        config.setdefault('max_to_keep', 1)
+        
+        instance = cls(
+            restore = {'directory' : pretrained, 'compile' : compile}, ** config
+        )
+        instance.save()
+        return instance
+    
+    @classmethod
+    def from_pretrained(cls, nom, pretrained_name, ** kwargs):
+        """
+            Creates a copy of `pretrained_name` by copying its configuration + transfering model weights
+            
+            Note : the transfer is *partial*, meaning that the new model architecture can be modified (by passing specific new `kwargs`)
+            
+            **Important note** : the pretrained model is loaded on CPU, so it is higly recommanded to restart the kernel before using the new instance
+        """
+        from models import get_pretrained
+        
+        with tf.device('cpu') as d:
+            pretrained = get_pretrained(pretrained_name)
+        
+        config = pretrained.get_config()
+        config.update({'nom' : nom, 'pretrained_name' : pretrained_name, ** kwargs})
+        
+        instance = cls(max_to_keep = 1, ** config)
+        
+        partial_transfer_learning(instance.get_model(), pretrained.get_model())
+        
+        instance.save()
+        
+        return instance
+
+    @classmethod
+    def restore(cls, nom, ** kwargs):
+        """ Returns the model saved in folder `{_pretrained_models_folder}/{nom}` """
+        folder = get_model_dir(nom)
+        if not os.path.exists(folder): return None
+        
+        config = load_json(os.path.join(folder, 'config.json'))
+        
+        if config['class_name'] != cls.__name__:
+            raise ValueError("Model {} already exists but is not the expected class !\n  Expected : {}\n  Got : {}".format(nom, config['class_name'], cls.__name__))
+        
+        return cls(** {** kwargs, ** config['config']})
+    
+    @staticmethod
+    def rename(nom, new_name):
+        """
+            Renames a model by renaming its main folder + adapting all its configuration files
+            
+            Arguments :
+                - nom   : the model to rename
+                - new_name  : the new name for the model
+        """
+        def _rename_in_file(filename):
+            if os.path.isdir(filename):
+                for f in os.listdir(filename): _rename_in_file(os.path.join(filename, f))
+            elif filename.endswith('.json'):
+                with open(filename, 'r', encoding = 'utf-8') as file:
+                    text = file.read().replace(nom, new_name)
+                with open(filename, 'w', encoding = 'utf-8') as file:
+                    file.write(text)
+            
+        folder = get_model_dir(nom)
+        if not os.path.exists(folder):
+            raise ValueError("Pretrained model {} does not exist !".format(nom))
+        
+        if is_model_name(new_name):
+            raise ValueError("Model {} already exist, cannot rename model !".format(new_name))
+
+        _rename_in_file(folder)
+        os.rename(folder, os.path.join(get_model_dir(new_name)))
+        
+def _can_restore(restore, config_file):
+    if restore is True:           return os.path.exists(config_file)
+    if isinstance(restore, dict): restore = restore.get('directory', None)
+    if isinstance(restore, str):
+        return is_model_name(restore) or os.path.exists(os.path.join(restore, 'config.json'))
+    return False
+
+def _compile_fn(fn, run_eagerly = False, signature = None, 
+                include_signature = True, ** kwargs):
+    if not run_eagerly:
+        config = {
+            'reduce_retracing' : True, ** kwargs
+        }
+        if include_signature and signature is not None:
+            config['input_signature'] = [signature]
+        
+        fn = def_function.function(fn, ** config)
+    
+    return fn
+    
+def _reduce_per_replica(values, strategy, reduction = 'mean'):
+    def _reduce(v):
+        if reduction == 'first':
+            return strategy.unwrap(v)[0]
+        elif reduction == 'mean':
+            return strategy.reduce(tf.distribute.ReduceOp.MEAN, v, axis = None)
+        elif reduction == 'sum':
+            return strategy.reduce(tf.distribute.ReduceOp.SUM, v, axis = None)
+        else:
+            return v
+
+    return nest.map_structure(_reduce, values)
+
+def compute_distributed_loss(loss_fn, y_true, y_pred, global_batch_size = None, nb_loss = None):
+    loss = loss_fn(y_true, y_pred)
+
+    if nb_loss is not None and nb_loss > 1: loss = loss[0]
+    return tf.nn.compute_average_loss(loss, global_batch_size = global_batch_size)