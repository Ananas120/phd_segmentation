<<<<<<< HEAD

# Copyright (C) 2022 yui-mhcp project's author. All rights reserved.
# Licenced under the Affero GPL v3 Licence (the "Licence").
# you may not use this file except in compliance with the License.
# See the "LICENCE" file at the root of the directory for the licence information.
#
# Unless required by applicable law or agreed to in writing, software
# distributed under the License is distributed on an "AS IS" BASIS,
# WITHOUT WARRANTIES OR CONDITIONS OF ANY KIND, either express or implied.
# See the License for the specific language governing permissions and
# limitations under the License.

import os
import glob
import numpy as np
import pandas as pd

from utils import load_json
from custom_train_objects.history import History

_pretrained_models_folder = 'pretrained_models'

def get_models(pattern = None, model_class = None):
    """
        Return all models with `pattern` (unix-style) in their name and / or `model_class` (str) as `class_name`
    """
    names = os.listdir(_pretrained_models_folder) if pattern is None else [
        os.path.basename(f) for f in glob.glob(os.path.join(_pretrained_models_folder, pattern))
    ]
    
    names = [n for n in names if is_model_name(n)]
    if model_class is not None:
        if not isinstance(model_class, (list, tuple)): model_class = [model_class]
        names = [n for n in names if get_model_class(n) in model_class]
    return names

def get_model_dir(name, * args):
    return os.path.join(_pretrained_models_folder, name, * args)

def is_model_name(name):
    """ Check if the model `name` has a directory with `config.json` file """
    return os.path.exists(get_model_dir(name, 'config.json'))

def get_model_infos(name):
    if name is None: return {}
    if not isinstance(name, str):
        return {
            'class_name' : name.__class__.__name__, 'config' : name.get_config(with_trackable_variables = False)
        }
    return load_json(get_model_dir(name, 'config.json'), default = {})

def get_model_class(name):
    """ Return the (str) class of model named `name` """
    return get_model_infos(name).get('class_name', None)

def get_model_history(name):
    """ Return the `History` class for model `name` """
    return History.load(get_model_dir(name, 'saving', 'historique.json'))

def get_model_config(name):
    return get_model_infos(name).get('config', {})

def infer_model_class(name, possible_class):
    """
        Return the `class` object of model `name` given a dict of possible classes {class_name : class_object}
    """
    if name is None or not isinstance(name, str): return None
    
    config = get_model_infos(name)
        
    return possible_class.get(config.get('class_name', ''), None)

def remove_training_checkpoint(name):
    """ Remove checkpoints in `{model}/training-logs/checkpoints/*` """
    training_ckpt_dir = get_model_dir(name, 'training-logs', 'checkpoints')
    for file in os.listdir(training_ckpt_dir):
        os.remove(os.path.join(training_ckpt_dir, file))

def compare_models(names,
                   skip_identical   = False,
                   order_by_uniques = False,
                   add_training_config  = False,
                   
                   epoch        = 'last',
                   metric       = 'val_loss', # Only relevant if `epoch == 'best'`
                   criteria_fn  = np.argmin
                  ):
    """
        Given a list of names, put all their configuration with their metrics for the selected epoch, in a pd.DataFrame to compare all models
        If `add_training_config`, it will also add the training configuration of the kept epoch
        The selected epoch depends on `epoch` (last or best) and `metric` (if best epoch)
        The `order_by_unique` sorts the DataFrame columns in the increasing order of unique values such that the left-most column will have the less unique values (then the most common between all models)
    """
    def n_unique(c):
        try:
            return len(infos[c].dropna().unique())
        except TypeError:
            return -1
    
    _metrics = None

    infos = {}
    for name in names:
        if not os.path.exists(os.path.join(_pretrained_models_folder, name)): continue
        
        infos_i = get_model_infos(name)
        hist_i  = get_model_history(name)

        metrics_i, train_config_i, epoch_i = {}, {}, -1
        if len(hist_i) > 0:
            if _metrics is None: _metrics = ['epochs'] + list(hist_i.history[-1].keys())

            if epoch == 'last':
                epoch_i = len(hist_i) - 1
            elif epoch == 'first':
                epoch_i = 0
            elif epoch == 'best':
                epoch_i = criteria_fn([e[metric] for e in hist_i])
            elif isinstance(epoch, int):
                epoch_i = epoch

            metrics_i       = hist_i.history[epoch_i]
            train_config_i  = {} if not add_training_config else hist_i.get_epoch_config(epoch_i)
        train_config_i.pop('epoch', None)
        
        infos[name] = {
            'class' : infos_i['class_name'], 'epochs' : epoch_i,
            ** infos_i['config'], ** metrics_i, ** train_config_i
        }
        infos[name] = {k : v for k, v in infos[name].items() if not isinstance(v, str) or name not in v}
    
    infos = pd.DataFrame(infos).T
    
    if skip_identical:
        lengths     = {c : n_unique(c) for c in infos.columns}
        non_uniques = [k for k, v in lengths.items() if v not in (0, 1) or k in _metrics]
        
        infos = infos[non_uniques]
    
    if order_by_uniques:
        lengths     = {c : n_unique(c) for c in infos.columns if c not in _metrics}
        unhashable  = [k for k, v in lengths.items() if v == -1]
        lengths     = {k : v for k, v in lengths.items() if v != -1}
        order       = sorted(lengths.keys(), key = lambda c: lengths[c])
        
        infos = infos[order + _metrics + unhashable]
        infos = infos.sort_values(order)
    
    return infos
=======

# Copyright (C) 2022 yui-mhcp project's author. All rights reserved.
# Licenced under the Affero GPL v3 Licence (the "Licence").
# you may not use this file except in compliance with the License.
# See the "LICENCE" file at the root of the directory for the licence information.
#
# Unless required by applicable law or agreed to in writing, software
# distributed under the License is distributed on an "AS IS" BASIS,
# WITHOUT WARRANTIES OR CONDITIONS OF ANY KIND, either express or implied.
# See the License for the specific language governing permissions and
# limitations under the License.

import os
import glob
import numpy as np
import pandas as pd

from utils import load_json
from custom_train_objects.history import History

_pretrained_models_folder = 'pretrained_models'

def get_models(pattern = None, model_class = None):
    """
        Return all models with `pattern` (unix-style) in their name and / or `model_class` (str) as `class_name`
    """
    names = os.listdir(_pretrained_models_folder) if pattern is None else [
        os.path.basename(f) for f in glob.glob(os.path.join(_pretrained_models_folder, pattern))
    ]
    
    names = [n for n in names if is_model_name(n)]
    if model_class is not None:
        if not isinstance(model_class, (list, tuple)): model_class = [model_class]
        names = [n for n in names if get_model_class(n) in model_class]
    return names

def get_model_dir(name, * args):
    return os.path.join(_pretrained_models_folder, name, * args)

def is_model_name(name):
    """ Check if the model `name` has a directory with `config.json` file """
    return os.path.exists(get_model_dir(name, 'config.json'))

def get_model_infos(name):
    if name is None: return {}
    if not isinstance(name, str):
        return {
            'class_name' : name.__class__.__name__,
            'config'     : name.get_config(with_trackable_variables = False)
        }
    return load_json(get_model_dir(name, 'config.json'), default = {})

def get_model_class(name):
    """ Return the (str) class of model named `name` """
    return get_model_infos(name).get('class_name', None)

def get_model_history(name):
    """ Return the `History` class for model `name` """
    return History.load(get_model_dir(name, 'saving', 'historique.json'))

def get_model_config(name):
    return get_model_infos(name).get('config', {})

def infer_model_class(name, possible_class):
    """
        Return the `class` object of model `name` given a dict of possible classes {class_name : class_object}
    """
    if name is None or not isinstance(name, str): return None
    
    config = get_model_infos(name)
        
    return possible_class.get(config.get('class_name', ''), None)

def remove_training_checkpoint(name):
    """ Remove checkpoints in `{model}/training-logs/checkpoints/*` """
    training_ckpt_dir = get_model_dir(name, 'training-logs', 'checkpoints')
    for file in os.listdir(training_ckpt_dir):
        os.remove(os.path.join(training_ckpt_dir, file))

def compare_models(names,
                   skip_identical   = False,
                   order_by_uniques = False,
                   add_training_config  = False,
                   
                   epoch        = 'last',
                   metric       = 'val_loss', # Only relevant if `epoch == 'best'`
                   criteria_fn  = np.argmin
                  ):
    """
        Given a list of names, put all their configuration with their metrics for the selected epoch, in a pd.DataFrame to compare all models
        If `add_training_config`, it will also add the training configuration of the kept epoch
        The selected epoch depends on `epoch` (last or best) and `metric` (if best epoch)
        The `order_by_unique` sorts the DataFrame columns in the increasing order of unique values such that the left-most column will have the less unique values (then the most common between all models)
    """
    def n_unique(c):
        try:
            return len(infos[c].dropna().unique())
        except TypeError:
            return -1
    
    _metrics = None

    infos = {}
    for name in names:
        if not os.path.exists(os.path.join(_pretrained_models_folder, name)): continue
        
        infos_i = get_model_infos(name)
        hist_i  = get_model_history(name)

        metrics_i, train_config_i, epoch_i = {}, {}, -1
        if len(hist_i) > 0:
            if _metrics is None: _metrics = ['epochs'] + list(hist_i.history[-1].keys())

            if epoch == 'last':
                epoch_i = len(hist_i) - 1
            elif epoch == 'first':
                epoch_i = 0
            elif epoch == 'best':
                epoch_i = criteria_fn([e[metric] for e in hist_i])
            elif isinstance(epoch, int):
                epoch_i = epoch

            metrics_i       = hist_i.history[epoch_i]
            train_config_i  = {} if not add_training_config else hist_i.get_epoch_config(epoch_i)
        train_config_i.pop('epoch', None)
        
        infos[name] = {
            'class' : infos_i['class_name'], 'epochs' : epoch_i,
            ** infos_i['config'], ** metrics_i, ** train_config_i
        }
        infos[name] = {k : v for k, v in infos[name].items() if not isinstance(v, str) or name not in v}
    
    infos = pd.DataFrame(infos).T
    
    if skip_identical:
        lengths     = {c : n_unique(c) for c in infos.columns}
        non_uniques = [k for k, v in lengths.items() if v not in (0, 1) or k in _metrics]
        
        infos = infos[non_uniques]
    
    if order_by_uniques:
        lengths     = {c : n_unique(c) for c in infos.columns if c not in _metrics}
        unhashable  = [k for k, v in lengths.items() if v == -1]
        lengths     = {k : v for k, v in lengths.items() if v != -1}
        order       = sorted(lengths.keys(), key = lambda c: lengths[c])
        
        infos = infos[order + _metrics + unhashable]
        infos = infos.sort_values(order)
    
    return infos
>>>>>>> 80749ba6
<|MERGE_RESOLUTION|>--- conflicted
+++ resolved
@@ -1,302 +1,150 @@
-<<<<<<< HEAD
-
-# Copyright (C) 2022 yui-mhcp project's author. All rights reserved.
-# Licenced under the Affero GPL v3 Licence (the "Licence").
-# you may not use this file except in compliance with the License.
-# See the "LICENCE" file at the root of the directory for the licence information.
-#
-# Unless required by applicable law or agreed to in writing, software
-# distributed under the License is distributed on an "AS IS" BASIS,
-# WITHOUT WARRANTIES OR CONDITIONS OF ANY KIND, either express or implied.
-# See the License for the specific language governing permissions and
-# limitations under the License.
-
-import os
-import glob
-import numpy as np
-import pandas as pd
-
-from utils import load_json
-from custom_train_objects.history import History
-
-_pretrained_models_folder = 'pretrained_models'
-
-def get_models(pattern = None, model_class = None):
-    """
-        Return all models with `pattern` (unix-style) in their name and / or `model_class` (str) as `class_name`
-    """
-    names = os.listdir(_pretrained_models_folder) if pattern is None else [
-        os.path.basename(f) for f in glob.glob(os.path.join(_pretrained_models_folder, pattern))
-    ]
-    
-    names = [n for n in names if is_model_name(n)]
-    if model_class is not None:
-        if not isinstance(model_class, (list, tuple)): model_class = [model_class]
-        names = [n for n in names if get_model_class(n) in model_class]
-    return names
-
-def get_model_dir(name, * args):
-    return os.path.join(_pretrained_models_folder, name, * args)
-
-def is_model_name(name):
-    """ Check if the model `name` has a directory with `config.json` file """
-    return os.path.exists(get_model_dir(name, 'config.json'))
-
-def get_model_infos(name):
-    if name is None: return {}
-    if not isinstance(name, str):
-        return {
-            'class_name' : name.__class__.__name__, 'config' : name.get_config(with_trackable_variables = False)
-        }
-    return load_json(get_model_dir(name, 'config.json'), default = {})
-
-def get_model_class(name):
-    """ Return the (str) class of model named `name` """
-    return get_model_infos(name).get('class_name', None)
-
-def get_model_history(name):
-    """ Return the `History` class for model `name` """
-    return History.load(get_model_dir(name, 'saving', 'historique.json'))
-
-def get_model_config(name):
-    return get_model_infos(name).get('config', {})
-
-def infer_model_class(name, possible_class):
-    """
-        Return the `class` object of model `name` given a dict of possible classes {class_name : class_object}
-    """
-    if name is None or not isinstance(name, str): return None
-    
-    config = get_model_infos(name)
-        
-    return possible_class.get(config.get('class_name', ''), None)
-
-def remove_training_checkpoint(name):
-    """ Remove checkpoints in `{model}/training-logs/checkpoints/*` """
-    training_ckpt_dir = get_model_dir(name, 'training-logs', 'checkpoints')
-    for file in os.listdir(training_ckpt_dir):
-        os.remove(os.path.join(training_ckpt_dir, file))
-
-def compare_models(names,
-                   skip_identical   = False,
-                   order_by_uniques = False,
-                   add_training_config  = False,
-                   
-                   epoch        = 'last',
-                   metric       = 'val_loss', # Only relevant if `epoch == 'best'`
-                   criteria_fn  = np.argmin
-                  ):
-    """
-        Given a list of names, put all their configuration with their metrics for the selected epoch, in a pd.DataFrame to compare all models
-        If `add_training_config`, it will also add the training configuration of the kept epoch
-        The selected epoch depends on `epoch` (last or best) and `metric` (if best epoch)
-        The `order_by_unique` sorts the DataFrame columns in the increasing order of unique values such that the left-most column will have the less unique values (then the most common between all models)
-    """
-    def n_unique(c):
-        try:
-            return len(infos[c].dropna().unique())
-        except TypeError:
-            return -1
-    
-    _metrics = None
-
-    infos = {}
-    for name in names:
-        if not os.path.exists(os.path.join(_pretrained_models_folder, name)): continue
-        
-        infos_i = get_model_infos(name)
-        hist_i  = get_model_history(name)
-
-        metrics_i, train_config_i, epoch_i = {}, {}, -1
-        if len(hist_i) > 0:
-            if _metrics is None: _metrics = ['epochs'] + list(hist_i.history[-1].keys())
-
-            if epoch == 'last':
-                epoch_i = len(hist_i) - 1
-            elif epoch == 'first':
-                epoch_i = 0
-            elif epoch == 'best':
-                epoch_i = criteria_fn([e[metric] for e in hist_i])
-            elif isinstance(epoch, int):
-                epoch_i = epoch
-
-            metrics_i       = hist_i.history[epoch_i]
-            train_config_i  = {} if not add_training_config else hist_i.get_epoch_config(epoch_i)
-        train_config_i.pop('epoch', None)
-        
-        infos[name] = {
-            'class' : infos_i['class_name'], 'epochs' : epoch_i,
-            ** infos_i['config'], ** metrics_i, ** train_config_i
-        }
-        infos[name] = {k : v for k, v in infos[name].items() if not isinstance(v, str) or name not in v}
-    
-    infos = pd.DataFrame(infos).T
-    
-    if skip_identical:
-        lengths     = {c : n_unique(c) for c in infos.columns}
-        non_uniques = [k for k, v in lengths.items() if v not in (0, 1) or k in _metrics]
-        
-        infos = infos[non_uniques]
-    
-    if order_by_uniques:
-        lengths     = {c : n_unique(c) for c in infos.columns if c not in _metrics}
-        unhashable  = [k for k, v in lengths.items() if v == -1]
-        lengths     = {k : v for k, v in lengths.items() if v != -1}
-        order       = sorted(lengths.keys(), key = lambda c: lengths[c])
-        
-        infos = infos[order + _metrics + unhashable]
-        infos = infos.sort_values(order)
-    
-    return infos
-=======
-
-# Copyright (C) 2022 yui-mhcp project's author. All rights reserved.
-# Licenced under the Affero GPL v3 Licence (the "Licence").
-# you may not use this file except in compliance with the License.
-# See the "LICENCE" file at the root of the directory for the licence information.
-#
-# Unless required by applicable law or agreed to in writing, software
-# distributed under the License is distributed on an "AS IS" BASIS,
-# WITHOUT WARRANTIES OR CONDITIONS OF ANY KIND, either express or implied.
-# See the License for the specific language governing permissions and
-# limitations under the License.
-
-import os
-import glob
-import numpy as np
-import pandas as pd
-
-from utils import load_json
-from custom_train_objects.history import History
-
-_pretrained_models_folder = 'pretrained_models'
-
-def get_models(pattern = None, model_class = None):
-    """
-        Return all models with `pattern` (unix-style) in their name and / or `model_class` (str) as `class_name`
-    """
-    names = os.listdir(_pretrained_models_folder) if pattern is None else [
-        os.path.basename(f) for f in glob.glob(os.path.join(_pretrained_models_folder, pattern))
-    ]
-    
-    names = [n for n in names if is_model_name(n)]
-    if model_class is not None:
-        if not isinstance(model_class, (list, tuple)): model_class = [model_class]
-        names = [n for n in names if get_model_class(n) in model_class]
-    return names
-
-def get_model_dir(name, * args):
-    return os.path.join(_pretrained_models_folder, name, * args)
-
-def is_model_name(name):
-    """ Check if the model `name` has a directory with `config.json` file """
-    return os.path.exists(get_model_dir(name, 'config.json'))
-
-def get_model_infos(name):
-    if name is None: return {}
-    if not isinstance(name, str):
-        return {
-            'class_name' : name.__class__.__name__,
-            'config'     : name.get_config(with_trackable_variables = False)
-        }
-    return load_json(get_model_dir(name, 'config.json'), default = {})
-
-def get_model_class(name):
-    """ Return the (str) class of model named `name` """
-    return get_model_infos(name).get('class_name', None)
-
-def get_model_history(name):
-    """ Return the `History` class for model `name` """
-    return History.load(get_model_dir(name, 'saving', 'historique.json'))
-
-def get_model_config(name):
-    return get_model_infos(name).get('config', {})
-
-def infer_model_class(name, possible_class):
-    """
-        Return the `class` object of model `name` given a dict of possible classes {class_name : class_object}
-    """
-    if name is None or not isinstance(name, str): return None
-    
-    config = get_model_infos(name)
-        
-    return possible_class.get(config.get('class_name', ''), None)
-
-def remove_training_checkpoint(name):
-    """ Remove checkpoints in `{model}/training-logs/checkpoints/*` """
-    training_ckpt_dir = get_model_dir(name, 'training-logs', 'checkpoints')
-    for file in os.listdir(training_ckpt_dir):
-        os.remove(os.path.join(training_ckpt_dir, file))
-
-def compare_models(names,
-                   skip_identical   = False,
-                   order_by_uniques = False,
-                   add_training_config  = False,
-                   
-                   epoch        = 'last',
-                   metric       = 'val_loss', # Only relevant if `epoch == 'best'`
-                   criteria_fn  = np.argmin
-                  ):
-    """
-        Given a list of names, put all their configuration with their metrics for the selected epoch, in a pd.DataFrame to compare all models
-        If `add_training_config`, it will also add the training configuration of the kept epoch
-        The selected epoch depends on `epoch` (last or best) and `metric` (if best epoch)
-        The `order_by_unique` sorts the DataFrame columns in the increasing order of unique values such that the left-most column will have the less unique values (then the most common between all models)
-    """
-    def n_unique(c):
-        try:
-            return len(infos[c].dropna().unique())
-        except TypeError:
-            return -1
-    
-    _metrics = None
-
-    infos = {}
-    for name in names:
-        if not os.path.exists(os.path.join(_pretrained_models_folder, name)): continue
-        
-        infos_i = get_model_infos(name)
-        hist_i  = get_model_history(name)
-
-        metrics_i, train_config_i, epoch_i = {}, {}, -1
-        if len(hist_i) > 0:
-            if _metrics is None: _metrics = ['epochs'] + list(hist_i.history[-1].keys())
-
-            if epoch == 'last':
-                epoch_i = len(hist_i) - 1
-            elif epoch == 'first':
-                epoch_i = 0
-            elif epoch == 'best':
-                epoch_i = criteria_fn([e[metric] for e in hist_i])
-            elif isinstance(epoch, int):
-                epoch_i = epoch
-
-            metrics_i       = hist_i.history[epoch_i]
-            train_config_i  = {} if not add_training_config else hist_i.get_epoch_config(epoch_i)
-        train_config_i.pop('epoch', None)
-        
-        infos[name] = {
-            'class' : infos_i['class_name'], 'epochs' : epoch_i,
-            ** infos_i['config'], ** metrics_i, ** train_config_i
-        }
-        infos[name] = {k : v for k, v in infos[name].items() if not isinstance(v, str) or name not in v}
-    
-    infos = pd.DataFrame(infos).T
-    
-    if skip_identical:
-        lengths     = {c : n_unique(c) for c in infos.columns}
-        non_uniques = [k for k, v in lengths.items() if v not in (0, 1) or k in _metrics]
-        
-        infos = infos[non_uniques]
-    
-    if order_by_uniques:
-        lengths     = {c : n_unique(c) for c in infos.columns if c not in _metrics}
-        unhashable  = [k for k, v in lengths.items() if v == -1]
-        lengths     = {k : v for k, v in lengths.items() if v != -1}
-        order       = sorted(lengths.keys(), key = lambda c: lengths[c])
-        
-        infos = infos[order + _metrics + unhashable]
-        infos = infos.sort_values(order)
-    
-    return infos
->>>>>>> 80749ba6
+
+# Copyright (C) 2022 yui-mhcp project's author. All rights reserved.
+# Licenced under the Affero GPL v3 Licence (the "Licence").
+# you may not use this file except in compliance with the License.
+# See the "LICENCE" file at the root of the directory for the licence information.
+#
+# Unless required by applicable law or agreed to in writing, software
+# distributed under the License is distributed on an "AS IS" BASIS,
+# WITHOUT WARRANTIES OR CONDITIONS OF ANY KIND, either express or implied.
+# See the License for the specific language governing permissions and
+# limitations under the License.
+
+import os
+import glob
+import numpy as np
+import pandas as pd
+
+from utils import load_json
+from custom_train_objects.history import History
+
+_pretrained_models_folder = 'pretrained_models'
+
+def get_models(pattern = None, model_class = None):
+    """
+        Return all models with `pattern` (unix-style) in their name and / or `model_class` (str) as `class_name`
+    """
+    names = os.listdir(_pretrained_models_folder) if pattern is None else [
+        os.path.basename(f) for f in glob.glob(os.path.join(_pretrained_models_folder, pattern))
+    ]
+    
+    names = [n for n in names if is_model_name(n)]
+    if model_class is not None:
+        if not isinstance(model_class, (list, tuple)): model_class = [model_class]
+        names = [n for n in names if get_model_class(n) in model_class]
+    return names
+
+def get_model_dir(name, * args):
+    return os.path.join(_pretrained_models_folder, name, * args)
+
+def is_model_name(name):
+    """ Check if the model `name` has a directory with `config.json` file """
+    return os.path.exists(get_model_dir(name, 'config.json'))
+
+def get_model_infos(name):
+    if name is None: return {}
+    if not isinstance(name, str):
+        return {
+            'class_name' : name.__class__.__name__,
+            'config'     : name.get_config(with_trackable_variables = False)
+        }
+    return load_json(get_model_dir(name, 'config.json'), default = {})
+
+def get_model_class(name):
+    """ Return the (str) class of model named `name` """
+    return get_model_infos(name).get('class_name', None)
+
+def get_model_history(name):
+    """ Return the `History` class for model `name` """
+    return History.load(get_model_dir(name, 'saving', 'historique.json'))
+
+def get_model_config(name):
+    return get_model_infos(name).get('config', {})
+
+def infer_model_class(name, possible_class):
+    """
+        Return the `class` object of model `name` given a dict of possible classes {class_name : class_object}
+    """
+    if name is None or not isinstance(name, str): return None
+    
+    config = get_model_infos(name)
+        
+    return possible_class.get(config.get('class_name', ''), None)
+
+def remove_training_checkpoint(name):
+    """ Remove checkpoints in `{model}/training-logs/checkpoints/*` """
+    training_ckpt_dir = get_model_dir(name, 'training-logs', 'checkpoints')
+    for file in os.listdir(training_ckpt_dir):
+        os.remove(os.path.join(training_ckpt_dir, file))
+
+def compare_models(names,
+                   skip_identical   = False,
+                   order_by_uniques = False,
+                   add_training_config  = False,
+                   
+                   epoch        = 'last',
+                   metric       = 'val_loss', # Only relevant if `epoch == 'best'`
+                   criteria_fn  = np.argmin
+                  ):
+    """
+        Given a list of names, put all their configuration with their metrics for the selected epoch, in a pd.DataFrame to compare all models
+        If `add_training_config`, it will also add the training configuration of the kept epoch
+        The selected epoch depends on `epoch` (last or best) and `metric` (if best epoch)
+        The `order_by_unique` sorts the DataFrame columns in the increasing order of unique values such that the left-most column will have the less unique values (then the most common between all models)
+    """
+    def n_unique(c):
+        try:
+            return len(infos[c].dropna().unique())
+        except TypeError:
+            return -1
+    
+    _metrics = None
+
+    infos = {}
+    for name in names:
+        if not os.path.exists(os.path.join(_pretrained_models_folder, name)): continue
+        
+        infos_i = get_model_infos(name)
+        hist_i  = get_model_history(name)
+
+        metrics_i, train_config_i, epoch_i = {}, {}, -1
+        if len(hist_i) > 0:
+            if _metrics is None: _metrics = ['epochs'] + list(hist_i.history[-1].keys())
+
+            if epoch == 'last':
+                epoch_i = len(hist_i) - 1
+            elif epoch == 'first':
+                epoch_i = 0
+            elif epoch == 'best':
+                epoch_i = criteria_fn([e[metric] for e in hist_i])
+            elif isinstance(epoch, int):
+                epoch_i = epoch
+
+            metrics_i       = hist_i.history[epoch_i]
+            train_config_i  = {} if not add_training_config else hist_i.get_epoch_config(epoch_i)
+        train_config_i.pop('epoch', None)
+        
+        infos[name] = {
+            'class' : infos_i['class_name'], 'epochs' : epoch_i,
+            ** infos_i['config'], ** metrics_i, ** train_config_i
+        }
+        infos[name] = {k : v for k, v in infos[name].items() if not isinstance(v, str) or name not in v}
+    
+    infos = pd.DataFrame(infos).T
+    
+    if skip_identical:
+        lengths     = {c : n_unique(c) for c in infos.columns}
+        non_uniques = [k for k, v in lengths.items() if v not in (0, 1) or k in _metrics]
+        
+        infos = infos[non_uniques]
+    
+    if order_by_uniques:
+        lengths     = {c : n_unique(c) for c in infos.columns if c not in _metrics}
+        unhashable  = [k for k, v in lengths.items() if v == -1]
+        lengths     = {k : v for k, v in lengths.items() if v != -1}
+        order       = sorted(lengths.keys(), key = lambda c: lengths[c])
+        
+        infos = infos[order + _metrics + unhashable]
+        infos = infos.sort_values(order)
+    
+    return infos